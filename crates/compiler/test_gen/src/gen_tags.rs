#[allow(unused_imports)]
use crate::helpers::with_larger_debug_stack;

#[cfg(feature = "gen-llvm")]
use crate::helpers::llvm::assert_evals_to;

#[cfg(feature = "gen-dev")]
use crate::helpers::dev::assert_evals_to;

#[cfg(feature = "gen-wasm")]
use crate::helpers::wasm::assert_evals_to;

#[cfg(test)]
use indoc::indoc;

use roc_mono::layout::{LayoutRepr, STLayoutInterner};
#[cfg(test)]
use roc_std::{RocList, RocStr, U128};

use crate::helpers::with_larger_debug_stack;

#[test]
fn width_and_alignment_u8_u8() {
    use roc_mono::layout::Layout;
    use roc_mono::layout::UnionLayout;

    let target_info = roc_target::TargetInfo::default_x86_64();
    let interner = STLayoutInterner::with_capacity(4, target_info);

    let t = &[Layout::U8] as &[_];
    let tt = [t, t];

    let layout = LayoutRepr::Union(UnionLayout::NonRecursive(&tt));

    assert_eq!(layout.alignment_bytes(&interner, target_info), 1);
    assert_eq!(layout.stack_size(&interner, target_info), 2);
}

#[test]
#[cfg(any(feature = "gen-llvm", feature = "gen-wasm", feature = "gen-dev"))]
fn applied_tag_nothing() {
    assert_evals_to!(
        indoc!(
            r#"
                Maybe a : [Just a, Nothing]

                x : Maybe I64
                x = Nothing

                x
                "#
        ),
        1,
        (i64, u8),
        |(_, tag)| tag
    );
}

#[test]
#[cfg(any(feature = "gen-llvm", feature = "gen-wasm", feature = "gen-dev"))]
fn applied_tag_just() {
    assert_evals_to!(
        indoc!(
            r#"
                Maybe a : [Just a, Nothing]

                y : Maybe I64
                y = Just 0x4

                y
                "#
        ),
        (0x4, 0),
        (i64, u8)
    );
}

#[test]
#[cfg(any(feature = "gen-llvm", feature = "gen-wasm", feature = "gen-dev"))]
fn applied_tag_just_enum() {
    assert_evals_to!(
        indoc!(
            r#"
                Fruit : [Orange, Apple, Banana]
                Maybe a : [Just a, Nothing]

                orange : Fruit
                orange = Orange

                y : Maybe Fruit
                y = Just orange

                y
                "#
        ),
        (2, 0),
        (u8, u8)
    );
}

#[test]
#[cfg(any(feature = "gen-llvm", feature = "gen-wasm", feature = "gen-dev"))]
fn true_is_true() {
    assert_evals_to!(
        indoc!(
            r#"
                   bool : Bool
                   bool = Bool.true

                   bool
                "#
        ),
        true,
        bool
    );
}

#[test]
#[cfg(any(feature = "gen-llvm", feature = "gen-wasm", feature = "gen-dev"))]
fn false_is_false() {
    assert_evals_to!(
        indoc!(
            r#"
                   bool : Bool
                   bool = Bool.false

                   bool
                "#
        ),
        false,
        bool
    );
}

#[test]
#[cfg(any(feature = "gen-llvm", feature = "gen-wasm", feature = "gen-dev"))]
fn basic_enum() {
    assert_evals_to!(
        indoc!(
            r#"
                Fruit : [Apple, Orange, Banana]

                apple : Fruit
                apple = Apple

                orange : Fruit
                orange = Orange

                apple == orange
                "#
        ),
        false,
        bool
    );
}

#[test]
#[cfg(any(feature = "gen-llvm", feature = "gen-wasm", feature = "gen-dev"))]
fn even_odd() {
    assert_evals_to!(
        indoc!(
            r#"
                even = \n ->
                    when n is
                        0 -> Bool.true
                        1 -> Bool.false
                        _ -> odd (n - 1)

                odd = \n ->
                    when n is
                        0 -> Bool.false
                        1 -> Bool.true
                        _ -> even (n - 1)

                odd 5 && even 42
                "#
        ),
        true,
        bool
    );
}

#[test]
#[cfg(any(feature = "gen-llvm", feature = "gen-wasm", feature = "gen-dev"))]
fn gen_literal_true() {
    assert_evals_to!(
        indoc!(
            r#"
                if Bool.true then -1 else 1
                "#
        ),
        -1,
        i64
    );
}

#[test]
#[cfg(any(feature = "gen-llvm", feature = "gen-wasm", feature = "gen-dev"))]
fn gen_if_float() {
    assert_evals_to!(
        indoc!(
            r#"
                if Bool.true then -1.0 else 1.0
                "#
        ),
        -1.0,
        f64
    );
}
#[test]
#[cfg(any(feature = "gen-llvm", feature = "gen-wasm", feature = "gen-dev"))]
fn when_on_nothing() {
    assert_evals_to!(
        indoc!(
            r#"
                x : [Nothing, Just I64]
                x = Nothing

                when x is
                    Nothing -> 0x2
                    Just _ -> 0x1
                "#
        ),
        2,
        i64
    );
}

#[test]
#[cfg(any(feature = "gen-llvm", feature = "gen-wasm", feature = "gen-dev"))]
fn when_on_just() {
    assert_evals_to!(
        indoc!(
            r#"
                x : [Nothing, Just I64]
                x = Just 41

                when x is
                    Just v -> v + 0x1
                    Nothing -> 0x1
                "#
        ),
        42,
        i64
    );
}

#[test]
#[cfg(any(feature = "gen-llvm", feature = "gen-wasm", feature = "gen-dev"))]
fn when_on_result() {
    assert_evals_to!(
        indoc!(
            r#"
                x : Result I64 I64
                x = Err 41

                when x is
                    Err v ->  v + 1
                    Ok _ -> 1
                "#
        ),
        42,
        i64
    );
}

#[test]
#[cfg(any(feature = "gen-llvm", feature = "gen-wasm", feature = "gen-dev"))]
fn when_on_these() {
    assert_evals_to!(
        indoc!(
            r#"
                These a b : [This a, That b, These a b]

                x : These I64 I64
                x = These 0x3 0x2

                when x is
                    These a b -> a + b
                    That v -> v
                    This v -> v
                "#
        ),
        5,
        i64
    );
}

#[test]
#[cfg(any(feature = "gen-llvm", feature = "gen-wasm", feature = "gen-dev"))]
fn match_on_two_values() {
    // this will produce a Chain internally
    assert_evals_to!(
        indoc!(
            r#"
                when Pair 2 3 is
                    Pair 4 3 -> 9
                    Pair a b -> a + b
                "#
        ),
        5,
        i64
    );
}

#[test]
#[cfg(any(feature = "gen-llvm", feature = "gen-wasm", feature = "gen-dev"))]
fn pair_with_underscore() {
    assert_evals_to!(
        indoc!(
            r#"
                when Pair 2 3 is
                    Pair 4 _ -> 1
                    Pair 3 _ -> 2
                    Pair a b -> a + b
                "#
        ),
        5,
        i64
    );
}

#[test]
#[cfg(any(feature = "gen-llvm", feature = "gen-wasm", feature = "gen-dev"))]
fn result_with_underscore() {
    // This test revealed an issue with hashing Test values
    assert_evals_to!(
        indoc!(
            r#"
            x : Result I64 I64
            x = Ok 2

            when x is
                Ok 3 -> 1
                Ok _ -> 2
                Err _ -> 3
            "#
        ),
        2,
        i64
    );
}

#[test]
#[cfg(any(feature = "gen-llvm", feature = "gen-wasm", feature = "gen-dev"))]
fn maybe_is_just_not_nested() {
    assert_evals_to!(
        indoc!(
            r#"
                app "test" provides [main] to "./platform"

                Maybe a : [Just a, Nothing]

                isJust : Maybe a -> Bool
                isJust = \list ->
                    when list is
                        Nothing -> Bool.false
                        Just _ -> Bool.true

                main =
                    isJust (Just 42)
                "#
        ),
        true,
        bool
    );
}

#[test]
#[cfg(any(feature = "gen-llvm", feature = "gen-wasm", feature = "gen-dev"))]
fn maybe_is_just_nested() {
    assert_evals_to!(
        indoc!(
            r#"
                Maybe a : [Just a, Nothing]

                isJust : Maybe a -> Bool
                isJust = \list ->
                    when list is
                        Nothing -> Bool.false
                        Just _ -> Bool.true

                isJust (Just 42)
                "#
        ),
        true,
        bool
    );
}

#[test]
#[cfg(any(feature = "gen-llvm", feature = "gen-wasm", feature = "gen-dev"))]
fn nested_pattern_match() {
    assert_evals_to!(
        indoc!(
            r#"
                Maybe a : [Nothing, Just a]

                x : Maybe (Maybe I64)
                x = Just (Just 41)

                when x is
                    Just (Just v) -> v + 0x1
                    _ -> 0x1
                "#
        ),
        42,
        i64
    );
}

#[test]
#[cfg(any(feature = "gen-llvm", feature = "gen-wasm", feature = "gen-dev"))]
fn if_guard_vanilla() {
    assert_evals_to!(
        indoc!(
            r#"
                when "fooz" is
                    s if s == "foo" -> []
                    s -> Str.toUtf8 s
                "#
        ),
        RocList::from_slice(b"fooz"),
        RocList<u8>
    );
}

#[test]
#[cfg(any(feature = "gen-llvm", feature = "gen-wasm", feature = "gen-dev"))]
fn when_on_single_value_tag() {
    assert_evals_to!(
        indoc!(
            r#"
            when Identity 0 is
                Identity 0 -> 6
                Identity s -> s
            "#
        ),
        6,
        i64
    );
}

#[test]
#[cfg(any(feature = "gen-llvm", feature = "gen-wasm", feature = "gen-dev"))]
fn if_guard_multiple() {
    assert_evals_to!(
        indoc!(
            r#"
            f = \n ->
                when Identity n 0 is
                        Identity x _ if x == 0 -> x + 0
                        Identity x _ if x == 1 -> x + 0
                        Identity x _ if x == 2 -> x + 0
                        Identity x _ -> x - x

            { a: f 0, b: f 1, c: f 2, d: f 4 }
                "#
        ),
        [0, 1, 2, 0],
        [i64; 4]
    );
}

#[test]
#[cfg(any(feature = "gen-llvm", feature = "gen-wasm", feature = "gen-dev"))]
fn if_guard_constructor_switch() {
    assert_evals_to!(
        indoc!(
            r#"
            when Identity 32 0 is
                    Identity 41 _ -> 0
                    Identity s 0 if s == 32 -> 3
                    # Identity s 0 -> s
                    Identity z _ -> z
                "#
        ),
        3,
        i64
    );

    assert_evals_to!(
        indoc!(
            r#"
            when Identity 42 "" is
                    Identity 41 _ -> 0
                    Identity 42 _ if 3 == 3 -> 1
                    Identity z _ -> z
                "#
        ),
        1,
        i64
    );

    assert_evals_to!(
        indoc!(
            r#"
            when Identity 42 "" is
                    Identity 41 _ -> 0
                    Identity 42 _ if 3 != 3 -> 1
                    Identity z _ -> z
                "#
        ),
        42,
        i64
    );
}

#[test]
#[cfg(any(feature = "gen-llvm", feature = "gen-wasm", feature = "gen-dev"))]
fn if_guard_constructor_chain() {
    assert_evals_to!(
        indoc!(
            r#"
            when Identity 43 0 is
                    Identity 42 _ if 3 == 3 -> 43
                    # Identity 42 _ -> 1
                    Identity z _ -> z
                "#
        ),
        43,
        i64
    );
}

#[test]
#[cfg(any(feature = "gen-llvm", feature = "gen-wasm", feature = "gen-dev"))]
fn if_guard_pattern_false() {
    assert_evals_to!(
        indoc!(
            r#"
                wrapper = \{} ->
                    when 2 is
                        2 if Bool.false -> 0
                        _ -> 42

                wrapper {}
                "#
        ),
        42,
        i64
    );
}

#[test]
#[cfg(any(feature = "gen-llvm", feature = "gen-wasm", feature = "gen-dev"))]
fn if_guard_switch() {
    assert_evals_to!(
        indoc!(
            r#"
                wrapper = \{} ->
                    when 2 is
                        2 | 3 if Bool.false -> 0
                        _ -> 42

                wrapper {}
                "#
        ),
        42,
        i64
    );
}

#[test]
#[cfg(any(feature = "gen-llvm", feature = "gen-wasm", feature = "gen-dev"))]
fn if_guard_pattern_true() {
    assert_evals_to!(
        indoc!(
            r#"
                wrapper = \{} ->
                    when 2 is
                        2 if Bool.true -> 42
                        _ -> 0

                wrapper {}
                "#
        ),
        42,
        i64
    );
}

#[test]
#[cfg(any(feature = "gen-llvm", feature = "gen-wasm", feature = "gen-dev"))]
fn if_guard_exhaustiveness() {
    assert_evals_to!(
        indoc!(
            r#"
                wrapper = \{} ->
                    when 2 is
                        _ if Bool.false -> 0
                        _ -> 42

                wrapper {}
                "#
        ),
        42,
        i64
    );
}

#[test]
#[cfg(any(feature = "gen-llvm", feature = "gen-wasm", feature = "gen-dev"))]
fn when_on_enum() {
    assert_evals_to!(
        indoc!(
            r#"
                Fruit : [Apple, Orange, Banana]

                apple : Fruit
                apple = Apple

                when apple is
                    Apple -> 1
                    Banana -> 2
                    Orange -> 3
                "#
        ),
        1,
        i64
    );
}

#[test]
#[cfg(any(feature = "gen-llvm", feature = "gen-wasm", feature = "gen-dev"))]
fn pattern_matching_unit() {
    assert_evals_to!(
        indoc!(
            r#"
                Unit : [Unit]

                f : Unit -> I64
                f = \Unit -> 42

                f Unit
                "#
        ),
        42,
        i64
    );

    assert_evals_to!(
        indoc!(
            r#"
                Unit : [Unit]

                x : Unit
                x = Unit

                when x is
                    Unit -> 42
                "#
        ),
        42,
        i64
    );

    assert_evals_to!(
        indoc!(
            r#"
                f : {} -> I64
                f = \{} -> 42

                f {}
                "#
        ),
        42,
        i64
    );

    assert_evals_to!(
        indoc!(
            r#"
                when {} is
                    {} -> 42
                "#
        ),
        42,
        i64
    );
}

#[test]
#[cfg(any(feature = "gen-llvm", feature = "gen-wasm", feature = "gen-dev"))]
fn one_element_tag() {
    assert_evals_to!(
        indoc!(
            r#"
                x : [Pair I64]
                x = Pair 2

                x
                "#
        ),
        2,
        i64
    );
}

#[test]
#[cfg(any(feature = "gen-llvm", feature = "gen-wasm", feature = "gen-dev"))]
fn nested_tag_union() {
    assert_evals_to!(
        indoc!(
            r#"
                app "test" provides [main] to "./platform"

                Maybe a : [Nothing, Just a]

                x : Maybe (Maybe I64)
                x = Just (Just 41)

                main =
                    x
                "#
        ),
        ((41, 0), 0),
        ((i64, u8), u8)
    );
}
#[test]
#[cfg(any(feature = "gen-llvm", feature = "gen-wasm", feature = "gen-dev"))]
fn unit_type() {
    assert_evals_to!(
        indoc!(
            r#"
                Unit : [Unit]

                v : Unit
                v = Unit

                v
                "#
        ),
        (),
        ()
    );
}

#[test]
#[cfg(any(feature = "gen-llvm", feature = "gen-wasm", feature = "gen-dev"))]
fn join_point_if() {
    assert_evals_to!(
        indoc!(
            r#"
                x =
                    if Bool.true then 1 else 2

                x
                "#
        ),
        1,
        i64
    );
}

#[test]
#[cfg(any(feature = "gen-llvm", feature = "gen-wasm", feature = "gen-dev"))]
fn join_point_when() {
    assert_evals_to!(
        indoc!(
            r#"
            wrapper = \{} ->
                x : [Red, White, Blue]
                x = Blue

                y =
                    when x is
                        Red -> 1
                        White -> 2
                        Blue -> 3.1

                y

            wrapper {}
            "#
        ),
        3.1,
        f64
    );
}

#[test]
#[cfg(any(feature = "gen-llvm", feature = "gen-wasm", feature = "gen-dev"))]
fn join_point_with_cond_expr() {
    assert_evals_to!(
        indoc!(
            r#"
                wrapper = \{} ->
                    y =
                        when 1 + 2 is
                            3 -> 3
                            1 -> 1
                            _ -> 0

                    y

                wrapper {}
            "#
        ),
        3,
        i64
    );

    assert_evals_to!(
        indoc!(
            r#"
            y =
                if 1 + 2 > 0 then
                    3
                else
                    0

            y
            "#
        ),
        3,
        i64
    );
}

#[test]
#[cfg(any(feature = "gen-llvm", feature = "gen-wasm", feature = "gen-dev"))]
fn alignment_in_single_tag_construction() {
    assert_evals_to!(indoc!("Three (1 == 1) 32"), (32i64, true), (i64, bool));

    assert_evals_to!(
        indoc!("Three (1 == 1) (if Bool.true then Red else if Bool.true then Green else Blue) 32"),
        (32i64, true, 2u8),
        (i64, bool, u8)
    );
}

#[test]
#[cfg(any(feature = "gen-llvm", feature = "gen-wasm", feature = "gen-dev"))]
fn alignment_in_single_tag_pattern_match() {
    assert_evals_to!(
        indoc!(
            r"#
                x = Three (1 == 1) 32

                when x is
                    Three bool int ->
                        { bool, int }
                #"
        ),
        (32i64, true),
        (i64, bool)
    );

    assert_evals_to!(
        indoc!(
            r"#
                x = Three (1 == 1) (if Bool.true then Red else if Bool.true then Green else Blue) 32

                when x is
                    Three bool color int ->
                        { bool, color, int }
                #"
        ),
        (32i64, true, 2u8),
        (i64, bool, u8)
    );
}

#[test]
#[cfg(any(feature = "gen-llvm", feature = "gen-wasm", feature = "gen-dev"))]
fn alignment_in_multi_tag_construction_two() {
    assert_evals_to!(
        indoc!(
            r"#
                x : [Three Bool I64, Empty]
                x = Three (1 == 1) 32

                x

                #"
        ),
        ((32i64, true), 1),
        ((i64, bool), u8)
    );
}

#[test]
#[cfg(any(feature = "gen-llvm", feature = "gen-wasm", feature = "gen-dev"))]
fn alignment_in_multi_tag_construction_three() {
    assert_evals_to!(
        indoc!(
            r"#
                x : [Three Bool [Red, Green, Blue] I64, Empty]
                x = Three (1 == 1) (if Bool.true then Red else if Bool.true then Green else Blue) 32

                x
                #"
        ),
        ((32i64, true, 2u8), 1),
        ((i64, bool, u8), u8)
    );
}

#[test]
#[cfg(any(feature = "gen-llvm", feature = "gen-wasm", feature = "gen-dev"))]
fn alignment_in_multi_tag_pattern_match() {
    assert_evals_to!(
        indoc!(
            r"#
                x : [Three Bool I64, Empty]
                x = Three (1 == 1) 32

                when x is
                    Three bool int ->
                        { bool, int }

                    Empty ->
                        # dev backend codegen bug means we cannot use this inline
                        false = Bool.false
                        { bool: false, int: 0 }
                #"
        ),
        (32i64, true),
        (i64, bool)
    );

    assert_evals_to!(
        indoc!(
            r"#
                x : [Three Bool [Red, Green, Blue] I64, Empty]
                x = Three (1 == 1) (if Bool.true then Red else if Bool.true then Green else Blue) 32

                when x is
                    Three bool color int ->
                        { bool, color, int }
                    Empty ->
                        false = Bool.false
                        { bool: false, color: Red, int: 0 }
                #"
        ),
        (32i64, true, 2u8),
        (i64, bool, u8)
    );
}

#[test]
#[cfg(any(feature = "gen-llvm", feature = "gen-wasm", feature = "gen-dev"))]
fn phantom_polymorphic() {
    assert_evals_to!(
        indoc!(
            r"#
                Point coordinate : [Point coordinate I64 I64]

                World := {}

                zero : Point World
                zero = Point (@World {}) 0 0

                add : Point a -> Point a
                add = \(Point c x y) -> (Point c x y)

                add zero
                #"
        ),
        (0, 0),
        (i64, i64)
    );
}

#[test]
#[cfg(any(feature = "gen-llvm", feature = "gen-wasm", feature = "gen-dev"))]
fn phantom_polymorphic_record() {
    assert_evals_to!(
        indoc!(
            r#"
                app "test" provides [main] to "./platform"

                Point coordinate : { coordinate : coordinate, x : I64, y : I64 }

                zero : Point I64
                zero = { coordinate : 0, x : 0, y : 0 }

                add : Point a -> Point a
                add = \{ coordinate } -> { coordinate, x: 0 + 0, y: 0 }

                main = add zero
                "#
        ),
        (0, 0, 0),
        (i64, i64, i64)
    );
}

#[test]
#[cfg(any(feature = "gen-llvm", feature = "gen-wasm", feature = "gen-dev"))]
fn result_never() {
    assert_evals_to!(
        indoc!(
            r"#
                res : Result I64 []
                res = Ok 4

                when res is
                    Ok v -> v
                #"
        ),
        4,
        i64
    );
}

#[test]
#[cfg(any(feature = "gen-llvm", feature = "gen-wasm"))]
fn nested_recursive_literal() {
    assert_evals_to!(
        indoc!(
            r"#
                Expr : [Add Expr Expr, Val I64, Var I64]

                e : Expr
                e = Add (Add (Val 3) (Val 1)) (Add (Val 1) (Var 1))

                e
                #"
        ),
        0,
        usize,
        |_| 0
    );
}

#[test]
#[cfg(any(feature = "gen-llvm", feature = "gen-wasm"))]
fn newtype_wrapper() {
    assert_evals_to!(
        indoc!(
            r#"
                app "test" provides [main] to "./platform"

                ConsList a : [Nil, Cons a (ConsList a)]

                foo : ConsList I64 -> ConsList I64
                foo = \t ->
                    when Delmin (Del t 0.0) is
                        Delmin (Del ry _) -> Cons 42 ry

                main = foo Nil
                "#
        ),
        42,
        &i64,
        |x: &i64| *x
    );
}

#[test]
#[cfg(any(feature = "gen-llvm", feature = "gen-wasm"))]
fn applied_tag_function() {
    assert_evals_to!(
        indoc!(
            r#"
            x : List [Foo Str]
            x = List.map ["a", "b"] Foo

            x
            "#
        ),
        RocList::from_slice(&[RocStr::from("a"), RocStr::from("b")]),
        RocList<RocStr>
    );
}

#[test]
#[cfg(any(feature = "gen-llvm", feature = "gen-wasm"))]
fn applied_tag_function_result() {
    assert_evals_to!(
        indoc!(
            r#"
            x : List (Result Str *)
            x = List.map ["a", "b"] Ok

            List.keepOks x (\y -> y)
            "#
        ),
        RocList::from_slice(&[(RocStr::from("a")), (RocStr::from("b"))]),
        RocList<RocStr>
    );
}

#[test]
#[cfg(any(feature = "gen-llvm", feature = "gen-wasm"))]
#[ignore = "This test has incorrect refcounts: https://github.com/roc-lang/roc/issues/2968"]
fn applied_tag_function_linked_list() {
    assert_evals_to!(
        indoc!(
            r#"
            ConsList a : [Nil, Cons a (ConsList a)]

            x : List (ConsList Str)
            x = List.map2 ["a", "b"] [Nil, Cons "c" Nil] Cons

            when List.first x is
                Ok (Cons "a" Nil) -> 1
                _ -> 0
            "#
        ),
        1,
        i64
    );
}

#[test]
#[cfg(any(feature = "gen-llvm", feature = "gen-wasm"))]
fn applied_tag_function_pair() {
    assert_evals_to!(
        indoc!(
            r#"
            Pair a : [Pair a a]

            x : List (Pair Str)
            x = List.map2 ["a", "b"] ["c", "d"] Pair

            when List.first x is
                Ok (Pair "a" "c") -> 1
                _ -> 0
            "#
        ),
        1,
        i64
    );
}

#[test]
#[cfg(any(feature = "gen-llvm", feature = "gen-wasm"))]
#[should_panic(expected = "")] // TODO: this only panics because it returns 0 instead of 1!
fn tag_must_be_its_own_type() {
    assert_evals_to!(
        indoc!(
            r#"
            z : [A, B, C]
            z = Z

            z
            "#
        ),
        1,
        i64
    );
}

#[test]
#[cfg(any(feature = "gen-llvm", feature = "gen-wasm"))]
fn recursive_tag_union_into_flat_tag_union() {
    // Comprehensive test for correctness in cli/tests/repl_eval
    assert_evals_to!(
        indoc!(
            r#"
            Item : [Shallow [L Str, R Str], Deep Item]
            i : Item
            i = Deep (Shallow (R "woo"))
            i
            "#
        ),
        0,
        usize,
        |_| 0
    )
}

#[test]
#[cfg(any(feature = "gen-llvm", feature = "gen-wasm", feature = "gen-dev"))]
fn monomorphized_tag() {
    assert_evals_to!(
        indoc!(
            r#"
            b = \{} -> Bar
            f : [Foo, Bar], [Bar, Baz] -> U8
            f = \_, _ -> 18
            f (b {}) (b {})
            "#
        ),
        18,
        u8
    )
}

#[test]
#[cfg(any(feature = "gen-llvm", feature = "gen-wasm", feature = "gen-dev"))]
fn monomorphized_applied_tag() {
    assert_evals_to!(
        indoc!(
            r#"
            app "test" provides [main] to "./platform"

            main =
                a = A "abc"
                f = \x ->
                    when x is
                        A y -> y
                        B y -> y
                f a
            "#
        ),
        RocStr::from("abc"),
        RocStr
    )
}

#[test]
#[cfg(any(feature = "gen-llvm", feature = "gen-wasm", feature = "gen-dev"))]
fn monomorphized_tag_with_polymorphic_arg() {
    assert_evals_to!(
        indoc!(
            r#"
            app "test" provides [main] to "./platform"

            main =
                a = \{} -> A
                wrap = \{} -> Wrapped (a {})

                useWrap1 : [Wrapped [A], Other] -> U8
                useWrap1 =
                    \w -> when w is
                        Wrapped A -> 2
                        Other -> 3

                useWrap2 : [Wrapped [A, B]] -> U8
                useWrap2 =
                    \w -> when w is
                        Wrapped A -> 5
                        Wrapped B -> 7

                if Bool.true then useWrap1 (wrap {}) else useWrap2 (wrap {})
            "#
        ),
        2,
        u8
    )
}

#[test]
#[cfg(any(feature = "gen-llvm", feature = "gen-wasm", feature = "gen-dev"))]
fn monomorphized_tag_with_polymorphic_and_monomorphic_arg() {
    assert_evals_to!(
        indoc!(
            r#"
            app "test" provides [main] to "./platform"

            main =
                mono : U8
                mono = 15
                poly = \{} -> A
                wrap = \{} -> Wrapped (poly {}) mono

                useWrap1 : [Wrapped [A] U8, Other] -> U8
                useWrap1 =
                    \w -> when w is
                        Wrapped A n -> n
                        Other -> 0

                useWrap2 : [Wrapped [A, B] U8] -> U8
                useWrap2 =
                    \w -> when w is
                        Wrapped A n -> n
                        Wrapped B _ -> 0

                useWrap1 (wrap {}) * useWrap2 (wrap {})
            "#
        ),
        225,
        u8
    )
}

#[test]
#[cfg(any(feature = "gen-llvm", feature = "gen-wasm", feature = "gen-dev"))]
fn issue_2365_monomorphize_tag_with_non_empty_ext_var() {
    assert_evals_to!(
        indoc!(
            r#"
            app "test" provides [main] to "./platform"

            Single a : [A, B, C]a
            Compound a : Single [D, E, F]a

            single : {} -> Single *
            single = \{} -> C

            compound : {} -> Compound *
            compound = \{} -> single {}

            main = compound {}
            "#
        ),
        2, // C
        u8
    )
}

#[test]
#[cfg(any(feature = "gen-llvm", feature = "gen-wasm", feature = "gen-dev"))]
fn issue_2365_monomorphize_tag_with_non_empty_ext_var_wrapped() {
    assert_evals_to!(
        indoc!(
            r#"
            app "test" provides [main] to "./platform"

            Single a : [A, B, C]a
            Compound a : Single [D, E, F]a

            single : {} -> Result Str (Single *)
            single = \{} -> Err C

            compound : {} -> Result Str (Compound *)
            compound = \{} ->
                when single {} is
                    Ok s -> Ok s
                    Err e -> Err e

            main = compound {}
            "#
        ),
        (0, 2), // Err, C
        ([u8; std::mem::size_of::<RocStr>()], u8),
        |(err_tag, wrap_tag): ([u8; std::mem::size_of::<RocStr>()], u8)| (wrap_tag, err_tag[0])
    )
}

#[test]
#[cfg(any(feature = "gen-llvm", feature = "gen-wasm", feature = "gen-dev"))]
fn issue_2365_monomorphize_tag_with_non_empty_ext_var_wrapped_nested() {
    assert_evals_to!(
        indoc!(
            r#"
            app "test" provides [main] to "./platform"

            Single a : [A, B, C]a
            Compound a : Single [D, E, F]a

            main =
                single : {} -> Result Str (Single *)
                single = \{} -> Err C

                compound : {} -> Result Str (Compound *)
                compound = \{} ->
                    when single {} is
                        Ok s -> Ok s
                        Err e -> Err e

                compound {}
            "#
        ),
        (0, 2), // Err, C
        ([u8; std::mem::size_of::<RocStr>()], u8),
        |(err_tag, wrap_tag): ([u8; std::mem::size_of::<RocStr>()], u8)| (wrap_tag, err_tag[0])
    )
}

#[test]
#[cfg(any(feature = "gen-llvm", feature = "gen-wasm", feature = "gen-dev"))]
fn issue_2445() {
    assert_evals_to!(
        indoc!(
            r#"
            app "test" provides [main] to "./platform"

            none : [None, Update _]
            none = None

            press : [None, Update U8]
            press = none

            main =
                when press is
                    None -> 15
                    Update _ -> 25
            "#
        ),
        15,
        i64
    );
}

#[test]
#[cfg(any(feature = "gen-llvm"))]
fn issue_2458() {
    assert_evals_to!(
        indoc!(
            r#"
            Foo a : [Blah (Bar a), Nothing {}]
            Bar a : Foo a

            v : Bar {}
            v = Blah (Blah (Nothing {}))

            when v is
                Blah (Blah (Nothing {})) -> 15
                _ -> 25
            "#
        ),
        15,
        u8
    )
}

#[test]
#[ignore = "See https://github.com/roc-lang/roc/issues/2466"]
#[cfg(any(feature = "gen-llvm", feature = "gen-wasm"))]
fn issue_2458_deep_recursion_var() {
    assert_evals_to!(
        indoc!(
            r#"
            Foo a : [Blah (Result (Bar a) {})]
            Bar a : Foo a

            v : Bar {}

            when v is
                Blah (Ok (Blah (Err {}))) -> "1"
                _ -> "2"
            "#
        ),
        15,
        u8
    )
}

#[test]
#[cfg(any(feature = "gen-llvm", feature = "gen-wasm"))]
fn issue_1162() {
    assert_evals_to!(
        indoc!(
            r#"
            app "test" provides [main] to "./platform"

            RBTree k : [Node k (RBTree k) (RBTree k), Empty]

            balance : a, RBTree a -> RBTree a
            balance = \key, left ->
                  when left is
                    Node _ _ lRight ->
                        Node key lRight Empty

                    _ ->
                        Empty


            tree : RBTree {}
            tree =
                balance {} Empty

            main : U8
            main =
                when tree is
                    Empty -> 15
                    _ -> 25
            "#
        ),
        15,
        u8
    )
}

#[test]
#[cfg(any(feature = "gen-llvm", feature = "gen-wasm", feature = "gen-dev"))]
fn polymorphic_tag() {
    assert_evals_to!(
        indoc!(
            r#"
            x : [Y U8]
            x = Y 3
            x
            "#
        ),
        3, // Y is a newtype, it gets unwrapped
        u8
    )
}

#[test]
#[cfg(any(feature = "gen-llvm", feature = "gen-wasm", feature = "gen-dev"))]
fn issue_2725_alias_polymorphic_lambda() {
    assert_evals_to!(
        indoc!(
            r#"
            wrap = \value -> Tag value
            wrapIt = wrap
            wrapIt 42
            "#
        ),
        42, // Tag is a newtype, it gets unwrapped
        i64
    )
}

#[test]
#[cfg(any(feature = "gen-llvm", feature = "gen-wasm", feature = "gen-dev"))]
fn opaque_assign_to_symbol() {
    assert_evals_to!(
        indoc!(
            r#"
            app "test" provides [out] to "./platform"

            Variable := U8

            fromUtf8 : U8 -> Result Variable [InvalidVariableUtf8]
            fromUtf8 = \char ->
                Ok (@Variable char)

            out =
                when fromUtf8 98 is
                    Ok (@Variable n) -> n
                    _ -> 1
            "#
        ),
        98,
        u8
    )
}

#[test]
#[cfg(any(feature = "gen-llvm", feature = "gen-wasm", feature = "gen-dev"))]
fn issue_2777_default_branch_codegen() {
    assert_evals_to!(
        indoc!(
            r#"
            f1 = \color ->
              when color is
                Red -> "red"
                Yellow -> "yellow"
                _ -> "unknown"

            r1 = Red |> f1 |> Str.concat (f1 Orange)

            f2 = \color ->
              when color is
                Red -> "red"
                Yellow -> "yellow"
                Green -> "green"
                _ -> "unknown"

            r2 = Red |> f2 |> Str.concat (f2 Orange)

            f3 = \color ->
              when color is
                Red -> "red"
                Yellow -> "yellow"
                Green -> "green"
                _ -> "unknown"

            r3 = Orange |> f3 |> Str.concat (f3 Red)

            f4 = \color ->
              when color is
                Red -> "red"
                Yellow | Gold -> "yellow"
                _ -> "unknown"

            r4 = Red |> f4 |> Str.concat (f4 Orange)

            [r1, r2, r3, r4]
            "#
        ),
        RocList::from_slice(&[
            RocStr::from("redunknown"),
            RocStr::from("redunknown"),
            RocStr::from("unknownred"),
            RocStr::from("redunknown"),
        ]),
        RocList<RocStr>
    )
}

#[test]
// This doesn't work on Windows. If you make it return a `bool`, e.g. with `|> Str.isEmpty` at the end,
// then it works. We don't know what the problem is here!
#[cfg(all(
    not(target_family = "windows"),
    any(feature = "gen-llvm", feature = "gen-wasm")
))]
#[should_panic(expected = r#"Roc failed with message: "Tag Foo was part of a type error!""#)]
fn issue_2900_unreachable_pattern() {
    assert_evals_to!(
        indoc!(
            r#"
            foo : [Foo, Bar, Baz, Blah] -> Str
            foo = \arg ->
                when arg is
                    Foo -> "foo"
                    AnUnreachableTag -> "blah"
                    _ -> "other"

            foo Foo
            "#
        ),
        RocStr::from("foo"),
        RocStr,
        |x| x,
        true // ignore type errors
    )
}

#[test]
#[cfg(any(feature = "gen-llvm", feature = "gen-wasm"))]
fn issue_3261_non_nullable_unwrapped_recursive_union_at_index() {
    assert_evals_to!(
        indoc!(
            r#"
            Named : [Named Str (List Named)]

            foo : Named
            foo = Named "outer" [Named "inner" []]

            Named name outerList = foo

            {name, outerList}.name
            "#
        ),
        RocStr::from("outer"),
        RocStr
    )
}

#[test]
#[cfg(any(feature = "gen-llvm", feature = "gen-wasm"))]
fn instantiate_annotated_as_recursive_alias_toplevel() {
    assert_evals_to!(
        indoc!(
            r#"
            app "test" provides [main] to "./platform"

            Value : [Nil, Array (List Value)]

            foo : [Nil]_
            foo = Nil

            it : Value
            it = foo

            main =
                when it is
                    Nil -> 123i64
                    _ -> -1i64
            "#
        ),
        123,
        i64
    )
}

#[test]
#[cfg(any(feature = "gen-llvm", feature = "gen-wasm"))]
fn instantiate_annotated_as_recursive_alias_polymorphic_expr() {
    assert_evals_to!(
        indoc!(
            r#"
            app "test" provides [main] to "./platform"

            main =
                Value : [Nil, Array (List Value)]

                foo : [Nil]_
                foo = Nil

                it : Value
                it = foo

                when it is
                    Nil -> 123i64
                    _ -> -1i64
            "#
        ),
        123,
        i64
    )
}

#[test]
#[cfg(any(feature = "gen-llvm", feature = "gen-wasm"))]
fn instantiate_annotated_as_recursive_alias_multiple_polymorphic_expr() {
    assert_evals_to!(
        indoc!(
            r#"
            app "test" provides [main] to "./platform"

            main =
                Value : [Nil, Array (List Value)]

                foo : {} -> [Nil]
                foo = \{} -> Nil

                v1 : Value
                v1 = foo {}

                Value2 : [Nil, B U16, Array (List Value)]

                v2 : Value2
                v2 = foo {}

                when {v1, v2} is
                    {v1: Nil, v2: Nil} -> 123i64
                    {v1: _, v2: _} -> -1i64
            "#
        ),
        123,
        i64
    )
}

#[test]
#[cfg(any(feature = "gen-llvm", feature = "gen-wasm", feature = "gen-dev"))]
fn issue_3560_nested_tag_constructor_is_newtype() {
    assert_evals_to!(
        indoc!(
            r#"
            f : _ -> u8
            f = \t ->
                when t is
                    Wrapper (Payload it) -> it
                    Wrapper (AlternatePayload it) -> it

            {a: f (Wrapper (Payload 15u8)), b: f(Wrapper (AlternatePayload 31u8))}
            "#
        ),
        (15, 31),
        (u8, u8)
    )
}

#[test]
#[cfg(any(feature = "gen-llvm", feature = "gen-wasm", feature = "gen-dev"))]
fn issue_3560_nested_tag_constructor_is_record_newtype() {
    assert_evals_to!(
        indoc!(
            r#"
            f : _ -> u8
            f = \t ->
                when t is
                    {wrapper: (Payload it)} -> it
                    {wrapper: (AlternatePayload it)} -> it

            {a: f {wrapper: (Payload 15u8)}, b: f {wrapper: (AlternatePayload 31u8)}}
            "#
        ),
        (15, 31),
        (u8, u8)
    )
}

#[test]
#[cfg(any(feature = "gen-llvm", feature = "gen-wasm", feature = "gen-dev"))]
fn issue_3560_newtype_tag_constructor_has_nested_constructor_with_no_payload() {
    assert_evals_to!(
        indoc!(
            r#"
            when Wrapper (Payload "err") is
                Wrapper (Payload str) -> str
                Wrapper NoPayload -> "nothing"
            "#
        ),
        RocStr::from("err"),
        RocStr
    )
}

#[test]
#[cfg(any(feature = "gen-llvm", feature = "gen-wasm", feature = "gen-dev"))]
fn alignment_i128() {
    assert_evals_to!(
        indoc!(
            r"#
                x : [One I128 Bool, Empty]
                x = One 42 (1 == 1)
                x
                #"
        ),
        // NOTE: roc_std::U128 is always aligned to 16, unlike rust's u128
        ((U128::from(42), true), 1),
        ((U128, bool), u8)
    );
}

#[test]
#[cfg(any(feature = "gen-llvm", feature = "gen-wasm"))]
#[ignore = "causes alias analysis panics, should roc_panic"]
fn error_type_in_tag_union_payload() {
    assert_evals_to!(
        indoc!(
            r#"
            f : ([] -> Bool) -> Bool
            f = \fun ->
              if Bool.true then
                fun 42
              else
                Bool.false

            f (\x -> x)
            "#
        ),
        0,
        u8,
        |x| x,
        true // ignore type errors
    )
}

#[test]
#[cfg(any(feature = "gen-llvm", feature = "gen-wasm"))]
fn issue_3653_recursion_pointer_in_naked_opaque() {
    assert_evals_to!(
        indoc!(
            r#"
            app "test" provides [main] to "./platform"

            Peano := [ Zero, Succ Peano ]

            recurse = \@Peano peano ->
                when peano is
                    Succ inner -> recurse inner
                    _ -> {}

            main =
                when recurse (@Peano Zero) is
                    _ -> "we're back"
            "#
        ),
        RocStr::from("we're back"),
        RocStr
    )
}

#[test]
#[cfg(any(feature = "gen-llvm", feature = "gen-wasm"))]
fn issue_3653_recursion_pointer_in_naked_opaque_localized() {
    assert_evals_to!(
        indoc!(
            r#"
            app "test" provides [main] to "./platform"

            Peano := [ Zero, Succ Peano ]

            recurse = \peano ->
                when peano is
                    @Peano (Succ inner) -> recurse inner
                    @Peano Zero -> {}

            main =
                when recurse (@Peano Zero) is
                    _ -> "we're back"
            "#
        ),
        RocStr::from("we're back"),
        RocStr
    )
}

#[test]
#[cfg(any(feature = "gen-llvm", feature = "gen-wasm"))]
fn issue_2165_recursive_tag_destructure() {
    assert_evals_to!(
        indoc!(
            r#"
            SomeTag : [ Ctor { rec : List SomeTag } ]

            x : SomeTag
            x = Ctor { rec: [] }

            when x is
              Ctor { rec } -> Num.toStr (List.len rec)
            "#
        ),
        RocStr::from("0"),
        RocStr
    )
}

#[test]
#[cfg(any(feature = "gen-llvm", feature = "gen-wasm", feature = "gen-dev"))]
fn tag_union_let_generalization() {
    assert_evals_to!(
        indoc!(
            r#"
            manyAux : {} -> [ Loop, Done ]
            manyAux = \_ ->
                output = Done

                output

            when manyAux {} is
                Loop -> "loop"
                Done -> "done"
            "#
        ),
        RocStr::from("done"),
        RocStr
    );
}

#[test]
#[cfg(any(feature = "gen-llvm", feature = "gen-wasm"))]
fn fit_recursive_union_in_struct_into_recursive_pointer() {
    assert_evals_to!(
        indoc!(
            r#"
            NonEmpty := [
                First Str,
                Next { item: Str, rest: NonEmpty },
            ]

            nonEmpty =
                a = "abcdefgh"
                b = @NonEmpty (First "ijkl")
                c = Next { item: a, rest: b }
                @NonEmpty c

            when nonEmpty is
                @NonEmpty (Next r) -> r.item
                _ -> "<bad>"
            "#
        ),
        RocStr::from("abcdefgh"),
        RocStr
    );
}

#[test]
#[cfg(any(feature = "gen-llvm", feature = "gen-wasm", feature = "gen-dev"))]
fn match_on_result_with_uninhabited_error_branch() {
    assert_evals_to!(
        indoc!(
            r#"
            x : Result Str []
            x = Ok "abc"

            when x is
                Ok s -> s
            "#
        ),
        RocStr::from("abc"),
        RocStr
    );
}

#[test]
#[cfg(any(feature = "gen-llvm", feature = "gen-wasm", feature = "gen-dev"))]
fn dispatch_tag_union_function_inferred() {
    assert_evals_to!(
        indoc!(
            r#"
            g = \b -> if b then H else J

            when P ((g Bool.true) "") ((g Bool.false) "") is
                P (H _) (J _) -> "okay"
                _ -> "FAIL"
            "#
        ),
        RocStr::from("okay"),
        RocStr
    );
}

#[test]
#[cfg(any(feature = "gen-llvm", feature = "gen-wasm"))]
fn issue_4077_fixed_fixpoint() {
    assert_evals_to!(
        indoc!(
            r#"
            app "test" provides [main] to "./platform"

            Input : [FromProjectSource, FromJob Job]

            Job : [Job { inputs : List Input }]

            job : { inputs : List Input } -> Job
            job = \config -> Job config

            main =
                when job { inputs: [] } is
                    _ -> "OKAY"
            "#
        ),
        RocStr::from("OKAY"),
        RocStr
    );
}

#[test]
#[cfg(any(feature = "gen-llvm", feature = "gen-wasm"))]
fn unify_types_with_fixed_fixpoints_outside_fixing_region() {
    assert_evals_to!(
        indoc!(
            r#"
            app "test" provides [main] to "./platform"

            Input := [
                FromJob Job (List Str),
            ]

            Job := [
                Job (List Input)
            ]

            job : List Input -> Job
            job = \inputs ->
                @Job (Job inputs)

            helloWorld : Job
            helloWorld =
                @Job ( Job [ @Input (FromJob greeting []) ] )

            greeting : Job
            greeting =
                job []

            main = (\_ -> "OKAY") helloWorld
            "#
        ),
        RocStr::from("OKAY"),
        RocStr
    );
}

#[test]
#[cfg(any(feature = "gen-llvm", feature = "gen-wasm", feature = "gen-dev"))]
fn lambda_set_with_imported_toplevels_issue_4733() {
    assert_evals_to!(
        indoc!(
            r#"
            app "test" provides [main] to "./platform"

            fn = \s ->
                instr = if s == "*" then (Op Num.mul) else (Op Num.add)

                Op op = instr

                \a -> op a a

            main = ((fn "*") 3) * ((fn "+") 5)
            "#
        ),
        90,
        i64
    );
}

#[test]
#[cfg(any(feature = "gen-llvm", feature = "gen-wasm"))]
fn non_unary_union_with_lambda_set_with_imported_toplevels_issue_4733() {
    assert_evals_to!(
        indoc!(
            r#"
            app "test" provides [main] to "./platform"

            fn = \s ->
                instr =
                    if s == "*" then (Op Num.mul)
                    else if s == "+" then (Op Num.add)
                    else Noop

                when instr is
                    Op op -> (\a -> op a a)
                    _ -> (\a -> a)


            main = ((fn "*") 3) * ((fn "+") 5)
            "#
        ),
        90,
        i64
    );
}

#[test]
#[cfg(any(feature = "gen-llvm", feature = "gen-wasm", feature = "gen-dev"))]
fn nullable_wrapped_with_non_nullable_singleton_tags() {
    assert_evals_to!(
        indoc!(
            r#"
            app "test" provides [main] to "./platform"

            F : [
                A F,
                B,
                C,
            ]

            g : F -> Str
            g = \f -> when f is
                    A _ -> "A"
                    B -> "B"
                    C -> "C"

            main =
                g (A (B))
                |> Str.concat (g B)
                |> Str.concat (g C)
            "#
        ),
        RocStr::from("ABC"),
        RocStr
    );
}

#[test]
#[cfg(any(feature = "gen-llvm", feature = "gen-wasm", feature = "gen-dev"))]
fn nullable_wrapped_with_nullable_not_last_index() {
    assert_evals_to!(
        indoc!(
            r#"
            app "test" provides [main] to "./platform"

            Parser : [
                CharLiteral,
                Keyword Str,
                OneOrMore Parser,
            ]

            toIdParser : Parser -> Str
            toIdParser = \parser ->
                when parser is
                    OneOrMore _ -> "a"
                    Keyword _ -> "b"
                    CharLiteral -> "c"

            main =
                toIdParser (OneOrMore CharLiteral)
                |> Str.concat (toIdParser (Keyword "try"))
                |> Str.concat (toIdParser CharLiteral)
            "#
        ),
        RocStr::from("abc"),
        RocStr
    );
}

#[test]
#[cfg(any(feature = "gen-llvm", feature = "gen-wasm"))]
fn refcount_nullable_unwrapped_needing_no_refcount_issue_5027() {
    assert_evals_to!(
        indoc!(
            r#"
            app "test" provides [main] to "./platform"

            Effect : {} -> Str

            after = \effect, buildNext ->
                \{} ->
                    when buildNext (effect {}) is
                        thunk -> thunk {}

            line : Effect
            line = \{} -> "done"

            await : Effect, (Str -> Effect) -> Effect
            await = \fx, cont ->
                after
                fx
                cont

            succeed : {} -> Effect
            succeed = \{} -> (\{} -> "success")

            test =
                await line \s ->
                    if s == "done" then succeed {} else test

            main = test {}
            "#
        ),
        RocStr::from("success"),
        RocStr
    );
}

#[test]
#[cfg(any(feature = "gen-llvm"))]
fn issue_5162_recast_nested_nullable_unwrapped_layout() {
    with_larger_debug_stack(|| {
        assert_evals_to!(
            indoc!(
                r###"
<<<<<<< HEAD
            app "test" provides [main] to "./platform"
=======
                app "test" provides [main] to "./platform"
>>>>>>> c7f5007c

                Concept : [
                    AtomicConcept,
                    ExistentialRestriction { role : Str, concept : Concept }
                ]

                bottom : Concept
                bottom = AtomicConcept

<<<<<<< HEAD
            main =
                when Dict.single bottom 0 is
                    _ -> Bool.true
            "###
=======
                main =
                    when Dict.single bottom 0 is
                        _ -> Bool.true
                "###
>>>>>>> c7f5007c
            ),
            true,
            bool
        );
<<<<<<< HEAD
    })
=======
    });
>>>>>>> c7f5007c
}

#[test]
#[cfg(any(feature = "gen-llvm"))]
fn nullable_wrapped_eq_issue_5434() {
    assert_evals_to!(
        indoc!(
            r###"
            app "test" provides [main] to "./platform"

            Value : [
                A,
                B I64,
                C,
                D (List [T Str Value]),
            ]

            main =
                x : Value
                x = B 32
                y : Value
                y = B 0
                if x == y then
                    "OK"
                else
                    "FAIL"
            "###
        ),
        RocStr::from("FAIL"),
        RocStr
    );
}<|MERGE_RESOLUTION|>--- conflicted
+++ resolved
@@ -2176,11 +2176,7 @@
         assert_evals_to!(
             indoc!(
                 r###"
-<<<<<<< HEAD
-            app "test" provides [main] to "./platform"
-=======
                 app "test" provides [main] to "./platform"
->>>>>>> c7f5007c
 
                 Concept : [
                     AtomicConcept,
@@ -2190,26 +2186,15 @@
                 bottom : Concept
                 bottom = AtomicConcept
 
-<<<<<<< HEAD
-            main =
-                when Dict.single bottom 0 is
-                    _ -> Bool.true
-            "###
-=======
                 main =
                     when Dict.single bottom 0 is
                         _ -> Bool.true
                 "###
->>>>>>> c7f5007c
             ),
             true,
             bool
         );
-<<<<<<< HEAD
-    })
-=======
     });
->>>>>>> c7f5007c
 }
 
 #[test]

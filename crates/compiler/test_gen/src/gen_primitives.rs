#[cfg(feature = "gen-llvm")]
use crate::helpers::llvm::assert_evals_to;

#[cfg(feature = "gen-dev")]
use crate::helpers::dev::assert_evals_to;

#[cfg(feature = "gen-wasm")]
use crate::helpers::wasm::assert_evals_to;

use indoc::indoc;
#[allow(unused_imports)]
use roc_std::RocList;
#[allow(unused_imports)]
use roc_std::RocStr;

#[test]
#[cfg(any(feature = "gen-llvm", feature = "gen-dev", feature = "gen-wasm"))]
fn basic_int() {
    assert_evals_to!("123", 123, i64);
}

#[test]
#[cfg(any(feature = "gen-llvm", feature = "gen-dev", feature = "gen-wasm"))]
fn basic_float() {
    assert_evals_to!("1234.0", 1234.0, f64);
}

#[test]
#[cfg(any(feature = "gen-llvm", feature = "gen-wasm"))]
fn branch_first_float() {
    assert_evals_to!(
        indoc!(
            r#"
                when 1.23 is
                    1.23 -> 12
                    _ -> 34
            "#
        ),
        12,
        i64
    );
}

#[test]
#[cfg(any(feature = "gen-llvm", feature = "gen-wasm"))]
fn branch_second_float() {
    assert_evals_to!(
        indoc!(
            r#"
                when 2.34 is
                    1.23 -> 63
                    _ -> 48
            "#
        ),
        48,
        i64
    );
}

#[test]
#[cfg(any(feature = "gen-llvm", feature = "gen-wasm"))]
fn branch_third_float() {
    assert_evals_to!(
        indoc!(
            r#"
               when 10.0 is
                   1.0 -> 63
                   2.0 -> 48
                   _ -> 112
            "#
        ),
        112,
        i64
    );
}

#[test]
#[cfg(any(feature = "gen-llvm", feature = "gen-dev", feature = "gen-wasm"))]
fn branch_first_int() {
    assert_evals_to!(
        indoc!(
            r#"
                when 1 is
                    1 -> 12
                    _ -> 34
            "#
        ),
        12,
        i64
    );
}

#[test]
#[cfg(any(feature = "gen-llvm", feature = "gen-dev", feature = "gen-wasm"))]
fn branch_second_int() {
    assert_evals_to!(
        indoc!(
            r#"
                when 2 is
                    1 -> 63
                    _ -> 48
            "#
        ),
        48,
        i64
    );
}

#[test]
#[cfg(any(feature = "gen-llvm", feature = "gen-dev"))]
fn branch_third_int() {
    assert_evals_to!(
        indoc!(
            r#"
                when 10 is
                    1 -> 63
                    2 -> 48
                    _ -> 112
            "#
        ),
        112,
        i64
    );
}

#[test]
#[cfg(any(feature = "gen-llvm", feature = "gen-dev", feature = "gen-wasm"))]
fn branch_store_variable() {
    assert_evals_to!(
        indoc!(
            r#"
                when 0 is
                    1 -> 12
                    a -> a
            "#
        ),
        0,
        i64
    );
}

#[test]
#[cfg(any(feature = "gen-llvm", feature = "gen-dev"))]
fn when_one_element_tag() {
    assert_evals_to!(
        indoc!(
            r#"
            x : [Pair (Int a) (Int a)]
            x = Pair 0x2 0x3

            when x is
                Pair l r -> l + r
            "#
        ),
        5,
        i64
    );
}

#[test]
#[cfg(any(feature = "gen-llvm", feature = "gen-wasm"))]
fn when_two_element_tag_first() {
    assert_evals_to!(
        indoc!(
            r#"
            x : [A (Int a), B (Int a)]
            x = A 0x2

            when x is
                A v -> v
                B v -> v
            "#
        ),
        2,
        i64
    );
}

#[test]
#[cfg(any(feature = "gen-llvm", feature = "gen-wasm"))]
fn when_two_element_tag_second() {
    assert_evals_to!(
        indoc!(
            r#"
            x : [A (Int a), B (Int a)]
            x = B 0x3

            when x is
                A v -> v
                B v -> v
            "#
        ),
        3,
        i64
    );
}

#[test]
#[cfg(any(feature = "gen-llvm", feature = "gen-dev", feature = "gen-wasm"))]
fn gen_when_one_branch() {
    assert_evals_to!(
        indoc!(
            r#"
                when 1.23 is
                    _ -> 23
            "#
        ),
        23,
        i64
    );
}

#[test]
#[cfg(any(feature = "gen-llvm", feature = "gen-wasm"))]
fn gen_large_when_int() {
    assert_evals_to!(
        indoc!(
            r#"
                foo = \num ->
                    when num is
                        0 -> 200
                        -3 -> 111 # TODO adding more negative numbers reproduces parsing bugs here
                        3 -> 789
                        1 -> 123
                        2 -> 456
                        _ -> 1000

                foo -3
            "#
        ),
        111,
        i64
    );
}

#[test]
#[cfg(any(feature = "gen-wasm"))]
fn gen_large_when_float() {
    assert_evals_to!(
        indoc!(
            r#"
                foo = \num ->
                    when num is
                        0.5 -> 200.1
                        -3.6 -> 111.2 # TODO adding more negative numbers reproduces parsing bugs here
                        3.6 -> 789.5
                        1.7 -> 123.3
                        2.8 -> 456.4
                        _ -> 1000.6

                foo -3.6
            "#
        ),
        111.2,
        f64
    );
}

#[test]
#[cfg(any(feature = "gen-llvm", feature = "gen-dev", feature = "gen-wasm"))]
fn or_pattern() {
    assert_evals_to!(
        indoc!(
            r#"
            when 2 is
                1 | 2 -> 42
                _ -> 1
            "#
        ),
        42,
        i64
    );
}

#[test]
#[cfg(any(feature = "gen-llvm", feature = "gen-dev", feature = "gen-wasm"))]
fn apply_identity() {
    assert_evals_to!(
        indoc!(
            r#"
                identity = \a -> a

                identity 5
            "#
        ),
        5,
        i64
    );
}

#[test]
#[cfg(any(feature = "gen-llvm", feature = "gen-wasm"))]
fn apply_unnamed_identity() {
    assert_evals_to!(
        indoc!(
            r#"
            wrapper = \{} ->
                (\a -> a) 5

            wrapper {}
            "#
        ),
        5,
        i64
    );
}

#[test]
#[cfg(any(feature = "gen-llvm", feature = "gen-wasm"))]
fn return_unnamed_fn() {
    assert_evals_to!(
        indoc!(
            r#"
            wrapper = \{} ->
                alwaysFloatIdentity : Int * -> (Frac a -> Frac a)
                alwaysFloatIdentity = \_ ->
                    (\a -> a)

                (alwaysFloatIdentity 2) 1.23

            wrapper {}
            "#
        ),
        1.23,
        f64
    );
}

#[test]
#[cfg(any(feature = "gen-llvm", feature = "gen-wasm"))]
fn gen_when_fn() {
    assert_evals_to!(
        indoc!(
            r#"
                limitedNegate = \num ->
                    when num is
                        1 -> -1
                        -1 -> 1
                        _ -> num

                limitedNegate 1
            "#
        ),
        -1,
        i64
    );
}

#[test]
#[cfg(any(feature = "gen-llvm", feature = "gen-dev", feature = "gen-wasm"))]
fn gen_basic_def() {
    assert_evals_to!(
        indoc!(
            r#"
                answer = 42

                answer
            "#
        ),
        42,
        i64
    );

    assert_evals_to!(
        indoc!(
            r#"
                float = 1.23

                float
            "#
        ),
        1.23,
        f64
    );
}

#[test]
#[cfg(any(feature = "gen-llvm", feature = "gen-wasm"))]
fn gen_multiple_defs() {
    assert_evals_to!(
        indoc!(
            r#"
                answer = 42

                float = 1.23

                if float > 3 then answer else answer
            "#
        ),
        42,
        i64
    );

    assert_evals_to!(
        indoc!(
            r#"
                answer = 42

                float = 1.23

                if answer > 3 then float else float
            "#
        ),
        1.23,
        f64
    );
}

// These tests caught a bug in how Defs are converted to the mono IR
// but they have UnusedDef or UnusedArgument problems, and don't run any more
//    #[test]
// #[cfg(any(feature = "gen-llvm", feature = "gen-wasm"))]
//    fn gen_chained_defs() {
//        assert_evals_to!(
//            indoc!(
//                r#"
//                    x = i1
//                    i3 = i2
//                    i1 = 1337
//                    i2 = i1
//                    y = 12.4
//
//                    i3
//                "#
//            ),
//            1337,
//            i64
//        );
//    }
//
//    #[test]
// #[cfg(any(feature = "gen-llvm", feature = "gen-wasm"))]
//    fn gen_nested_defs_old() {
//        assert_evals_to!(
//            indoc!(
//                r#"
//                    x = 5
//
//                    answer =
//                        i3 = i2
//
//                        nested =
//                            a = 1.0
//                            b = 5
//
//                            i1
//
//                        i1 = 1337
//                        i2 = i1
//
//
//                        nested
//
//                    # None of this should affect anything, even though names
//                    # overlap with the previous nested defs
//                    unused =
//                        nested = 17
//
//                        i1 = 84.2
//
//                        nested
//
//                    y = 12.4
//
//                    answer
//                "#
//            ),
//            1337,
//            i64
//        );
//    }
//
//    #[test]
// #[cfg(any(feature = "gen-llvm", feature = "gen-wasm"))]
//    fn let_x_in_x() {
//        assert_evals_to!(
//            indoc!(
//                r#"
//                    x = 5
//
//                    answer =
//                        1337
//
//                    unused =
//                        nested = 17
//                        nested
//
//                    answer
//                "#
//            ),
//            1337,
//            i64
//        );
//    }

#[test]
#[cfg(any(feature = "gen-llvm", feature = "gen-dev", feature = "gen-wasm"))]
fn factorial() {
    assert_evals_to!(
        indoc!(
            r#"
            factorial = \n, accum ->
                when n is
                    0 ->
                        accum

                    _ ->
                        factorial (n - 1) (n * accum)

            factorial 10 1
            "#
        ),
        3628800,
        i64
    );
}

#[test]
#[cfg(any(feature = "gen-llvm", feature = "gen-wasm"))]
fn peano1() {
    assert_evals_to!(
        indoc!(
            r#"
                Peano : [S Peano, Z]

                three : Peano
                three = S (S (S Z))

                when three is
                    Z -> 2
                    S _ -> 1
                "#
        ),
        1,
        i64
    );
}

#[test]
#[cfg(any(feature = "gen-llvm", feature = "gen-wasm"))]
fn peano2() {
    assert_evals_to!(
        indoc!(
            r#"
                Peano : [S Peano, Z]

                three : Peano
                three = S (S (S Z))

                when three is
                    S (S _) -> 1
                    S (_) -> 0
                    Z -> 0
                "#
        ),
        1,
        i64
    );
}

#[test]
#[cfg(any(feature = "gen-llvm", feature = "gen-dev", feature = "gen-wasm"))]
fn top_level_constant() {
    assert_evals_to!(
        indoc!(
            r#"
            app "test" provides [main] to "./platform"

            float = 1.2315

            main =
                float + float
                "#
        ),
        1.2315 + 1.2315,
        f64
    );
}

#[test]
#[ignore]
#[cfg(any(feature = "gen-llvm", feature = "gen-dev", feature = "gen-wasm"))]
fn top_level_destructure() {
    assert_evals_to!(
        indoc!(
            r#"
            app "test" provides [main] to "./platform"

            {a, b} = { a: 1, b: 2 }

            main =

                a + b
                "#
        ),
        3,
        i64
    );
}

#[test]
#[cfg(any(feature = "gen-llvm", feature = "gen-wasm"))]
fn linked_list_len_0() {
    assert_evals_to!(
        indoc!(
            r#"
            app "test" provides [main] to "./platform"

            LinkedList a : [Nil, Cons a (LinkedList a)]

            len : LinkedList a -> Int *
            len = \list ->
                when list is
                    Nil -> 0
                    Cons _ rest -> 1 + len rest

            main =
                nil : LinkedList F64
                nil = Nil

                len nil
            "#
        ),
        0,
        i64
    );
}

#[test]
#[cfg(any(feature = "gen-llvm", feature = "gen-wasm"))]
fn linked_list_len_twice_0() {
    assert_evals_to!(
        indoc!(
            r#"
            app "test" provides [main] to "./platform"

            LinkedList a : [Nil, Cons a (LinkedList a)]

            nil : LinkedList I64
            nil = Nil

            length : LinkedList a -> Int *
            length = \list ->
                when list is
                    Nil -> 0
                    Cons _ rest -> 1 + length rest

            main =
                length nil + length nil
            "#
        ),
        0,
        i64
    );
}

#[test]
#[cfg(any(feature = "gen-llvm", feature = "gen-wasm"))]
fn linked_list_len_1() {
    assert_evals_to!(
        indoc!(
            r#"
            app "test" provides [main] to "./platform"

            LinkedList a : [Nil, Cons a (LinkedList a)]

            one : LinkedList (Int *)
            one = Cons 1 Nil

            length : LinkedList a -> Int *
            length = \list ->
                when list is
                    Nil -> 0
                    Cons _ rest -> 1 + length rest

            main =
                length one
            "#
        ),
        1,
        i64
    );
}

#[test]
#[cfg(any(feature = "gen-llvm", feature = "gen-wasm"))]
fn linked_list_len_twice_1() {
    assert_evals_to!(
        indoc!(
            r#"
            app "test" provides [main] to "./platform"

            LinkedList a : [Nil, Cons a (LinkedList a)]

            one : LinkedList (Int *)
            one = Cons 1 Nil

            length : LinkedList a -> Int *
            length = \list ->
                when list is
                    Nil -> 0
                    Cons _ rest -> 1 + length rest

            main =
                length one + length one
                "#
        ),
        2,
        i64
    );
}

#[test]
#[cfg(any(feature = "gen-llvm", feature = "gen-wasm"))]
fn linked_list_len_3() {
    assert_evals_to!(
        indoc!(
            r#"
            app "test" provides [main] to "./platform"

            LinkedList a : [Nil, Cons a (LinkedList a)]

            three : LinkedList (Int *)
            three = Cons 3 (Cons 2 (Cons 1 Nil))

            length : LinkedList a -> Int *
            length = \list ->
                when list is
                    Nil -> 0
                    Cons _ rest -> 1 + length rest


            main =
                length three
            "#
        ),
        3,
        i64
    );
}

#[test]
#[cfg(any(feature = "gen-llvm", feature = "gen-wasm"))]
fn linked_list_sum_num_a() {
    assert_evals_to!(
        indoc!(
            r#"
            app "test" provides [main] to "./platform"

            LinkedList a : [Nil, Cons a (LinkedList a)]

            three : LinkedList (Int *)
            three = Cons 3 (Cons 2 (Cons 1 Nil))


            sum : LinkedList (Num a) -> Num a
            sum = \list ->
                when list is
                    Nil -> 0
                    Cons x rest -> x + sum rest

            main =
                sum three
            "#
        ),
        3 + 2 + 1,
        i64
    )
}

#[test]
#[cfg(any(feature = "gen-llvm", feature = "gen-wasm"))]
fn linked_list_sum_int() {
    assert_evals_to!(
        indoc!(
            r#"
            app "test" provides [main] to "./platform"

            LinkedList a : [Nil, Cons a (LinkedList a)]

            zero : LinkedList (Int *)
            zero = Nil

            sum : LinkedList (Int a) -> Int a
            sum = \list ->
                when list is
                    Nil -> 0
                    Cons x rest -> x + sum rest

            main =
                sum zero
            "#
        ),
        0,
        i64
    )
}

#[test]
#[cfg(any(feature = "gen-llvm", feature = "gen-wasm"))]
fn linked_list_map() {
    assert_evals_to!(
        indoc!(
            r#"
            app "test" provides [main] to "./platform"

            LinkedList a : [Nil, Cons a (LinkedList a)]

            three : LinkedList (Int *)
            three = Cons 3 (Cons 2 (Cons 1 Nil))

            sum : LinkedList (Num a) -> Num a
            sum = \list ->
                when list is
                    Nil -> 0
                    Cons x rest -> x + sum rest

            map : (a -> b), LinkedList a -> LinkedList b
            map = \f, list ->
                when list is
                    Nil -> Nil
                    Cons x rest -> Cons (f x) (map f rest)

            main =
                sum (map (\_ -> 1) three)
            "#
        ),
        3,
        i64
    );
}

#[test]
#[cfg(any(feature = "gen-llvm", feature = "gen-wasm"))]
fn when_nested_maybe() {
    assert_evals_to!(
        indoc!(
            r#"
            Maybe a : [Nothing, Just a]

            x : Maybe (Maybe (Int a))
            x = Just (Just 41)

            when x is
                Just (Just v) -> v + 0x1
                _ -> 0x1
                "#
        ),
        42,
        i64
    );

    assert_evals_to!(
        indoc!(
            r#"
            Maybe a : [Nothing, Just a]

            x : Maybe (Maybe (Int *))
            x = Just Nothing

            when x is
                Just (Just v) -> v + 0x1
                Just Nothing -> 0x2
                Nothing -> 0x1
                "#
        ),
        2,
        i64
    );

    assert_evals_to!(
        indoc!(
            r#"
            Maybe a : [Nothing, Just a]

            x : Maybe (Maybe (Int *))
            x = Nothing

            when x is
                Just (Just v) -> v + 0x1
                Just Nothing -> 0x2
                Nothing -> 0x1
                "#
        ),
        1,
        i64
    );
}

#[test]
#[cfg(any(feature = "gen-llvm", feature = "gen-wasm"))]
fn when_peano() {
    assert_evals_to!(
        indoc!(
            r#"
                Peano : [S Peano, Z]

                three : Peano
                three = S (S (S Z))

                when three is
                    S (S _) -> 1
                    S (_) -> 2
                    Z -> 3
                "#
        ),
        1,
        i64
    );

    assert_evals_to!(
        indoc!(
            r#"
                Peano : [S Peano, Z]

                three : Peano
                three = S Z

                when three is
                    S (S _) -> 1
                    S (_) -> 2
                    Z -> 3
                "#
        ),
        2,
        i64
    );

    assert_evals_to!(
        indoc!(
            r#"
                Peano : [S Peano, Z]

                three : Peano
                three = Z

                when three is
                    S (S _) -> 1
                    S (_) -> 2
                    Z -> 3
                "#
        ),
        3,
        i64
    );
}

#[test]
#[cfg(any(feature = "gen-llvm", feature = "gen-wasm"))]
#[should_panic(expected = "Roc failed with message: ")]
fn overflow_frees_list() {
    assert_evals_to!(
        indoc!(
            r#"
            myList = [1,2,3]

            # integer overflow; must use the list so it is defined before the overflow
            # the list will then be freed in a cleanup block
            n : I64
            n = 9_223_372_036_854_775_807 + (Num.intCast (List.len myList))

            index : Nat
            index = Num.intCast n

            List.get myList index
                 "#
        ),
        (3, 0),
        (i64, i8)
    );
}

#[test]
#[cfg(any(feature = "gen-llvm", feature = "gen-wasm"))]
#[should_panic(expected = "Roc failed with message: ")]
fn undefined_variable() {
    assert_evals_to!(
        indoc!(
            r#"
                 if True then
                     x + z
                 else
                     y + z
                 "#
        ),
        3,
        i64
    );
}

#[test]
#[cfg(any(feature = "gen-llvm", feature = "gen-wasm"))]
#[should_panic(expected = "Roc failed with message: ")]
fn annotation_without_body() {
    assert_evals_to!(
        indoc!(
            r#"
            foo : Int *


            foo
            "#
        ),
        3,
        i64
    );
}

#[test]
#[cfg(any(feature = "gen-llvm", feature = "gen-dev", feature = "gen-wasm"))]
fn simple_closure() {
    assert_evals_to!(
        indoc!(
            r#"
            app "test" provides [main] to "./platform"

            x = 42

            f = \{} -> x


            main =
                f {}
            "#
        ),
        42,
        i64
    );
}

#[test]
#[cfg(any(feature = "gen-llvm", feature = "gen-wasm"))]
fn nested_closure() {
    assert_evals_to!(
        indoc!(
            r#"
            app "test" provides [main] to "./platform"

            foo = \{} ->
                x = 41
                y = 1
                f = \{} -> x + y
                f

            main =
                g = foo {}
                g {}
            "#
        ),
        42,
        i64
    );
}

#[test]
#[cfg(any(feature = "gen-llvm", feature = "gen-wasm"))]
fn closure_in_list() {
    use roc_std::RocList;

    assert_evals_to!(
        indoc!(
            r#"
            app "test" provides [main] to "./platform"

            foo = \{} ->
                x = 41

                f = \{} -> x

                [f]

            main =
                items = foo {}

                items
            "#
        ),
        RocList::from_slice(&[41]),
        RocList<i64>
    );
}

#[test]
#[cfg(any(feature = "gen-llvm", feature = "gen-wasm"))]
fn specialize_closure() {
    use roc_std::RocList;

    assert_evals_to!(
        indoc!(
            r#"
            app "test" provides [main] to "./platform"

            foo = \{} ->
                x = 41
                y = [1]

                f = \{} -> x
                g = \{} -> x + Num.intCast (List.len y)

                [f, g]

            apply = \f -> f {}

            main =
                items = foo {}

                List.map items apply
            "#
        ),
        RocList::from_slice(&[41, 42]),
        RocList<i64>
    );
}

#[test]
#[cfg(any(feature = "gen-llvm", feature = "gen-wasm"))]
fn io_poc_effect() {
    assert_evals_to!(
        indoc!(
            r#"
            app "test" provides [main] to "./platform"

            Effect a := {} -> a

            succeed : a -> Effect a
            succeed = \x -> @Effect \{} -> x

            runEffect : Effect a -> a
            runEffect = \@Effect thunk -> thunk {}

            foo : Effect F64
            foo =
                succeed 1.23

            main : F64
            main =
                runEffect foo

            "#
        ),
        1.23,
        f64
    );
}

#[test]
#[cfg(any(feature = "gen-llvm", feature = "gen-wasm"))]
fn io_poc_desugared() {
    assert_evals_to!(
        indoc!(
            r#"
            app "test" provides [main] to "./platform"

            # succeed : a -> ({} -> a)
            succeed = \x -> \_ -> x

            foo : Str -> F64
            foo =
                succeed 1.23

            # runEffect : ({} ->  a) -> a
            runEffect = \thunk -> thunk ""

            main : F64
            main =
                runEffect foo
            "#
        ),
        1.23,
        f64
    );
}

#[test]
#[cfg(any(feature = "gen-llvm", feature = "gen-wasm"))]
fn return_wrapped_function_a() {
    assert_evals_to!(
        indoc!(
            r#"
            app "test" provides [main] to "./platform"

            Effect a := {} -> a

            foo : Effect {}
            foo = @Effect \{} -> {}

            main : Effect {}
            main = foo
            "#
        ),
        (),
        ()
    );
}

#[test]
#[cfg(any(feature = "gen-llvm", feature = "gen-wasm"))]
fn return_wrapped_function_b() {
    assert_evals_to!(
        indoc!(
            r#"
            app "test" provides [main] to "./platform"


            foo : { x: (I64 -> Str) }
            foo = { x:  (\_ -> "foobar") }

            main : { x:  (I64 -> Str) }
            main = foo
            "#
        ),
        (),
        ()
    );
}

#[test]
#[cfg(any(feature = "gen-llvm", feature = "gen-wasm"))]
fn return_wrapped_closure() {
    assert_evals_to!(
        indoc!(
            r#"
            app "test" provides [main] to "./platform"

            Effect a := {} -> a

            foo : Effect {}
            foo =
                x = 5

                @Effect (\{} -> if x > 3 then {} else {})

            main : Effect {}
            main = foo
            "#
        ),
        5,
        i64
    );
}

#[test]
#[cfg(any(feature = "gen-llvm", feature = "gen-wasm"))]
fn linked_list_is_singleton() {
    assert_evals_to!(
        indoc!(
            r#"
            app "test" provides [main] to "./platform"

            ConsList a : [Cons a (ConsList a), Nil]

            empty : ConsList a
            empty = Nil

            isSingleton : ConsList a -> Bool
            isSingleton = \list ->
                when list is
                    Cons _ Nil ->
                        True

                    _ ->
                        False

            main : Bool
            main =
                myList : ConsList I64
                myList = empty

                isSingleton myList
            "#
        ),
        false,
        bool
    );
}

#[test]
#[cfg(any(feature = "gen-llvm", feature = "gen-wasm"))]
fn linked_list_is_empty_1() {
    assert_evals_to!(
        indoc!(
            r#"
            app "test" provides [main] to "./platform"

            ConsList a : [Cons a (ConsList a), Nil]

            empty : ConsList a
            empty = Nil

            isEmpty : ConsList a -> Bool
            isEmpty = \list ->
                when list is
                    Cons _ _ ->
                        False

                    Nil ->
                        True

            main : Bool
            main =
                myList : ConsList (Int *)
                myList = empty

                isEmpty myList
            "#
        ),
        true,
        bool
    );
}

#[test]
#[cfg(any(feature = "gen-llvm", feature = "gen-wasm"))]
fn linked_list_is_empty_2() {
    assert_evals_to!(
        indoc!(
            r#"
            app "test" provides [main] to "./platform"

            ConsList a : [Cons a (ConsList a), Nil]

            isEmpty : ConsList a -> Bool
            isEmpty = \list ->
                when list is
                    Cons _ _ ->
                        False

                    Nil ->
                        True

            main : Bool
            main =
                myList : ConsList I64
                myList = Cons 0x1 Nil

                isEmpty myList
            "#
        ),
        false,
        bool
    );
}

#[test]
#[cfg(any(feature = "gen-llvm", feature = "gen-wasm"))]
fn linked_list_singleton() {
    // verifies only that valid llvm is produced
    assert_evals_to!(
        indoc!(
            r#"
            app "test" provides [main] to "./platform"

            ConsList a : [Cons a (ConsList a), Nil]

            main : ConsList I64
            main = Cons 0x1 Nil
            "#
        ),
        0,
        i64,
        |_| 0
    );
}

#[test]
#[cfg(any(feature = "gen-llvm", feature = "gen-wasm"))]
fn recursive_function_with_rigid() {
    assert_evals_to!(
        indoc!(
            r#"
            app "test" provides [main] to "./platform"

            State a : { count : I64, x : a }

            foo : State a -> Int *
            foo = \state ->
                if state.count == 0 then
                    0
                else
                    1 + foo { count: state.count - 1, x: state.x }

            main : Int *
            main =
                foo { count: 3, x: {} }
            "#
        ),
        3,
        i64
    );
}

#[test]
#[cfg(any(feature = "gen-llvm", feature = "gen-wasm"))]
fn rbtree_insert() {
    assert_evals_to!(
        indoc!(
            r#"
            app "test" provides [main] to "./platform"

            NodeColor : [Red, Black]

            RedBlackTree k v : [Node NodeColor k v (RedBlackTree k v) (RedBlackTree k v), Empty]

            Key k : Num k

            insert : Key k, v, RedBlackTree (Key k) v -> RedBlackTree (Key k) v
            insert = \key, value, dict ->
                when insertHelp key value dict is
                    Node Red k v l r ->
                        Node Black k v l r

                    x ->
                        x

            insertHelp : (Key k), v, RedBlackTree (Key k) v -> RedBlackTree (Key k) v
            insertHelp = \key, value, dict ->
              when dict is
                Empty ->
                  # New nodes are always red. If it violates the rules, it will be fixed
                  # when balancing.
                  Node Red key value Empty Empty

                Node nColor nKey nValue nLeft nRight ->
                  when Num.compare key nKey is
                    LT ->
                      balance nColor nKey nValue (insertHelp key value nLeft) nRight

                    EQ ->
                      Node nColor nKey value nLeft nRight

                    GT ->
                      balance nColor nKey nValue nLeft (insertHelp key value nRight)

            balance : NodeColor, k, v, RedBlackTree k v, RedBlackTree k v -> RedBlackTree k v
            balance = \color, key, value, left, right ->
              when right is
                Node Red rK rV rLeft rRight ->
                  when left is
                    Node Red lK lV lLeft lRight ->
                      Node
                        Red
                        key
                        value
                        (Node Black lK lV lLeft lRight)
                        (Node Black rK rV rLeft rRight)

                    _ ->
                      Node color rK rV (Node Red key value left rLeft) rRight

                _ ->
                  when left is
                    Node Red lK lV (Node Red llK llV llLeft llRight) lRight ->
                      Node
                        Red
                        lK
                        lV
                        (Node Black llK llV llLeft llRight)
                        (Node Black key value lRight right)

                    _ ->
                      Node color key value left right

            show : RedBlackTree I64 {} -> Str
            show = \tree ->
                when tree is
                    Empty -> "Empty"
                    Node _ _ _ _ _ -> "Node"


            main : Str
            main =
                show (insert 0 {} Empty)
            "#
        ),
        RocStr::from("Node"),
        RocStr
    );
}

#[test]
#[cfg(all(
    any(feature = "gen-llvm", feature = "gen-wasm"),
    not(feature = "gen-llvm-wasm")
))]
fn rbtree_balance_3() {
    assert_evals_to!(
        indoc!(
            r#"
            app "test" provides [main] to "./platform"

            RedBlackTree k : [Node k (RedBlackTree k) (RedBlackTree k), Empty]

            balance : k, RedBlackTree k -> RedBlackTree k
            balance = \key, left ->
                Node key left Empty

            main : RedBlackTree (Int *)
            main =
                balance 0 Empty
            "#
        ),
        false,
        usize,
        |x: usize| x == 0
    );
}

#[test]
#[cfg(any(feature = "gen-llvm", feature = "gen-wasm"))]
#[ignore]
fn rbtree_layout_issue() {
    // there is a flex var in here somewhere that blows up layout creation
    assert_evals_to!(
        indoc!(
            r#"
            app "test" provides [main] to "./platform"

            NodeColor : [Red, Black]

            RedBlackTree k v : [Node NodeColor k v (RedBlackTree k v) (RedBlackTree k v), Empty]

            # balance : NodeColor, k, v, RedBlackTree k v -> RedBlackTree k v
            balance = \color, key, value, right ->
              when right is
                Node Red _ _ rLeft rRight ->
                    Node color key value rLeft rRight


                _ ->
                    Empty

            show : RedBlackTree * * -> Str
            show = \tree ->
                when tree is
                    Empty -> "Empty"
                    Node _ _ _ _ _ -> "Node"

            zero : I64
            zero = 0

            main : Str
            main = show (balance Red zero zero Empty)
            "#
        ),
        RocStr::from("Empty"),
        RocStr
    );
}

#[test]
#[cfg(any(feature = "gen-llvm", feature = "gen-wasm"))]
#[ignore]
fn rbtree_balance_mono_problem() {
    // because of how the function is written, only `Red` is used and so in the function's
    // type, the first argument is a unit and dropped. Apparently something is weird with
    // constraint generation where the specialization required by `main` does not fix the
    // problem. As a result, the first argument is dropped and we run into issues down the line
    //
    // concretely, the `rRight` symbol will not be defined
    assert_evals_to!(
        indoc!(
            r#"
            app "test" provides [main] to "./platform"

            NodeColor : [Red, Black]

            RedBlackTree k v : [Node NodeColor k v (RedBlackTree k v) (RedBlackTree k v), Empty]

            # balance : NodeColor, k, v, RedBlackTree k v, RedBlackTree k v -> RedBlackTree k v
            balance = \color, key, value, left, right ->
              when right is
                Node Red rK rV rLeft rRight ->
                  when left is
                    Node Red lK lV lLeft lRight ->
                      Node
                        Red
                        key
                        value
                        (Node Black lK lV lLeft lRight)
                        (Node Black rK rV rLeft rRight)

                    _ ->
                      Node color rK rV (Node Red key value left rLeft) rRight

                _ ->
                    Empty

            show : RedBlackTree * * -> Str
            show = \tree ->
                when tree is
                    Empty -> "Empty"
                    Node _ _ _ _ _ -> "Node"


            main : Str
            main = show (balance Red 0 0 Empty Empty)
            "#
        ),
        RocStr::from("Empty"),
        RocStr
    );
}

#[test]
#[cfg(any(feature = "gen-llvm", feature = "gen-wasm"))]
fn rbtree_balance_full() {
    assert_evals_to!(
        indoc!(
            r#"
            app "test" provides [main] to "./platform"

            NodeColor : [Red, Black]

            RedBlackTree k v : [Node NodeColor k v (RedBlackTree k v) (RedBlackTree k v), Empty]

            balance : NodeColor, k, v, RedBlackTree k v, RedBlackTree k v -> RedBlackTree k v
            balance = \color, key, value, left, right ->
              when right is
                Node Red rK rV rLeft rRight ->
                  when left is
                    Node Red lK lV lLeft lRight ->
                      Node
                        Red
                        key
                        value
                        (Node Black lK lV lLeft lRight)
                        (Node Black rK rV rLeft rRight)

                    _ ->
                      Node color rK rV (Node Red key value left rLeft) rRight

                _ ->
                  when left is
                    Node Red lK lV (Node Red llK llV llLeft llRight) lRight ->
                      Node
                        Red
                        lK
                        lV
                        (Node Black llK llV llLeft llRight)
                        (Node Black key value lRight right)

                    _ ->
                      Node color key value left right

            main : RedBlackTree F64 F64
            main =
                balance Red 0 0 Empty Empty
            "#
        ),
        true,
        usize,
        |x| x != 0
    );
}

#[test]
#[cfg(any(feature = "gen-llvm", feature = "gen-wasm"))]
fn nested_pattern_match_two_ways() {
    // exposed an issue in the ordering of pattern match checks when ran with `--release` mode
    assert_evals_to!(
        indoc!(
            r#"
            app "test" provides [main] to "./platform"

            ConsList a : [Cons a (ConsList a), Nil]

            balance : ConsList (Int *) -> Int *
            balance = \right ->
              when right is
                Cons 1 foo ->
                    when foo is
                        Cons 1 _ -> 3
                        _ -> 3
                _ -> 3

            main : Int *
            main =
                when balance Nil is
                    _ -> 3
            "#
        ),
        3,
        i64
    );

    assert_evals_to!(
        indoc!(
            r#"
            app "test" provides [main] to "./platform"

            ConsList a : [Cons a (ConsList a), Nil]

            balance : ConsList (Int *) -> Int *
            balance = \right ->
              when right is
                Cons 1 (Cons 1 _) -> 3
                _ -> 3

            main : Int *
            main =
                when balance Nil is
                    _ -> 3
            "#
        ),
        3,
        i64
    );
}

#[test]
#[cfg(any(feature = "gen-llvm", feature = "gen-wasm"))]
fn linked_list_guarded_double_pattern_match() {
    // the important part here is that the first case (with the nested Cons) does not match
    // TODO this also has undefined behavior
    assert_evals_to!(
        indoc!(
            r#"
            app "test" provides [main] to "./platform"

            ConsList a : [Cons a (ConsList a), Nil]

            balance : ConsList (Int *) -> Int *
            balance = \right ->
              when right is
                Cons 1 foo ->
                    when foo is
                        Cons 1 _ -> 3
                        _ -> 3
                _ -> 3

            main : Int *
            main =
                when balance Nil is
                    _ -> 3
            "#
        ),
        3,
        i64
    );
}

#[test]
#[cfg(any(feature = "gen-llvm", feature = "gen-wasm"))]
fn linked_list_double_pattern_match() {
    assert_evals_to!(
        indoc!(
            r#"
            app "test" provides [main] to "./platform"

            ConsList a : [Cons a (ConsList a), Nil]

            foo : ConsList (Int a) -> Int a
            foo = \list ->
                when list is
                    Cons _ (Cons x _) -> x
                    _ -> 0

            main : Int *
            main =
                foo (Cons 1 (Cons 32 Nil))
            "#
        ),
        32,
        i64
    );
}

#[test]
#[cfg(any(feature = "gen-llvm", feature = "gen-wasm"))]
fn binary_tree_double_pattern_match() {
    assert_evals_to!(
        indoc!(
            r#"
            app "test" provides [main] to "./platform"

            BTree : [Node BTree BTree, Leaf I64]

            foo : BTree -> I64
            foo = \btree ->
                when btree is
                    Node (Node (Leaf x) _) _ -> x
                    _ -> 1

            main : I64
            main =
                foo (Node (Node (Leaf 32) (Leaf 2)) (Leaf 3))
            "#
        ),
        32,
        i64
    );
}

#[test]
#[cfg(any(feature = "gen-llvm", feature = "gen-wasm"))]
fn unified_empty_closure_bool() {
    // none of the Closure tags will have a payload
    // this was not handled correctly in the past
    assert_evals_to!(
        indoc!(
            r#"
            app "test" provides [main] to "./platform"

            foo = \{} ->
                when A is
                    A -> (\_ -> 1.23)
                    B -> (\_ -> 1.23)

            main : Frac *
            main =
                (foo {}) 0
            "#
        ),
        1.23,
        f64
    );
}

#[test]
#[cfg(any(feature = "gen-llvm", feature = "gen-wasm"))]
fn unified_empty_closure_byte() {
    // none of the Closure tags will have a payload
    // this was not handled correctly in the past
    assert_evals_to!(
        indoc!(
            r#"
            app "test" provides [main] to "./platform"

            foo = \{} ->
                when A is
                    A -> (\_ -> 1.23)
                    B -> (\_ -> 1.23)
                    C -> (\_ -> 1.23)

            main : Frac *
            main =
                (foo {}) 0
            "#
        ),
        1.23,
        f64
    );
}

#[test]
#[cfg(any(feature = "gen-llvm", feature = "gen-wasm"))]
fn task_always_twice() {
    assert_evals_to!(
        indoc!(
            r#"
            app "test" provides [main] to "./platform"

            Effect a := {} -> a

            effectAlways : a -> Effect a
            effectAlways = \x ->
                inner = \{} -> x

                @Effect inner

            effectAfter : Effect a, (a -> Effect b) -> Effect b
            effectAfter = \(@Effect thunk), transform -> transform (thunk {})

            Task a err : Effect (Result a err)

            always : a -> Task a *
            always = \x -> effectAlways (Ok x)

            fail : err -> Task * err
            fail = \x -> effectAlways (Err x)

            after : Task a err, (a -> Task b err) -> Task b err
            after = \task, transform ->
                effectAfter task \res ->
                    when res is
                        Ok x -> transform x
                        Err e -> fail e

            main : Task {} (Frac *)
            main = after (always "foo") (\_ -> always {})

            "#
        ),
        (),
        (f64, u8),
        |_| ()
    );
}

#[test]
#[cfg(any(feature = "gen-llvm", feature = "gen-wasm"))]
fn wildcard_rigid() {
    assert_evals_to!(
        indoc!(
            r#"
            app "test" provides [main] to "./platform"

            Effect a := {} -> a

            Task a err : Effect (Result a err)

            # this failed because of the `*`, but worked with `err`
            always : a -> Task a *
            always = \x ->
                inner = \{} -> (Ok x)

                @Effect inner


            main : Task {} (Frac *)
            main = always {}
            "#
        ),
        (),
        ()
    );
}

#[test]
#[cfg(any(feature = "gen-llvm", feature = "gen-wasm"))]
fn alias_of_alias_with_type_arguments() {
    assert_evals_to!(
        indoc!(
            r#"
            app "test" provides [main] to "./platform"

            Effect a := a

            Task a err : Effect (Result a err)

            always : a -> Task a *
            always = \x ->
                inner = (Ok x)

                @Effect inner


            main : Task {} (Frac *)
            main = always {}
            "#
        ),
        (),
        (f64, u8),
        |_| ()
    );
}

#[test]
#[cfg(any(feature = "gen-llvm", feature = "gen-wasm"))]
#[ignore]
fn todo_bad_error_message() {
    assert_evals_to!(
        indoc!(
            r#"
            app "test" provides [main] to "./platform"

            Effect a := {} -> a

            effectAlways : a -> Effect a
            effectAlways = \x ->
                inner = \{} -> x

                @Effect inner

            effectAfter : Effect a, (a -> Effect b) -> Effect b
            effectAfter = \(@Effect thunk), transform -> transform (thunk {})

            Task a err : Effect (Result a err)

            always : a -> Task a (Frac *)
            always = \x -> effectAlways (Ok x)

            # the problem is that this restricts to `Task {} *`
            fail : err -> Task {} err
            fail = \x -> effectAlways (Err x)

            after : Task a err, (a -> Task b err) -> Task b err
            after = \task, transform ->
                effectAfter task \res ->
                    when res is
                        Ok x -> transform x
                        # but here it must be `forall b. Task b {}`
                        Err e -> fail e

            main : Task {} (Frac *)
            main =
                after (always "foo") (\_ -> always {})
            "#
        ),
        0,
        i64,
        |_| 0
    );
}

#[test]
#[cfg(any(feature = "gen-llvm", feature = "gen-wasm"))]
fn hof_conditional() {
    // exposed issue with the if condition being just a symbol
    assert_evals_to!(
        indoc!(
            r#"
                passTrue = \f -> f True

                passTrue (\trueVal -> if trueVal then False else True)
            "#
        ),
        0,
        u8
    );
}

#[test]
#[cfg(any(feature = "gen-llvm", feature = "gen-wasm"))]
#[should_panic(
    expected = "Roc failed with message: \"Shadowing { original_region: @55-56, shadow: @88-89 Ident"
)]
fn pattern_shadowing() {
    assert_evals_to!(
        indoc!(
            r#"
            x = 4

            when 4 is
                x -> x
            "#
        ),
        0,
        i64
    );
}

#[test]
#[cfg(any(feature = "gen-llvm", feature = "gen-wasm"))]
#[ignore]
#[should_panic(expected = "")]
fn unsupported_pattern_str_interp() {
    assert_evals_to!(
        indoc!(
            r#"
            { x: 4 } = { x : 4 }

            x
            "#
        ),
        0,
        i64
    );
}

#[test]
#[cfg(any(feature = "gen-llvm", feature = "gen-wasm"))]
#[ignore]
fn fingertree_basic() {
    assert_evals_to!(
        indoc!(
            r#"
            app "test" provides [main] to "./platform"

            Some a : [One a, Two a a, Three a a a]

            Tuple a : [Pair a a, Triple a a a]

            # a FingerTree implementation
            Seq a : [Nil, Unit a, More (Some a) (Seq (Tuple a)) (Some a)]

            # cons : a, Seq a -> Seq a
            cons = \x, s ->
                when s is
                    Nil -> Unit x
                    Unit y -> More (One x) Nil (One y)
                    More some q u ->
                        when some is
                            One y -> More (Two x y) q u
                            Two y z -> More (Three x y z) q u
                            Three y z w -> More (Two x y) (consTuple (Pair z w) q) u

            consTuple : Tuple a, Seq (Tuple a) -> Seq (Tuple a)
            consTuple = \a, b -> cons a b

            main : Bool
            main =
                when cons 0x1 Nil is
                    Unit 1 -> True
                    _ -> False
            "#
        ),
        true,
        bool
    );
}

#[test]
#[cfg(any(feature = "gen-llvm", feature = "gen-wasm"))]
fn case_or_pattern() {
    // the `0` branch body should only be generated once in the future
    // it is currently duplicated
    assert_evals_to!(
        indoc!(
            r#"
            x : [Red, Green, Blue]
            x = Red

            when x is
                Red | Green -> 0
                Blue -> 1
            "#
        ),
        0,
        i64
    );
}

#[test]
#[cfg(any(feature = "gen-llvm", feature = "gen-wasm"))]
#[ignore]
fn rosetree_basic() {
    assert_evals_to!(
        indoc!(
            r#"
            app "test" provides [main] to "./platform"

            Tree a : [Tree a (List (Tree a))]

            singleton : a -> Tree a
            singleton = \x -> Tree x []

            main : Bool
            main =
                x : Tree F64
                x = singleton 3
                when x is
                    Tree 3.0 _ -> True
                    _ -> False
            "#
        ),
        true,
        bool
    );
}

#[test]
#[cfg(any(feature = "gen-llvm", feature = "gen-wasm"))]
fn case_jump() {
    // the decision tree will generate a jump to the `1` branch here
    assert_evals_to!(
        indoc!(
            r#"
            app "test" provides [main] to "./platform"

            ConsList a : [Cons a (ConsList a), Nil]

            x : ConsList I64
            x = Nil

            main =
                when Pair x x is
                    Pair Nil _ -> 1
                    Pair _ Nil -> 2
                    Pair (Cons a _) (Cons b _) -> a + b + 3
            "#
        ),
        1,
        i64
    );
}

#[test]
#[cfg(any(feature = "gen-llvm", feature = "gen-wasm"))]
fn nullable_eval_cfold() {
    // the decision tree will generate a jump to the `1` branch here
    assert_evals_to!(
        indoc!(
            r#"
            app "test" provides [main] to "./platform"

            Expr : [Var, Val I64, Add Expr Expr, Mul Expr Expr]

            mkExpr : I64, I64 -> Expr
            mkExpr = \n , v ->
                when n is
                    0 -> if v == 0 then Var else Val v
                    _ -> Add (mkExpr (n-1) (v+1)) (mkExpr (n-1) (max (v-1) 0))

            max : I64, I64 -> I64
            max = \a, b -> if a > b then a else b

            eval : Expr -> I64
            eval = \e ->
                when e is
                    Var   -> 0
                    Val v -> v
                    Add l r -> eval l + eval r
                    Mul l r -> eval l * eval r

            main : I64
            main = eval (mkExpr 3 1)
            "#
        ),
        11,
        i64
    );
}

#[test]
#[cfg(any(feature = "gen-llvm", feature = "gen-wasm"))]
fn nested_switch() {
    // exposed bug with passing the right symbol/layout down into switch branch generation
    // This is also the only test_gen test that exercises Reset/Reuse (as of Aug 2022)
    assert_evals_to!(
        indoc!(
            r#"
            app "test" provides [main] to "./platform"

            Expr : [ZAdd Expr Expr, Val I64, Var I64]

            eval : Expr -> I64
            eval = \e ->
                when e is
                    Var _ -> 0
                    Val v -> v
                    ZAdd l r -> eval l + eval r

            constFolding : Expr -> Expr
            constFolding = \e ->
                when e is
                    ZAdd e1 e2 ->
                        when Pair e1 e2 is
                            Pair (Val a) (Val b) -> Val (a+b)
                            Pair (Val a) (ZAdd x (Val b)) -> ZAdd (Val (a+b)) x
                            Pair _ _                     -> ZAdd e1 e2


                    _ -> e


            expr : Expr
            expr = ZAdd (Val 3) (ZAdd (Val 4) (Val 5))

            main : I64
            main = eval (constFolding expr)
            "#
        ),
        12,
        i64
    );
}

#[test]
#[cfg(any(feature = "gen-llvm", feature = "gen-wasm"))]
fn count_deriv_x() {
    // exposed bug with basing the block_of_memory on a specific (smaller) tag layout
    assert_evals_to!(
        indoc!(
            r#"
            app "test" provides [main] to "./platform"

            Expr : [Ln Expr, Pow Expr Expr, Var Str]

            count : Expr -> I64
            count = \expr ->
                when expr is
                    (Var _) -> 1
                    (Pow f g) -> count f + count g
                    (Ln f)    -> count f

            main : I64
            main = count (Var "x")
            "#
        ),
        1,
        i64
    );
}

#[test]
#[cfg(any(feature = "gen-llvm", feature = "gen-wasm"))]
fn deriv_pow() {
    // exposed bug with ordering of variable declarations before switch
    assert_evals_to!(
        indoc!(
            r#"
            app "test" provides [main] to "./platform"

            Expr : [Ln Expr, Pow Expr Expr, Var Str, Val I64]

            count : Expr -> I64
            count = \expr ->
                when expr is
                    (Var _) -> 1
                    (Val n) -> n
                    (Pow f g) -> count f + count g
                    (Ln f)    -> count f

            pow : Expr, Expr -> Expr
            pow = \a,b ->
                when Pair a b is
                    Pair (Val _) (Val _) -> Val -1
                    Pair _       (Val 0) -> Val 1
                    Pair f       (Val 1) -> f
                    Pair (Val 0) _       -> Val 0
                    Pair f       g       -> Pow f g

            main : I64
            main = count (pow (Var "x") (Var "x"))
            "#
        ),
        2,
        i64
    );
}

#[test]
#[cfg(any(feature = "gen-llvm", feature = "gen-wasm"))]
fn multiple_increment() {
    // the `leaf` value will be incremented multiple times at once
    assert_evals_to!(
        indoc!(
            r#"
            app "test" provides [main] to "./platform"


            Color : [Red, Black]

            Tree a b : [Leaf, Node Color (Tree a b) a b (Tree a b)]

            Map : Tree I64 Bool

            main : I64
            main =
                leaf : Map
                leaf = Leaf

                m : Map
                m = Node Black (Node Black leaf 10 False leaf) 11 False (Node Black leaf 12 False (Node Red leaf 13 False leaf))

                when m is
                    Leaf -> 0
                    Node _ _ _ _ _ -> 1
            "#
        ),
        1,
        i64
    );
}

#[test]
#[cfg(any(feature = "gen-llvm", feature = "gen-wasm"))]
fn switch_fuse_rc_non_exhaustive() {
    assert_evals_to!(
        indoc!(
            r#"
            app "test" provides [main] to "./platform"

            Foo : [A I64 Foo, B I64 Foo, C I64 Foo, Empty]

            sum : Foo, I64 -> I64
            sum = \foo, accum ->
                when foo is
                    A x resta -> sum resta (x + accum)
                    B x restb -> sum restb (x + accum)
                    # Empty -> accum
                    # C x restc -> sum restc (x + accum)
                    _ -> accum

            main : I64
            main =
                A 1 (B 2 (C 3 Empty))
                    |> sum 0
            "#
        ),
        3,
        i64
    );
}

#[test]
#[cfg(any(feature = "gen-llvm", feature = "gen-wasm"))]
fn switch_fuse_rc_exhaustive() {
    assert_evals_to!(
        indoc!(
            r#"
            app "test" provides [main] to "./platform"

            Foo : [A I64 Foo, B I64 Foo, C I64 Foo, Empty]

            sum : Foo, I64 -> I64
            sum = \foo, accum ->
                when foo is
                    A x resta -> sum resta (x + accum)
                    B x restb -> sum restb (x + accum)
                    C x restc -> sum restc (x + accum)
                    Empty -> accum

            main : I64
            main =
                A 1 (B 2 (C 3 Empty))
                    |> sum 0
            "#
        ),
        6,
        i64
    );
}

#[test]
#[cfg(any(feature = "gen-llvm", feature = "gen-wasm"))]
fn build_then_apply_closure() {
    assert_evals_to!(
        indoc!(
            r#"
            app "test" provides [main] to "./platform"

            main : Str
            main =
                x = "long string that is malloced"

                (\_ -> x) {}
            "#
        ),
        RocStr::from("long string that is malloced"),
        RocStr
    );
}

#[test]
#[cfg(any(feature = "gen-llvm", feature = "gen-wasm"))]
fn expanded_result() {
    assert_evals_to!(
        indoc!(
            r#"
            app "test" provides [main] to "./platform"

            a : Result I64 Str
            a = Ok 4

            after = \x, f ->
                when x is
                    Ok v -> f v
                    Err e -> Err e

            main : I64
            main =
                helper = after a (\x -> Ok x)

                when helper is
                    Ok v -> v
                    Err _ -> 0

            "#
        ),
        4,
        i64
    );
}

#[test]
#[cfg(any(feature = "gen-llvm", feature = "gen-wasm"))]
fn backpassing_result() {
    assert_evals_to!(
        indoc!(
            r#"
            app "test" provides [main] to "./platform"

            a : Result I64 Str
            a = Ok 1

            f = \x -> Ok (x + 1)
            g = \y -> Ok (y * 2)

            main : I64
            main =
                helper =
                    x <- Result.try a
                    y <- Result.try (f x)
                    z <- Result.try (g y)

                    Ok z

                helper
                    |> Result.withDefault 0

            "#
        ),
        4,
        i64
    );
}

#[test]
#[cfg(any(feature = "gen-llvm", feature = "gen-wasm"))]
#[should_panic(expected = "Shadowing { original_region: @55-56, shadow: @72-73 Ident")]
fn function_malformed_pattern() {
    assert_evals_to!(
        indoc!(
            r#"
                x = 3

                (\x -> x) 42
            "#
        ),
        3,
        i64
    );
}

#[test]
#[cfg(any(feature = "gen-llvm", feature = "gen-wasm"))]
#[should_panic(expected = "Hit an erroneous type when creating a layout for")]
fn call_invalid_layout() {
    assert_evals_to!(
        indoc!(
            r#"
                f : I64 -> I64
                f = \x -> x

                f {}
            "#
        ),
        3,
        i64,
        |x| x,
        true
    );
}

#[test]
#[cfg(any(feature = "gen-llvm", feature = "gen-wasm"))]
fn increment_or_double_closure() {
    assert_evals_to!(
        indoc!(
            r#"
                app "test" provides [main] to "./platform"


                apply : (a -> a), a -> a
                apply = \f, x -> f x

                main =
                    one : I64
                    one = 1

                    two : I64
                    two = 2

                    b : Bool
                    b = True

                    increment : I64 -> I64
                    increment = \x -> x + one

                    double : I64 -> I64
                    double = \x -> if b then x * two else x

                    f = (if True then increment else double)

                    apply f 42
            "#
        ),
        43,
        i64
    );
}

#[test]
#[cfg(any(feature = "gen-llvm", feature = "gen-wasm"))]
fn module_thunk_is_function() {
    assert_evals_to!(
        indoc!(
            r#"
                app "test" provides [main] to "./platform"

                main = helper "foo" "bar"
                helper = Str.concat
            "#
        ),
        RocStr::from("foobar"),
        RocStr
    );
}

#[test]
#[cfg(any(feature = "gen-llvm", feature = "gen-wasm"))]
fn pass_through_unresolved_type_variable() {
    assert_evals_to!(
        indoc!(
            r#"
                app "test" provides [main] to "./platform"

                main : Str
                main =
                    (accept Bool.isEq) "B"


                accept : * -> (b -> b)
                accept = \_ ->
                    \input -> input
            "#
        ),
        RocStr::from("B"),
        RocStr
    );
}

#[test]
#[cfg(any(feature = "gen-llvm", feature = "gen-dev", feature = "gen-wasm"))]
fn pattern_match_empty_record() {
    assert_evals_to!(
        indoc!(
            r#"
                app "test" provides [main] to "./platform"

                main : I64
                main =
                    when {} is
                        {} -> 0

            "#
        ),
        0,
        i64
    );
}

#[test]
#[cfg(any(feature = "gen-llvm", feature = "gen-wasm"))]
fn pattern_match_unit_tag() {
    assert_evals_to!(
        indoc!(
            r#"
                app "test" provides [main] to "./platform"

                unit : [Unit]
                unit = Unit

                main : I64
                main =
                    when unit is
                        Unit -> 0

            "#
        ),
        0,
        i64
    );
}

// see for why this is disabled on wasm32 https://github.com/roc-lang/roc/issues/1687
#[cfg(not(feature = "gen-llvm-wasm"))]
#[test]
#[cfg(any(feature = "gen-llvm", feature = "gen-wasm"))]
fn mirror_llvm_alignment_padding() {
    // see https://github.com/roc-lang/roc/issues/1569
    assert_evals_to!(
        indoc!(
            r#"
                app "test" provides [main] to "./platform"

                main : Str
                main =
                    p1 = {name : "test1", test: 1 == 1 }

                    List.map [p1, p1] (\{ test } -> if test  then "pass" else "fail")
                       |> Str.joinWith "\n"

            "#
        ),
        RocStr::from("pass\npass"),
        RocStr
    );
}

#[test]
#[cfg(any(feature = "gen-llvm", feature = "gen-wasm"))]
fn lambda_set_bool() {
    assert_evals_to!(
        indoc!(
            r#"
                app "test" provides [main] to "./platform"

                p1 = (\u -> u == 97)
                p2 = (\u -> u == 98)

                main : I64
                main =
                    oneOfResult = List.map [p1, p2] (\p -> p 42)

                    when oneOfResult is
                        _ -> 32

            "#
        ),
        32,
        i64
    );
}

#[test]
#[cfg(any(feature = "gen-llvm", feature = "gen-wasm"))]
fn lambda_set_byte() {
    assert_evals_to!(
        indoc!(
            r#"
                app "test" provides [main] to "./platform"

                p1 = (\u -> u == 97)
                p2 = (\u -> u == 98)
                p3 = (\u -> u == 99)

                main : I64
                main =
                    oneOfResult = List.map [p1, p2, p3] (\p -> p 42)

                    when oneOfResult is
                        _ -> 32

            "#
        ),
        32,
        i64
    );
}

#[test]
#[cfg(any(feature = "gen-llvm", feature = "gen-wasm"))]
fn lambda_set_struct_byte() {
    assert_evals_to!(
        indoc!(
            r#"
                app "test" provides [main] to "./platform"


                main : I64
                main =
                    r : [Red, Green, Blue]
                    r = Red

                    p1 = (\u -> r == u)
                    foobarbaz = (\p -> p Green)
                    oneOfResult = List.map [p1, p1] foobarbaz

                    when oneOfResult is
                        _ -> 32

            "#
        ),
        32,
        i64
    );
}

#[test]
#[cfg(any(feature = "gen-llvm", feature = "gen-wasm"))]
fn lambda_set_enum_byte_byte() {
    assert_evals_to!(
        indoc!(
            r#"
                app "test" provides [main] to "./platform"


                main : I64
                main =
                    r : [Red, Green, Blue]
                    r = Red

                    g : [Red, Green, Blue]
                    g = Green

                    p1 = (\u -> r == u)
                    p2 = (\u -> g == u)
                    oneOfResult = List.map [p1, p2] (\p -> p Green)

                    when oneOfResult is
                        _ -> 32

            "#
        ),
        32,
        i64
    );
}

#[test]
#[cfg(any(feature = "gen-llvm", feature = "gen-wasm"))]
fn list_walk_until() {
    // see https://github.com/roc-lang/roc/issues/1576
    assert_evals_to!(
        indoc!(
            r#"
            app "test" provides [main] to "./platform"


            satisfyA : {} -> List {}
            satisfyA = \_ -> []

            oneOfResult =
                List.walkUntil [satisfyA] [] \_, _ -> Break []

            main =
                when oneOfResult is
                    _ -> 32
            "#
        ),
        32,
        i64
    );
}

#[test]
#[cfg(any(feature = "gen-llvm", feature = "gen-wasm"))]
fn int_literal_not_specialized_with_annotation() {
    // see https://github.com/roc-lang/roc/issues/1600
    assert_evals_to!(
        indoc!(
            r#"
            app "test" provides [main] to "./platform"

            main =
                satisfy : (U8 -> Str) -> Str
                satisfy = \_ -> "foo"

                myEq : a, a -> Str
                myEq = \_, _ -> "bar"

                p1 : Num * -> Str
                p1 = (\u -> myEq u 64)

                when satisfy p1 is
                    _ -> 32
            "#
        ),
        32,
        i64
    );
}

#[test]
#[cfg(any(feature = "gen-llvm", feature = "gen-wasm"))]
fn int_literal_not_specialized_no_annotation() {
    // see https://github.com/roc-lang/roc/issues/1600
    assert_evals_to!(
        indoc!(
            r#"
            app "test" provides [main] to "./platform"

            main =
                satisfy : (U8 -> Str) -> Str
                satisfy = \_ -> "foo"

                myEq : a, a -> Str
                myEq = \_, _ -> "bar"

                p1 = (\u -> myEq u 64)

                when satisfy p1 is
                    _ -> 32
            "#
        ),
        32,
        i64
    );
}

#[test]
#[cfg(any(feature = "gen-llvm", feature = "gen-wasm"))]
fn unresolved_tvar_when_capture_is_unused() {
    // see https://github.com/roc-lang/roc/issues/1585
    assert_evals_to!(
        indoc!(
            r#"
                app "test" provides [main] to "./platform"

                main : I64
                main =
                    r : Bool
                    r = False

                    p1 = (\_ -> r == (1 == 1))
                    oneOfResult = List.map [p1] (\p -> p Green)

                    when oneOfResult is
                        _ -> 32

            "#
        ),
        32,
        i64
    );
}

#[test]
#[cfg(any(feature = "gen-llvm", feature = "gen-wasm"))]
#[should_panic(expected = "Roc failed with message: ")]
fn value_not_exposed_hits_panic() {
    assert_evals_to!(
        indoc!(
            r#"
                app "test" provides [main] to "./platform"

                main : I64
                main =
                    Str.toInt 32
            "#
        ),
        32,
        i64
    );
}

#[test]
#[cfg(any(feature = "gen-llvm", feature = "gen-wasm"))]
fn mix_function_and_closure() {
    // see https://github.com/roc-lang/roc/pull/1706
    assert_evals_to!(
        indoc!(
            r#"
                app "test" provides [main] to "./platform"

                # foo does not capture any variables
                # but through unification will get a lambda set that does store information
                # we must handle that correctly
                foo = \x -> x

                bar = \y -> \_ -> y

                main : Str
                main =
                    (if 1 == 1 then foo else (bar "nope nope nope")) "hello world"
            "#
        ),
        RocStr::from("hello world"),
        RocStr
    );
}

#[test]
#[cfg(any(feature = "gen-llvm", feature = "gen-wasm"))]
fn mix_function_and_closure_level_of_indirection() {
    // see https://github.com/roc-lang/roc/pull/1706
    assert_evals_to!(
        indoc!(
            r#"
                app "test" provides [main] to "./platform"

                foo = \x -> x

                bar = \y -> \_ -> y

                f = (if 1 == 1 then foo else (bar "nope nope nope"))

                main : Str
                main =
                    f "hello world"
            "#
        ),
        RocStr::from("hello world"),
        RocStr
    );
}

#[test]
#[cfg(any(feature = "gen-llvm", feature = "gen-wasm"))]
#[cfg_attr(debug_assertions, ignore)] // this test stack-overflows the compiler in debug mode
fn do_pass_bool_byte_closure_layout() {
    // see https://github.com/roc-lang/roc/pull/1706
    // the distinction is actually important, dropping that info means some functions just get
    // skipped
    assert_evals_to!(
        indoc!(
            r#"
            app "test" provides [main] to "./platform"

            ## PARSER

            Parser a : List U8 -> List [Pair a (List U8)]


            ## ANY

            # If successful, the any parser consumes one character

            any: Parser U8
            any = \inp ->
               when List.first inp is
                 Ok u -> [Pair u (List.drop inp 1)]
                 _ -> []



            ## SATISFY

            satisfy : (U8 -> Bool) -> Parser U8
            satisfy = \predicate ->
                \input ->
                    walker = \accum, (Pair u rest) ->
                        if predicate u then
                            Break [Pair u rest]

                        else
                            Break accum

                    List.walkUntil (any input) [] walker



            oneOf : List (Parser a) -> Parser a
            oneOf = \parserList ->
                \input ->
                    walker = \accum, p ->
                        output = p input
                        if List.len output == 1 then
                            Break output

                        else
                            Continue accum

                    List.walkUntil parserList [] walker


            satisfyA = satisfy (\u -> u == 97) # recognize 97
            satisfyB = satisfy (\u -> u == 98) # recognize 98

            test1 = if List.len ((oneOf [satisfyA, satisfyB]) [97, 98, 99, 100] ) == 1  then "PASS" else "FAIL"
            test2 = if List.len ((oneOf [satisfyA, satisfyB]) [98, 99, 100, 97] ) == 1  then "PASS" else "FAIL"
            test3 = if List.len ((oneOf [satisfyB , satisfyA]) [98, 99, 100, 97] ) == 1  then "PASS" else "FAIL"
            test4 = if List.len ((oneOf [satisfyA, satisfyB]) [99, 100, 101] ) == 0  then "PASS" else "FAIL"


            main : Str
            main = [test1, test2, test3, test4] |> Str.joinWith ", "
       "#
        ),
        RocStr::from("PASS, PASS, PASS, PASS"),
        RocStr
    );
}

#[test]
#[cfg(any(feature = "gen-llvm", feature = "gen-wasm"))]
fn nested_rigid_list() {
    assert_evals_to!(
        indoc!(
            r#"
                app "test" provides [main] to "./platform"

                foo : List a -> List a
                foo = \list ->
                    p2 : List a
                    p2 = list

                    p2

                main =
                    when foo [] is
                        _ -> "hello world"
            "#
        ),
        RocStr::from("hello world"),
        RocStr
    );
}

#[test]
#[cfg(any(feature = "gen-llvm", feature = "gen-dev"))]
fn nested_rigid_alias() {
    assert_evals_to!(
        indoc!(
            r#"
                app "test" provides [main] to "./platform"

                Identity a := a

                foo : Identity a -> Identity a
                foo = \list ->
                    p2 : Identity a
                    p2 = list

                    p2

                main =
                    when foo (@Identity "foo") is
                        _ -> "hello world"
            "#
        ),
        RocStr::from("hello world"),
        RocStr
    );
}

#[test]
#[cfg(any(feature = "gen-llvm", feature = "gen-dev"))]
fn nested_rigid_tag_union() {
    assert_evals_to!(
        indoc!(
            r#"
                app "test" provides [main] to "./platform"

                foo : [Identity a] -> [Identity a]
                foo = \list ->
                    p2 : [Identity a]
                    p2 = list

                    p2

                main =
                    when foo (Identity "foo") is
                        _ -> "hello world"
            "#
        ),
        RocStr::from("hello world"),
        RocStr
    );
}

#[test]
#[cfg(any(feature = "gen-llvm", feature = "gen-wasm"))]
fn call_that_needs_closure_parameter() {
    // here both p2 is lifted to the top-level, which means that `list` must be
    // passed to it from `manyAux`.
    assert_evals_to!(
        indoc!(
            r#"
            Step state a : [Loop state, Done a]

            manyAux : List a -> [Pair (Step (List a) (List a))]
            manyAux = \list ->
                    p2 = \_ -> Pair (Done list)

                    p2 "foo"

            manyAuxTest =  (manyAux []) == Pair (Loop [97])

            runTest = \t -> if t then "PASS" else "FAIL"

            runTest manyAuxTest
            "#
        ),
        RocStr::from("FAIL"),
        RocStr
    );
}

#[test]
#[cfg(any(feature = "gen-llvm", feature = "gen-wasm"))]
fn alias_defined_out_of_order() {
    assert_evals_to!(
        indoc!(
            r#"
            app "test" provides [main] to "./platform"

            main : Foo
            main = "foo"

            Foo : Bar
            Bar : Str

            "#
        ),
        RocStr::from("foo"),
        RocStr
    );
}

#[test]
#[cfg(any(feature = "gen-llvm", feature = "gen-wasm"))]
fn recursively_build_effect() {
    assert_evals_to!(
        indoc!(
            r#"
            app "test" provides [main] to "./platform"

            greeting =
                hi = "Hello"
                name = "World"

                "\(hi), \(name)!"

            main =
                when nestHelp 4 is
                    _ -> greeting

            nestHelp : I64 -> XEffect {}
            nestHelp = \m ->
                when m is
                    0 ->
                        always {}

                    _ ->
                        always {} |> after \_ -> nestHelp (m - 1)


            XEffect a := {} -> a

            always : a -> XEffect a
            always = \x -> @XEffect (\{} -> x)

            after : XEffect a, (a -> XEffect b) -> XEffect b
            after = \(@XEffect e), toB ->
                @XEffect \{} ->
                    when toB (e {}) is
                        @XEffect e2 ->
                            e2 {}
            "#
        ),
        RocStr::from("Hello, World!"),
        RocStr
    );
}

#[test]
#[ignore = "TODO; currently generates bad code because `a` isn't specialized inside the closure."]
#[cfg(any(feature = "gen-llvm", feature = "gen-wasm"))]
fn polymophic_expression_captured_inside_closure() {
    assert_evals_to!(
        indoc!(
            r#"
            app "test" provides [main] to "./platform"

            asU8 : U8 -> U8
            asU8 = \_ -> 30

            main =
                a = 15
                f = \{} ->
                    asU8 a

                f {}
            "#
        ),
        30,
        u8
    );
}

#[test]
#[cfg(any(feature = "gen-llvm", feature = "gen-wasm"))]
fn issue_2322() {
    assert_evals_to!(
        indoc!(
            r#"
            double = \x -> x * 2
            doubleBind = \x -> (\_ -> double x)
            doubleThree = doubleBind 3
            doubleThree {}
            "#
        ),
        6,
        i64
    )
}

#[test]
#[cfg(any(feature = "gen-llvm", feature = "gen-wasm"))]
fn box_and_unbox_string() {
    assert_evals_to!(
        indoc!(
            r#"
            Str.concat "Leverage " "agile frameworks to provide a robust synopsis for high level overviews"
                |> Box.box
                |> Box.unbox
            "#
        ),
        RocStr::from(
            "Leverage agile frameworks to provide a robust synopsis for high level overviews"
        ),
        RocStr
    )
}

#[test]
#[cfg(any(feature = "gen-llvm", feature = "gen-wasm"))]
fn box_and_unbox_num() {
    assert_evals_to!(
        indoc!(
            r#"
            Box.unbox (Box.box (123u8))
            "#
        ),
        123,
        u8
    )
}

#[test]
#[cfg(any(feature = "gen-llvm", feature = "gen-wasm"))]
fn box_and_unbox_record() {
    assert_evals_to!(
        indoc!(
            r#"
            Box.unbox (Box.box { a: 15u8, b: 27u8 })
            "#
        ),
        (15, 27),
        (u8, u8)
    )
}

#[test]
#[cfg(any(feature = "gen-llvm", feature = "gen-wasm"))]
fn box_and_unbox_tag_union() {
    assert_evals_to!(
        indoc!(
            r#"
            v : [A U8, B U8] # usually stack allocated
            v = B 27u8

            Box.unbox (Box.box v)
            "#
        ),
        (27, 1),
        (u8, u8)
    )
}

#[test]
#[cfg(any(feature = "gen-llvm", feature = "gen-wasm"))]
fn closure_called_in_its_defining_scope() {
    assert_evals_to!(
        indoc!(
            r#"
            app "test" provides [main] to "./platform"

            main : Str
            main =
                g : Str
                g = "hello world"

                getG : {} -> Str
                getG = \{} -> g

                getG {}
            "#
        ),
        RocStr::from("hello world"),
        RocStr
    )
}

#[test]
#[ignore]
#[cfg(any(feature = "gen-llvm", feature = "gen-wasm"))]
fn issue_2894() {
    assert_evals_to!(
        indoc!(
            r#"
            app "test" provides [main] to "./platform"

            main : U32
            main =
                g : { x : U32 }
                g = { x: 1u32 }

                getG : {} -> { x : U32 }
                getG = \{} -> g

                h : {} -> U32
                h = \{} -> (getG {}).x

                h {}
            "#
        ),
        1u32,
        u32
    )
}

#[test]
#[cfg(any(feature = "gen-llvm", feature = "gen-wasm"))]
fn polymorphic_def_used_in_closure() {
    assert_evals_to!(
        indoc!(
            r#"
            a : I64 -> _
            a = \g ->
                f = { r: g, h: 32 }

                h1 : U64
                h1 = (\{} -> f.h) {}
                h1
            a 1
            "#
        ),
        32,
        u64
    )
}

#[test]
#[cfg(any(feature = "gen-llvm", feature = "gen-wasm"))]
fn polymorphic_lambda_set_usage() {
    assert_evals_to!(
        indoc!(
            r#"
            id1 = \x -> x
            id2 = \y -> y
            id = if True then id1 else id2

            id 9u8
            "#
        ),
        9,
        u8
    )
}

#[test]
#[cfg(any(feature = "gen-llvm", feature = "gen-wasm"))]
fn polymorphic_lambda_set_multiple_specializations() {
    assert_evals_to!(
        indoc!(
            r#"
            id1 = \x -> x
            id2 = \y -> y
            id = if True then id1 else id2

            (id 9u8) + Num.toU8 (id 16u16)
            "#
        ),
        25,
        u8
    )
}

#[test]
#[cfg(any(feature = "gen-llvm", feature = "gen-wasm"))]
fn list_map2_conslist() {
    // this had an RC problem, https://github.com/roc-lang/roc/issues/2968
    assert_evals_to!(
        indoc!(
            r#"
            ConsList a : [Nil, Cons a (ConsList a)]

            x : List (ConsList Str)
            x = List.map2 [] [Nil] Cons

            when List.first x is
                _ -> ""
            "#
        ),
        RocStr::default(),
        RocStr
    )
}

#[test]
#[cfg(any(feature = "gen-llvm", feature = "gen-dev", feature = "gen-wasm"))]
fn mutual_recursion_top_level_defs() {
    assert_evals_to!(
        indoc!(
            r#"
            app "test" provides [ main ] to "./platform"

            isEven = \n ->
                when n is
                    0 -> True
                    1 -> False
                    _ -> isOdd (n - 1)

            isOdd = \n ->
                when n is
                    0 -> False
                    1 -> True
                    _ -> isEven (n - 1)

            main = isOdd 11
            "#
        ),
        true,
        bool
    )
}

#[test]
#[cfg(any(feature = "gen-llvm", feature = "gen-wasm"))]
fn polymorphic_lambda_captures_polymorphic_value() {
    assert_evals_to!(
        indoc!(
            r#"
            x = 2

            f1 = \_ -> x

            f = if True then f1 else f1
            f {}
            "#
        ),
        2,
        u64
    )
}

#[test]
#[cfg(any(feature = "gen-llvm", feature = "gen-wasm"))]
fn lambda_capture_niche_u64_vs_u8_capture() {
    assert_evals_to!(
        indoc!(
            r#"
            capture : _ -> ({} -> Str)
            capture = \val ->
                \{} ->
                    Num.toStr val

            x : [True, False]
            x = True

            fun =
                when x is
                    True -> capture 123u64
                    False -> capture 18u8

            fun {}
            "#
        ),
        RocStr::from("123"),
        RocStr
    )
}

#[test]
#[cfg(any(feature = "gen-llvm", feature = "gen-wasm"))]
fn lambda_capture_niches_with_other_lambda_capture() {
    assert_evals_to!(
        indoc!(
            r#"
            capture : _ -> ({} -> Str)
            capture = \val ->
                \{} ->
                    Num.toStr val

            capture2 = \val -> \{} -> val

            f = \x ->
                g =
                    when x is
                        A -> capture 11u8
                        B -> capture2 "lisa"
                        C -> capture 187128u64
                g {}

            {a: f A, b: f B, c: f C}
            "#
        ),
        (
            RocStr::from("11"),
            RocStr::from("lisa"),
            RocStr::from("187128")
        ),
        (RocStr, RocStr, RocStr)
    )
}

#[test]
#[cfg(any(feature = "gen-llvm", feature = "gen-wasm"))]
fn lambda_capture_niches_with_non_capturing_function() {
    assert_evals_to!(
        indoc!(
            r#"
            capture : _ -> ({} -> Str)
            capture = \val ->
                \{} ->
                    Num.toStr val

            triv = \{} -> "triv"

            f = \x ->
                g =
                    when x is
                        A -> capture 11u8
                        B -> triv
                        C -> capture 187128u64
                g {}

            {a: f A, b: f B, c: f C}
            "#
        ),
        (
            RocStr::from("11"),
            RocStr::from("triv"),
            RocStr::from("187128")
        ),
        (RocStr, RocStr, RocStr)
    )
}

#[test]
#[cfg(any(feature = "gen-llvm", feature = "gen-wasm"))]
fn lambda_capture_niches_have_captured_function_in_closure() {
    assert_evals_to!(
        indoc!(
            r#"
            Lazy a : {} -> a

            after : Lazy a, (a -> Lazy b) -> Lazy b
            after = \effect, map ->
                thunk = \{} ->
                    when map (effect {}) is
                        b -> b {}
                thunk

            f = \_ -> \_ -> "fun f"
            g = \{ s1 } -> \_ -> s1

            fun = \x ->
                h =
                    when x is
                        True -> after (\{} -> "") f
                        False -> after (\{} -> {s1: "s1"}) g
                h {}

            {a: fun False, b: fun True}
            "#
        ),
        (RocStr::from("s1"), RocStr::from("fun f")),
        (RocStr, RocStr)
    )
}

#[test]
#[cfg(any(feature = "gen-llvm", feature = "gen-wasm"))]
fn recursive_call_capturing_function() {
    assert_evals_to!(
        indoc!(
            r#"
            a = \b ->
                c = \d ->
                    if d == 7 then d else c (d + b)
                c 1

            a 6
            "#
        ),
        7,
        i64
    )
}

#[test]
#[cfg(any(feature = "gen-llvm", feature = "gen-wasm"))]
fn shared_pattern_variable_in_when_branches() {
    assert_evals_to!(
        indoc!(
            r#"
            f = \t ->
                when t is
                    A x | B x -> x

            {a: f (A 15u8), b: (B 31u8)}
            "#
        ),
        (15u8, 31u8),
        (u8, u8)
    );
}

#[test]
#[cfg(any(feature = "gen-llvm", feature = "gen-wasm"))]
fn symbol_not_bound_in_all_patterns_runs_when_no_bound_symbol_used() {
    assert_evals_to!(
        indoc!(
            r#"
            f = \t -> when t is
                        A x | B y -> 31u8

            {a: f (A 15u8), b: f (B 15u8)}
            "#
        ),
        (31u8, 31u8),
        (u8, u8),
        |x| x,
        true // allow errors
    );
}

#[test]
#[cfg(any(feature = "gen-llvm", feature = "gen-wasm"))]
fn symbol_not_bound_in_all_patterns_runs_when_bound_pattern_reached() {
    assert_evals_to!(
        indoc!(
            r#"
            when A 15u8 is
                A x | B y -> x
            "#
        ),
        15u8,
        u8,
        |x| x,
        true // allow errors
    );
}

#[test]
#[cfg(any(feature = "gen-llvm", feature = "gen-wasm"))]
#[should_panic(
    expected = r#"Roc failed with message: "Hit a branch pattern that does not bind all symbols its body needs"#
)]
fn runtime_error_when_degenerate_pattern_reached() {
    assert_evals_to!(
        indoc!(
            r#"
            when B 15u8 is
                A x | B y -> x + 5u8
            "#
        ),
        15u8,
        u8,
        |x| x,
        true // allow errors
    );
}

#[test]
#[cfg(any(feature = "gen-llvm", feature = "gen-wasm"))]
fn recursive_lambda_set_issue_3444() {
    assert_evals_to!(
        indoc!(
            r#"
            combine = \f, g -> \x -> g (f x)
            const = \x -> (\_y -> x)

            list = [const "a", const "b", const "c"]

            res : Str -> Str
            res = List.walk list (const "z") (\c1, c2 -> combine c1 c2)
            res "hello"
            "#
        ),
        RocStr::from("c"),
        RocStr
    )
}

#[test]
#[cfg(any(feature = "gen-llvm", feature = "gen-wasm"))]
fn recursive_lambda_set_toplevel_issue_3444() {
    assert_evals_to!(
        indoc!(
            r#"
            app "test" provides [main] to "./platform"

            combine = \f, g -> \x -> g (f x)
            const = \x -> (\_y -> x)

            list = [const "a", const "b", const "c"]

            res : Str -> Str
            res = List.walk list (const "z") (\c1, c2 -> combine c1 c2)

            main = res "hello"
            "#
        ),
        RocStr::from("c"),
        RocStr
    );
}

#[test]
#[cfg(any(feature = "gen-llvm", feature = "gen-wasm"))]
fn recursive_lambda_set_issue_3444_inferred() {
    assert_evals_to!(
        indoc!(
            r#"
            combine = \f, g -> \x -> g (f x)
            const = \x -> (\_y -> x)

            list = [const "a", const "b", const "c"]

            res = List.walk list (const "z") (\c1, c2 -> combine c1 c2)
            res "hello"
            "#
        ),
        RocStr::from("c"),
        RocStr
    );
}

#[test]
#[cfg(any(feature = "gen-llvm", feature = "gen-wasm"))]
fn compose_recursive_lambda_set_productive_toplevel() {
    assert_evals_to!(
        indoc!(
            r#"
            app "test" provides [main] to "./platform"

            compose = \f, g -> \x -> g (f x)

            identity = \x -> x
            exclaim = \s -> "\(s)!"
            whisper = \s -> "(\(s))"

            main =
                res: Str -> Str
                res = List.walk [ exclaim, whisper ] identity compose
                res "hello"
            "#
        ),
        RocStr::from("(hello!)"),
        RocStr
    );
}

#[test]
#[cfg(any(feature = "gen-llvm", feature = "gen-wasm"))]
fn compose_recursive_lambda_set_productive_nested() {
    assert_evals_to!(
        indoc!(
            r#"
            compose = \f, g -> \x -> g (f x)

            identity = \x -> x
            exclaim = \s -> "\(s)!"
            whisper = \s -> "(\(s))"

            res: Str -> Str
            res = List.walk [ exclaim, whisper ] identity compose
            res "hello"
            "#
        ),
        RocStr::from("(hello!)"),
        RocStr
    );
}

#[test]
#[cfg(any(feature = "gen-llvm", feature = "gen-wasm"))]
fn compose_recursive_lambda_set_productive_inferred() {
    assert_evals_to!(
        indoc!(
            r#"
            compose = \f, g -> \x -> g (f x)

            identity = \x -> x
            exclaim = \s -> "\(s)!"
            whisper = \s -> "(\(s))"

            res = List.walk [ exclaim, whisper ] identity compose
            res "hello"
            "#
        ),
        RocStr::from("(hello!)"),
        RocStr
    );
}

#[test]
#[cfg(any(feature = "gen-llvm", feature = "gen-wasm"))]
fn local_binding_aliases_function() {
    assert_evals_to!(
        indoc!(
            r#"
            app "test" provides [ main ] to "./platform"

            f : {} -> List a
            f = \_ -> []

            main : List U8
            main =
                g = f

                g {}
            "#
        ),
        RocList::<u8>::from_slice(&[]),
        RocList<u8>
    );
}

#[test]
#[cfg(any(feature = "gen-llvm", feature = "gen-wasm"))]
fn local_binding_aliases_function_inferred() {
    assert_evals_to!(
        indoc!(
            r#"
            app "test" provides [ main ] to "./platform"

            f = \_ -> []

            main =
                g = f

                g {}
            "#
        ),
        RocList::from_slice(&[]),
        RocList<std::convert::Infallible>
    );
}

#[test]
#[cfg(any(feature = "gen-llvm", feature = "gen-wasm"))]
fn transient_captures() {
    assert_evals_to!(
        indoc!(
            r#"
            x = "abc"

            getX = \{} -> x

            h = \{} -> getX {}

            h {}
            "#
        ),
        RocStr::from("abc"),
        RocStr
    );
}

#[test]
#[cfg(any(feature = "gen-llvm", feature = "gen-wasm"))]
fn transient_captures_after_def_ordering() {
    assert_evals_to!(
        indoc!(
            r#"
            h = \{} -> getX {}

            getX = \{} -> x

            x = "abc"

            h {}
            "#
        ),
        RocStr::from("abc"),
        RocStr
    );
}

#[test]
#[cfg(any(feature = "gen-llvm", feature = "gen-wasm"))]
fn deep_transient_capture_chain() {
    assert_evals_to!(
        indoc!(
            r#"
            z = "abc"

            getX = \{} -> getY {}
            getY = \{} -> getZ {}
            getZ = \{} -> z

            h = \{} -> getX {}

            h {}
            "#
        ),
        RocStr::from("abc"),
        RocStr
    );
}

#[test]
#[cfg(any(feature = "gen-llvm", feature = "gen-wasm"))]
fn deep_transient_capture_chain_with_multiple_captures() {
    assert_evals_to!(
        indoc!(
            r#"
            h = "h"
            x = "x"
            y = "y"
            z = "z"

            getX = \{} -> Str.concat x (getY {})
            getY = \{} -> Str.concat y (getZ {})
            getZ = \{} -> z

            getH = \{} -> Str.concat h (getX {})

            getH {}
            "#
        ),
        RocStr::from("hxyz"),
        RocStr
    );
}

#[test]
#[cfg(any(feature = "gen-llvm", feature = "gen-wasm"))]
fn transient_captures_from_outer_scope() {
    assert_evals_to!(
        indoc!(
            r#"
            x = "abc"

            getX = \{} -> x

            innerScope =
                h = \{} -> getX {}
                h {}

            innerScope
            "#
        ),
        RocStr::from("abc"),
        RocStr
    );
}

#[test]
#[cfg(any(feature = "gen-llvm", feature = "gen-wasm"))]
fn mutually_recursive_captures() {
    assert_evals_to!(
        indoc!(
            r#"
            x : Bool
            x = True

            y : Bool
            y = False

            a = "foo"
            b = "bar"

            foo = \{} -> if x then a else bar {}
            bar = \{} -> if y then b else foo {}

            bar {}
            "#
        ),
        RocStr::from("foo"),
        RocStr
    );
}

#[test]
#[cfg(any(feature = "gen-llvm", feature = "gen-wasm"))]
<<<<<<< HEAD
fn monomorphization_sees_polymorphic_recursion() {
    assert_evals_to!(
        indoc!(
            r#"
            foo : a, Bool -> Str
            foo = \in, b -> if b then "done" else bar in

            bar = \_ -> foo {} True

            foo "" False
=======
fn int_let_generalization() {
    assert_evals_to!(
        indoc!(
            r#"
            manyAux : {} -> I32 
            manyAux = \_ ->
                output = \_ -> 42

                output {}

            when manyAux {} is
                _ -> "done"
>>>>>>> 286e2754
            "#
        ),
        RocStr::from("done"),
        RocStr
<<<<<<< HEAD
    )
=======
    );
>>>>>>> 286e2754
}<|MERGE_RESOLUTION|>--- conflicted
+++ resolved
@@ -4022,7 +4022,6 @@
 
 #[test]
 #[cfg(any(feature = "gen-llvm", feature = "gen-wasm"))]
-<<<<<<< HEAD
 fn monomorphization_sees_polymorphic_recursion() {
     assert_evals_to!(
         indoc!(
@@ -4033,7 +4032,15 @@
             bar = \_ -> foo {} True
 
             foo "" False
-=======
+            "#
+        ),
+        RocStr::from("done"),
+        RocStr
+    );
+}
+
+#[test]
+#[cfg(any(feature = "gen-llvm", feature = "gen-wasm"))]
 fn int_let_generalization() {
     assert_evals_to!(
         indoc!(
@@ -4046,14 +4053,9 @@
 
             when manyAux {} is
                 _ -> "done"
->>>>>>> 286e2754
             "#
         ),
         RocStr::from("done"),
         RocStr
-<<<<<<< HEAD
-    )
-=======
-    );
->>>>>>> 286e2754
+    );
 }
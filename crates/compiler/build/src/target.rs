--- conflicted
+++ resolved
@@ -149,23 +149,27 @@
 
     init_arch(target);
 
-<<<<<<< HEAD
-=======
-    // workaround for issue:
+    // We used to have a problem that LLVM 12 would not compile our programs without a large code model.
+    // The reason was not totally clear to us, but one guess is a few special-cases in
+    //   llvm/lib/Target/AArch64/AArch64ISelLowering.cpp (instructions)
+    //   llvm/lib/Target/AArch64/AArch64Subtarget.cpp (GoT tables)
+    // Revisit when upgrading to LLVM 13.
+    //
+    // Most recently, we seem to only see this problem on macOS ARM64; removing this
+    // failed macOS CI here: https://github.com/roc-lang/roc/pull/5644
     #[cfg(all(target_arch = "aarch64", target_os = "macos"))]
     let code_model = CodeModel::Large;
 
     #[cfg(not(all(target_arch = "aarch64", target_os = "macos")))]
     let code_model = CodeModel::Default;
 
->>>>>>> 19fc7775
     Target::from_name(arch).unwrap().create_target_machine(
         &TargetTriple::create(target_triple_str(target)),
         "generic",
         "",
         opt,
         reloc,
-        CodeModel::Default,
+        code_model,
     )
 }
 

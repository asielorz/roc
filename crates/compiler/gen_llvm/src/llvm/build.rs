--- conflicted
+++ resolved
@@ -41,13 +41,8 @@
 use roc_intern::Interner;
 use roc_module::symbol::{Interns, ModuleId, Symbol};
 use roc_mono::ir::{
-<<<<<<< HEAD
-    BranchInfo, CallType, EntryPoint, GlueLayouts, JoinPointId, ListLiteralElement, ModifyRc,
-    OptLevel, ProcLayout,
-=======
-    BranchInfo, CallType, CrashTag, EntryPoint, JoinPointId, ListLiteralElement, ModifyRc,
-    OptLevel, ProcLayout, SingleEntryPoint,
->>>>>>> 6bdab375
+    BranchInfo, CallType, CrashTag, EntryPoint, GlueLayouts, JoinPointId, ListLiteralElement,
+    ModifyRc, OptLevel, ProcLayout, SingleEntryPoint,
 };
 use roc_mono::layout::{
     Builtin, LambdaName, LambdaSet, Layout, LayoutIds, Niche, RawFunctionLayout, STLayoutInterner,
@@ -4580,13 +4575,9 @@
     layout_interner: &mut STLayoutInterner<'a>,
     opt_level: OptLevel,
     procedures: MutMap<(Symbol, ProcLayout<'a>), roc_mono::ir::Proc<'a>>,
-<<<<<<< HEAD
+    entry_point: EntryPoint<'a>,
+    debug_output_file: Option<&Path>,
     glue_layouts: &GlueLayouts<'a>,
-    opt_entry_point: Option<EntryPoint<'a>>,
-=======
-    entry_point: EntryPoint<'a>,
->>>>>>> 6bdab375
-    debug_output_file: Option<&Path>,
 ) {
     let mod_solutions = build_procedures_help(
         env,
@@ -4597,15 +4588,14 @@
         debug_output_file,
     );
 
-    let captures_niche = CapturesNiche::no_niche();
+    let niche = Niche::NONE;
 
     for (symbol, top_level) in glue_layouts.getters.iter().copied() {
         dbg!(symbol, unsafe {
             std::mem::transmute::<Symbol, u64>(symbol)
         });
         let it = top_level.arguments.iter().copied();
-        let bytes =
-            roc_alias_analysis::func_name_bytes_help(symbol, it, captures_niche, &top_level.result);
+        let bytes = roc_alias_analysis::func_name_bytes_help(symbol, it, niche, &top_level.result);
         let func_name = FuncName(&bytes);
         let func_solutions = mod_solutions.func_solutions(func_name).unwrap();
 
@@ -4617,14 +4607,8 @@
         );
 
         // NOTE fake layout; it is only used for debug prints
-        let getter_fn = function_value_by_func_spec(
-            env,
-            *func_spec,
-            symbol,
-            &[],
-            captures_niche,
-            &Layout::UNIT,
-        );
+        let getter_fn =
+            function_value_by_func_spec(env, *func_spec, symbol, &[], niche, &Layout::UNIT);
 
         let name = getter_fn.get_name().to_str().unwrap();
         let getter_name = symbol.as_str(&env.interns);
@@ -4632,11 +4616,12 @@
         // Add the getter function to the module.
         let _ = expose_function_to_host_help_c_abi(
             env,
+            layout_interner,
             name,
             getter_fn,
             top_level.arguments,
             top_level.result,
-            dbg!(getter_name),
+            getter_name,
         );
     }
 }

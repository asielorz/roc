procedure #Derived.0 (#Derived.1):
    let #Derived_gen.10 : [C {}, C {}] = TagId(0) #Derived.1;
    let #Derived_gen.9 : [C {}, C {}] = CallByName Encode.22 #Derived_gen.10;
    ret #Derived_gen.9;

procedure #Derived.2 (#Derived.3, #Derived.4, #Attr.12):
    let #Derived.1 : {} = UnionAtIndex (Id 0) (Index 0) #Attr.12;
    joinpoint #Derived_gen.14 #Derived_gen.13:
        let #Derived_gen.12 : List U8 = CallByName Encode.23 #Derived.3 #Derived_gen.13 #Derived.4;
        ret #Derived_gen.12;
    in
    let #Derived_gen.16 : Str = "A";
    let #Derived_gen.17 : List [] = Array [];
    let #Derived_gen.15 : {Str, List []} = CallByName Json.21 #Derived_gen.16 #Derived_gen.17;
    jump #Derived_gen.14 #Derived_gen.15;

procedure #Derived.5 (#Derived.6):
    let #Derived_gen.1 : [C {}, C {}] = TagId(1) #Derived.6;
    let #Derived_gen.0 : [C {}, C {}] = CallByName Encode.22 #Derived_gen.1;
    ret #Derived_gen.0;

procedure #Derived.7 (#Derived.8, #Derived.9, #Attr.12):
    let #Derived.6 : {} = UnionAtIndex (Id 1) (Index 0) #Attr.12;
    joinpoint #Derived_gen.5 #Derived_gen.4:
        let #Derived_gen.3 : List U8 = CallByName Encode.23 #Derived.8 #Derived_gen.4 #Derived.9;
        ret #Derived_gen.3;
    in
    let #Derived_gen.7 : Str = "B";
    let #Derived_gen.8 : List [] = Array [];
    let #Derived_gen.6 : {Str, List []} = CallByName Json.21 #Derived_gen.7 #Derived_gen.8;
    jump #Derived_gen.5 #Derived_gen.6;

procedure Bool.2 ():
    let Bool.23 : Int1 = true;
    ret Bool.23;

procedure Encode.22 (Encode.93):
    ret Encode.93;

procedure Encode.22 (Encode.93):
    ret Encode.93;

procedure Encode.22 (Encode.93):
    ret Encode.93;

procedure Encode.22 (Encode.93):
    ret Encode.93;

procedure Encode.23 (Encode.94, Encode.102, Encode.96):
    let Encode.106 : List U8 = CallByName Test.5 Encode.94 Encode.96 Encode.102;
    ret Encode.106;

procedure Encode.23 (Encode.94, Encode.102, Encode.96):
    let Encode.113 : List U8 = CallByName Json.129 Encode.94 Encode.96 Encode.102;
    ret Encode.113;

procedure Encode.23 (Encode.94, Encode.102, Encode.96):
    let Encode.117 : U8 = GetTagId Encode.102;
    switch Encode.117:
        case 0:
            let Encode.116 : List U8 = CallByName #Derived.2 Encode.94 Encode.96 Encode.102;
            ret Encode.116;
    
        default:
            let Encode.116 : List U8 = CallByName #Derived.7 Encode.94 Encode.96 Encode.102;
            ret Encode.116;
    

procedure Encode.23 (Encode.94, Encode.102, Encode.96):
<<<<<<< HEAD
    let Encode.132 : List U8 = CallByName Json.129 Encode.94 Encode.96 Encode.102;
    ret Encode.132;
=======
    let Encode.129 : List U8 = CallByName Json.126 Encode.94 Encode.96 Encode.102;
    ret Encode.129;
>>>>>>> e1719b6f

procedure Encode.23 (Encode.94, Encode.102, Encode.96):
    let Encode.133 : Str = "a Lambda Set is empty. Most likely there is a type error in your program.";
    Crash Encode.133

procedure Encode.25 (Encode.100, Encode.101):
    let Encode.104 : List U8 = Array [];
    let Encode.105 : {{}, {}} = CallByName Test.2 Encode.100;
    let Encode.103 : List U8 = CallByName Encode.23 Encode.104 Encode.105 Encode.101;
    ret Encode.103;

procedure Json.1 ():
    let Json.425 : {} = Struct {};
    ret Json.425;

procedure Json.129 (Json.130, Json.428, #Attr.12):
    let Json.128 : List [C {}, C {}] = StructAtIndex 1 #Attr.12;
    inc Json.128;
    let Json.127 : Str = StructAtIndex 0 #Attr.12;
    inc Json.127;
    dec #Attr.12;
    let Json.466 : I64 = 123i64;
    let Json.465 : U8 = CallByName Num.125 Json.466;
    let Json.462 : List U8 = CallByName List.4 Json.130 Json.465;
    let Json.464 : I64 = 34i64;
    let Json.463 : U8 = CallByName Num.125 Json.464;
    let Json.460 : List U8 = CallByName List.4 Json.462 Json.463;
    let Json.461 : List U8 = CallByName Str.12 Json.127;
    let Json.457 : List U8 = CallByName List.8 Json.460 Json.461;
    let Json.459 : I64 = 34i64;
    let Json.458 : U8 = CallByName Num.125 Json.459;
    let Json.454 : List U8 = CallByName List.4 Json.457 Json.458;
    let Json.456 : I64 = 58i64;
    let Json.455 : U8 = CallByName Num.125 Json.456;
    let Json.451 : List U8 = CallByName List.4 Json.454 Json.455;
    let Json.453 : I64 = 91i64;
    let Json.452 : U8 = CallByName Num.125 Json.453;
    let Json.132 : List U8 = CallByName List.4 Json.451 Json.452;
    let Json.450 : U64 = CallByName List.6 Json.128;
    let Json.438 : {List U8, U64} = Struct {Json.132, Json.450};
    let Json.439 : {} = Struct {};
    let Json.437 : {List U8, U64} = CallByName List.18 Json.128 Json.438 Json.439;
    dec Json.128;
    let Json.134 : List U8 = StructAtIndex 0 Json.437;
    inc Json.134;
    dec Json.437;
    let Json.436 : I64 = 93i64;
    let Json.435 : U8 = CallByName Num.125 Json.436;
    let Json.432 : List U8 = CallByName List.4 Json.134 Json.435;
    let Json.434 : I64 = 125i64;
    let Json.433 : U8 = CallByName Num.125 Json.434;
    let Json.431 : List U8 = CallByName List.4 Json.432 Json.433;
    ret Json.431;

procedure Json.129 (Json.130, Json.428, #Attr.12):
    let Json.128 : List [] = StructAtIndex 1 #Attr.12;
    inc Json.128;
    let Json.127 : Str = StructAtIndex 0 #Attr.12;
    inc Json.127;
    dec #Attr.12;
    let Json.516 : I64 = 123i64;
    let Json.515 : U8 = CallByName Num.125 Json.516;
    let Json.512 : List U8 = CallByName List.4 Json.130 Json.515;
    let Json.514 : I64 = 34i64;
    let Json.513 : U8 = CallByName Num.125 Json.514;
    let Json.510 : List U8 = CallByName List.4 Json.512 Json.513;
    let Json.511 : List U8 = CallByName Str.12 Json.127;
    let Json.507 : List U8 = CallByName List.8 Json.510 Json.511;
    let Json.509 : I64 = 34i64;
    let Json.508 : U8 = CallByName Num.125 Json.509;
    let Json.504 : List U8 = CallByName List.4 Json.507 Json.508;
    let Json.506 : I64 = 58i64;
    let Json.505 : U8 = CallByName Num.125 Json.506;
    let Json.501 : List U8 = CallByName List.4 Json.504 Json.505;
    let Json.503 : I64 = 91i64;
    let Json.502 : U8 = CallByName Num.125 Json.503;
    let Json.132 : List U8 = CallByName List.4 Json.501 Json.502;
    let Json.500 : U64 = CallByName List.6 Json.128;
    let Json.488 : {List U8, U64} = Struct {Json.132, Json.500};
    let Json.489 : {} = Struct {};
    let Json.487 : {List U8, U64} = CallByName List.18 Json.128 Json.488 Json.489;
    dec Json.128;
    let Json.134 : List U8 = StructAtIndex 0 Json.487;
    inc Json.134;
    dec Json.487;
    let Json.486 : I64 = 93i64;
    let Json.485 : U8 = CallByName Num.125 Json.486;
    let Json.482 : List U8 = CallByName List.4 Json.134 Json.485;
    let Json.484 : I64 = 125i64;
    let Json.483 : U8 = CallByName Num.125 Json.484;
    let Json.481 : List U8 = CallByName List.4 Json.482 Json.483;
    ret Json.481;

procedure Json.131 (Json.430, Json.137):
    let Json.135 : List U8 = StructAtIndex 0 Json.430;
    inc Json.135;
    let Json.136 : U64 = StructAtIndex 1 Json.430;
    dec Json.430;
    let Json.449 : {} = Struct {};
    let Json.138 : List U8 = CallByName Encode.23 Json.135 Json.137 Json.449;
    joinpoint Json.444 Json.139:
        let Json.442 : U64 = 1i64;
        let Json.441 : U64 = CallByName Num.20 Json.136 Json.442;
        let Json.440 : {List U8, U64} = Struct {Json.139, Json.441};
        ret Json.440;
    in
    let Json.448 : U64 = 1i64;
    let Json.445 : Int1 = CallByName Num.24 Json.136 Json.448;
    if Json.445 then
        let Json.447 : I64 = 44i64;
        let Json.446 : U8 = CallByName Num.125 Json.447;
        let Json.443 : List U8 = CallByName List.4 Json.138 Json.446;
        jump Json.444 Json.443;
    else
        jump Json.444 Json.138;

procedure Json.131 (Json.430, Json.137):
    let Json.135 : List U8 = StructAtIndex 0 Json.430;
    inc Json.135;
    let Json.136 : U64 = StructAtIndex 1 Json.430;
    dec Json.430;
    let Json.499 : {} = Struct {};
    let Json.138 : List U8 = CallByName Encode.23 Json.135 Json.137 Json.499;
    dec Json.135;
    joinpoint Json.494 Json.139:
        let Json.492 : U64 = 1i64;
        let Json.491 : U64 = CallByName Num.20 Json.136 Json.492;
        let Json.490 : {List U8, U64} = Struct {Json.139, Json.491};
        ret Json.490;
    in
    let Json.498 : U64 = 1i64;
    let Json.495 : Int1 = CallByName Num.24 Json.136 Json.498;
    if Json.495 then
        let Json.497 : I64 = 44i64;
        let Json.496 : U8 = CallByName Num.125 Json.497;
        let Json.493 : List U8 = CallByName List.4 Json.138 Json.496;
        jump Json.494 Json.493;
    else
        jump Json.494 Json.138;

procedure Json.21 (Json.127, Json.128):
    let Json.468 : {Str, List [C {}, C {}]} = Struct {Json.127, Json.128};
    let Json.467 : {Str, List [C {}, C {}]} = CallByName Encode.22 Json.468;
    ret Json.467;

procedure Json.21 (Json.127, Json.128):
    let Json.518 : {Str, List []} = Struct {Json.127, Json.128};
    let Json.517 : {Str, List []} = CallByName Encode.22 Json.518;
    ret Json.517;

procedure List.138 (List.139, List.140, List.137):
    let List.538 : {List U8, U64} = CallByName Json.131 List.139 List.140;
    ret List.538;

procedure List.138 (List.139, List.140, List.137):
    let List.611 : {List U8, U64} = CallByName Json.131 List.139 List.140;
    ret List.611;

procedure List.18 (List.135, List.136, List.137):
    let List.519 : {List U8, U64} = CallByName List.91 List.135 List.136 List.137;
    ret List.519;

procedure List.18 (List.135, List.136, List.137):
    let List.592 : {List U8, U64} = CallByName List.91 List.135 List.136 List.137;
    ret List.592;

procedure List.4 (List.106, List.107):
    let List.591 : U64 = 1i64;
    let List.590 : List U8 = CallByName List.70 List.106 List.591;
    let List.589 : List U8 = CallByName List.71 List.590 List.107;
    ret List.589;

procedure List.6 (#Attr.2):
    let List.539 : U64 = lowlevel ListLen #Attr.2;
    ret List.539;

procedure List.6 (#Attr.2):
    let List.612 : U64 = lowlevel ListLen #Attr.2;
    ret List.612;

procedure List.66 (#Attr.2, #Attr.3):
    let List.535 : [C {}, C {}] = lowlevel ListGetUnsafe #Attr.2 #Attr.3;
    ret List.535;

procedure List.66 (#Attr.2, #Attr.3):
    let List.608 : [] = lowlevel ListGetUnsafe #Attr.2 #Attr.3;
    ret List.608;

procedure List.70 (#Attr.2, #Attr.3):
    let List.570 : List U8 = lowlevel ListReserve #Attr.2 #Attr.3;
    ret List.570;

procedure List.71 (#Attr.2, #Attr.3):
    let List.568 : List U8 = lowlevel ListAppendUnsafe #Attr.2 #Attr.3;
    ret List.568;

procedure List.8 (#Attr.2, #Attr.3):
    let List.613 : List U8 = lowlevel ListConcat #Attr.2 #Attr.3;
    ret List.613;

procedure List.80 (List.550, List.551, List.552, List.553, List.554):
    joinpoint List.525 List.432 List.433 List.434 List.435 List.436:
        let List.527 : Int1 = CallByName Num.22 List.435 List.436;
        if List.527 then
            let List.534 : [C {}, C {}] = CallByName List.66 List.432 List.435;
            let List.528 : {List U8, U64} = CallByName List.138 List.433 List.534 List.434;
            let List.531 : U64 = 1i64;
            let List.530 : U64 = CallByName Num.19 List.435 List.531;
            jump List.525 List.432 List.528 List.434 List.530 List.436;
        else
            ret List.433;
    in
    jump List.525 List.550 List.551 List.552 List.553 List.554;

procedure List.80 (List.623, List.624, List.625, List.626, List.627):
    joinpoint List.598 List.432 List.433 List.434 List.435 List.436:
        let List.600 : Int1 = CallByName Num.22 List.435 List.436;
        if List.600 then
            let List.607 : [] = CallByName List.66 List.432 List.435;
            let List.601 : {List U8, U64} = CallByName List.138 List.433 List.607 List.434;
            let List.604 : U64 = 1i64;
            let List.603 : U64 = CallByName Num.19 List.435 List.604;
            jump List.598 List.432 List.601 List.434 List.603 List.436;
        else
            ret List.433;
    in
    jump List.598 List.623 List.624 List.625 List.626 List.627;

procedure List.91 (List.429, List.430, List.431):
    let List.523 : U64 = 0i64;
    let List.524 : U64 = CallByName List.6 List.429;
    let List.522 : {List U8, U64} = CallByName List.80 List.429 List.430 List.431 List.523 List.524;
    ret List.522;

procedure List.91 (List.429, List.430, List.431):
    let List.596 : U64 = 0i64;
    let List.597 : U64 = CallByName List.6 List.429;
    let List.595 : {List U8, U64} = CallByName List.80 List.429 List.430 List.431 List.596 List.597;
    ret List.595;

procedure Num.125 (#Attr.2):
    let Num.284 : U8 = lowlevel NumIntCast #Attr.2;
    ret Num.284;

procedure Num.19 (#Attr.2, #Attr.3):
    let Num.287 : U64 = lowlevel NumAdd #Attr.2 #Attr.3;
    ret Num.287;

procedure Num.20 (#Attr.2, #Attr.3):
    let Num.285 : U64 = lowlevel NumSub #Attr.2 #Attr.3;
    ret Num.285;

procedure Num.22 (#Attr.2, #Attr.3):
    let Num.288 : Int1 = lowlevel NumLt #Attr.2 #Attr.3;
    ret Num.288;

procedure Num.24 (#Attr.2, #Attr.3):
    let Num.286 : Int1 = lowlevel NumGt #Attr.2 #Attr.3;
    ret Num.286;

procedure Str.12 (#Attr.2):
    let Str.267 : List U8 = lowlevel StrToUtf8 #Attr.2;
    ret Str.267;

procedure Test.2 (Test.11):
    let Test.18 : {{}, {}} = CallByName Encode.22 Test.11;
    ret Test.18;

procedure Test.3 ():
    let Test.16 : {} = Struct {};
    let Test.17 : {} = Struct {};
    let Test.15 : {{}, {}} = Struct {Test.16, Test.17};
    ret Test.15;

procedure Test.5 (Test.6, Test.7, Test.4):
    joinpoint Test.23 Test.8:
        let Test.21 : List U8 = CallByName Encode.23 Test.6 Test.8 Test.7;
        ret Test.21;
    in
    let Test.28 : Int1 = CallByName Bool.2;
    if Test.28 then
        let Test.29 : Str = "A";
        let Test.32 : {} = StructAtIndex 0 Test.4;
        let Test.31 : [C {}, C {}] = CallByName #Derived.0 Test.32;
        let Test.30 : List [C {}, C {}] = Array [Test.31];
        let Test.22 : {Str, List [C {}, C {}]} = CallByName Json.21 Test.29 Test.30;
        jump Test.23 Test.22;
    else
        let Test.24 : Str = "B";
        let Test.27 : {} = StructAtIndex 1 Test.4;
        let Test.26 : [C {}, C {}] = CallByName #Derived.5 Test.27;
        let Test.25 : List [C {}, C {}] = Array [Test.26];
        let Test.22 : {Str, List [C {}, C {}]} = CallByName Json.21 Test.24 Test.25;
        jump Test.23 Test.22;

procedure Test.0 ():
    let Test.13 : {{}, {}} = CallByName Test.3;
    let Test.14 : {} = CallByName Json.1;
    let Test.12 : List U8 = CallByName Encode.25 Test.13 Test.14;
    ret Test.12;<|MERGE_RESOLUTION|>--- conflicted
+++ resolved
@@ -67,13 +67,8 @@
     
 
 procedure Encode.23 (Encode.94, Encode.102, Encode.96):
-<<<<<<< HEAD
-    let Encode.132 : List U8 = CallByName Json.129 Encode.94 Encode.96 Encode.102;
-    ret Encode.132;
-=======
-    let Encode.129 : List U8 = CallByName Json.126 Encode.94 Encode.96 Encode.102;
+    let Encode.129 : List U8 = CallByName Json.129 Encode.94 Encode.96 Encode.102;
     ret Encode.129;
->>>>>>> e1719b6f
 
 procedure Encode.23 (Encode.94, Encode.102, Encode.96):
     let Encode.133 : Str = "a Lambda Set is empty. Most likely there is a type error in your program.";

--- conflicted
+++ resolved
@@ -1,11 +1,6 @@
 procedure List.4 (#Attr.2, #Attr.3):
-<<<<<<< HEAD
-    let List.264 : List I64 = lowlevel ListAppend #Attr.2 #Attr.3;
-    ret List.264;
-=======
-    let List.259 : List I64 = lowlevel ListAppend #Attr.2 #Attr.3;
-    ret List.259;
->>>>>>> af0e0d99
+    let List.284 : List I64 = lowlevel ListAppend #Attr.2 #Attr.3;
+    ret List.284;
 
 procedure Test.1 (Test.2):
     let Test.6 : I64 = 42i64;

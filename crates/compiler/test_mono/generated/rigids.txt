<<<<<<< HEAD
procedure List.2 (List.100, List.101):
    let List.556 : U64 = CallByName List.6 List.100;
    let List.553 : Int1 = CallByName Num.22 List.101 List.556;
    if List.553 then
        let List.555 : I64 = CallByName List.66 List.100 List.101;
        dec List.100;
        let List.554 : [C {}, C I64] = TagId(1) List.555;
        ret List.554;
    else
        dec List.100;
        let List.552 : {} = Struct {};
        let List.551 : [C {}, C I64] = TagId(0) List.552;
        ret List.551;

procedure List.3 (List.108, List.109, List.110):
    let List.543 : {List I64, I64} = CallByName List.64 List.108 List.109 List.110;
    let List.542 : List I64 = StructAtIndex 0 List.543;
    ret List.542;

procedure List.6 (#Attr.2):
    let List.541 : U64 = lowlevel ListLen #Attr.2;
    ret List.541;

procedure List.64 (List.105, List.106, List.107):
    let List.540 : U64 = CallByName List.6 List.105;
    let List.537 : Int1 = CallByName Num.22 List.106 List.540;
    if List.537 then
        let List.538 : {List I64, I64} = CallByName List.67 List.105 List.106 List.107;
        ret List.538;
    else
        let List.536 : {List I64, I64} = Struct {List.105, List.107};
        ret List.536;

procedure List.66 (#Attr.2, #Attr.3):
    let List.549 : I64 = lowlevel ListGetUnsafe #Attr.2 #Attr.3;
    ret List.549;

procedure List.67 (#Attr.2, #Attr.3, #Attr.4):
    let List.539 : {List I64, I64} = lowlevel ListReplaceUnsafe #Attr.2 #Attr.3 #Attr.4;
    ret List.539;
=======
procedure List.2 (List.97, List.98):
    let List.544 : U64 = CallByName List.6 List.97;
    let List.541 : Int1 = CallByName Num.22 List.98 List.544;
    if List.541 then
        let List.543 : I64 = CallByName List.66 List.97 List.98;
        dec List.97;
        let List.542 : [C {}, C I64] = TagId(1) List.543;
        ret List.542;
    else
        dec List.97;
        let List.540 : {} = Struct {};
        let List.539 : [C {}, C I64] = TagId(0) List.540;
        ret List.539;

procedure List.3 (List.105, List.106, List.107):
    let List.531 : {List I64, I64} = CallByName List.64 List.105 List.106 List.107;
    let List.530 : List I64 = StructAtIndex 0 List.531;
    ret List.530;

procedure List.6 (#Attr.2):
    let List.529 : U64 = lowlevel ListLen #Attr.2;
    ret List.529;

procedure List.64 (List.102, List.103, List.104):
    let List.528 : U64 = CallByName List.6 List.102;
    let List.525 : Int1 = CallByName Num.22 List.103 List.528;
    if List.525 then
        let List.526 : {List I64, I64} = CallByName List.67 List.102 List.103 List.104;
        ret List.526;
    else
        let List.524 : {List I64, I64} = Struct {List.102, List.104};
        ret List.524;

procedure List.66 (#Attr.2, #Attr.3):
    let List.537 : I64 = lowlevel ListGetUnsafe #Attr.2 #Attr.3;
    ret List.537;

procedure List.67 (#Attr.2, #Attr.3, #Attr.4):
    let List.527 : {List I64, I64} = lowlevel ListReplaceUnsafe #Attr.2 #Attr.3 #Attr.4;
    ret List.527;
>>>>>>> 2eb8326a

procedure Num.22 (#Attr.2, #Attr.3):
    let Num.294 : Int1 = lowlevel NumLt #Attr.2 #Attr.3;
    ret Num.294;

procedure Test.1 (Test.2, Test.3, Test.4):
    inc 2 Test.4;
    let Test.29 : [C {}, C I64] = CallByName List.2 Test.4 Test.3;
    let Test.28 : [C {}, C I64] = CallByName List.2 Test.4 Test.2;
    let Test.13 : {[C {}, C I64], [C {}, C I64]} = Struct {Test.28, Test.29};
    joinpoint Test.25:
        let Test.16 : List I64 = Array [];
        ret Test.16;
    in
    let Test.22 : [C {}, C I64] = StructAtIndex 1 Test.13;
    let Test.23 : U8 = 1i64;
    let Test.24 : U8 = GetTagId Test.22;
    let Test.27 : Int1 = lowlevel Eq Test.23 Test.24;
    if Test.27 then
        let Test.19 : [C {}, C I64] = StructAtIndex 0 Test.13;
        let Test.20 : U8 = 1i64;
        let Test.21 : U8 = GetTagId Test.19;
        let Test.26 : Int1 = lowlevel Eq Test.20 Test.21;
        if Test.26 then
            let Test.18 : [C {}, C I64] = StructAtIndex 0 Test.13;
            let Test.6 : I64 = UnionAtIndex (Id 1) (Index 0) Test.18;
            let Test.17 : [C {}, C I64] = StructAtIndex 1 Test.13;
            let Test.7 : I64 = UnionAtIndex (Id 1) (Index 0) Test.17;
            let Test.15 : List I64 = CallByName List.3 Test.4 Test.2 Test.7;
            let Test.14 : List I64 = CallByName List.3 Test.15 Test.3 Test.6;
            ret Test.14;
        else
            dec Test.4;
            jump Test.25;
    else
        dec Test.4;
        jump Test.25;

procedure Test.0 ():
    let Test.10 : U64 = 0i64;
    let Test.11 : U64 = 0i64;
    let Test.12 : List I64 = Array [1i64];
    let Test.9 : List I64 = CallByName Test.1 Test.10 Test.11 Test.12;
    ret Test.9;<|MERGE_RESOLUTION|>--- conflicted
+++ resolved
@@ -1,86 +1,43 @@
-<<<<<<< HEAD
 procedure List.2 (List.100, List.101):
-    let List.556 : U64 = CallByName List.6 List.100;
-    let List.553 : Int1 = CallByName Num.22 List.101 List.556;
-    if List.553 then
-        let List.555 : I64 = CallByName List.66 List.100 List.101;
+    let List.557 : U64 = CallByName List.6 List.100;
+    let List.554 : Int1 = CallByName Num.22 List.101 List.557;
+    if List.554 then
+        let List.556 : I64 = CallByName List.66 List.100 List.101;
         dec List.100;
-        let List.554 : [C {}, C I64] = TagId(1) List.555;
-        ret List.554;
+        let List.555 : [C {}, C I64] = TagId(1) List.556;
+        ret List.555;
     else
         dec List.100;
-        let List.552 : {} = Struct {};
-        let List.551 : [C {}, C I64] = TagId(0) List.552;
-        ret List.551;
+        let List.553 : {} = Struct {};
+        let List.552 : [C {}, C I64] = TagId(0) List.553;
+        ret List.552;
 
 procedure List.3 (List.108, List.109, List.110):
-    let List.543 : {List I64, I64} = CallByName List.64 List.108 List.109 List.110;
-    let List.542 : List I64 = StructAtIndex 0 List.543;
+    let List.544 : {List I64, I64} = CallByName List.64 List.108 List.109 List.110;
+    let List.543 : List I64 = StructAtIndex 0 List.544;
+    ret List.543;
+
+procedure List.6 (#Attr.2):
+    let List.542 : U64 = lowlevel ListLen #Attr.2;
     ret List.542;
 
-procedure List.6 (#Attr.2):
-    let List.541 : U64 = lowlevel ListLen #Attr.2;
-    ret List.541;
-
 procedure List.64 (List.105, List.106, List.107):
-    let List.540 : U64 = CallByName List.6 List.105;
-    let List.537 : Int1 = CallByName Num.22 List.106 List.540;
-    if List.537 then
-        let List.538 : {List I64, I64} = CallByName List.67 List.105 List.106 List.107;
-        ret List.538;
+    let List.541 : U64 = CallByName List.6 List.105;
+    let List.538 : Int1 = CallByName Num.22 List.106 List.541;
+    if List.538 then
+        let List.539 : {List I64, I64} = CallByName List.67 List.105 List.106 List.107;
+        ret List.539;
     else
-        let List.536 : {List I64, I64} = Struct {List.105, List.107};
-        ret List.536;
+        let List.537 : {List I64, I64} = Struct {List.105, List.107};
+        ret List.537;
 
 procedure List.66 (#Attr.2, #Attr.3):
-    let List.549 : I64 = lowlevel ListGetUnsafe #Attr.2 #Attr.3;
-    ret List.549;
+    let List.550 : I64 = lowlevel ListGetUnsafe #Attr.2 #Attr.3;
+    ret List.550;
 
 procedure List.67 (#Attr.2, #Attr.3, #Attr.4):
-    let List.539 : {List I64, I64} = lowlevel ListReplaceUnsafe #Attr.2 #Attr.3 #Attr.4;
-    ret List.539;
-=======
-procedure List.2 (List.97, List.98):
-    let List.544 : U64 = CallByName List.6 List.97;
-    let List.541 : Int1 = CallByName Num.22 List.98 List.544;
-    if List.541 then
-        let List.543 : I64 = CallByName List.66 List.97 List.98;
-        dec List.97;
-        let List.542 : [C {}, C I64] = TagId(1) List.543;
-        ret List.542;
-    else
-        dec List.97;
-        let List.540 : {} = Struct {};
-        let List.539 : [C {}, C I64] = TagId(0) List.540;
-        ret List.539;
-
-procedure List.3 (List.105, List.106, List.107):
-    let List.531 : {List I64, I64} = CallByName List.64 List.105 List.106 List.107;
-    let List.530 : List I64 = StructAtIndex 0 List.531;
-    ret List.530;
-
-procedure List.6 (#Attr.2):
-    let List.529 : U64 = lowlevel ListLen #Attr.2;
-    ret List.529;
-
-procedure List.64 (List.102, List.103, List.104):
-    let List.528 : U64 = CallByName List.6 List.102;
-    let List.525 : Int1 = CallByName Num.22 List.103 List.528;
-    if List.525 then
-        let List.526 : {List I64, I64} = CallByName List.67 List.102 List.103 List.104;
-        ret List.526;
-    else
-        let List.524 : {List I64, I64} = Struct {List.102, List.104};
-        ret List.524;
-
-procedure List.66 (#Attr.2, #Attr.3):
-    let List.537 : I64 = lowlevel ListGetUnsafe #Attr.2 #Attr.3;
-    ret List.537;
-
-procedure List.67 (#Attr.2, #Attr.3, #Attr.4):
-    let List.527 : {List I64, I64} = lowlevel ListReplaceUnsafe #Attr.2 #Attr.3 #Attr.4;
-    ret List.527;
->>>>>>> 2eb8326a
+    let List.540 : {List I64, I64} = lowlevel ListReplaceUnsafe #Attr.2 #Attr.3 #Attr.4;
+    ret List.540;
 
 procedure Num.22 (#Attr.2, #Attr.3):
     let Num.294 : Int1 = lowlevel NumLt #Attr.2 #Attr.3;

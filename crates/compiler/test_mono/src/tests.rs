#![cfg(test)]
#![warn(clippy::dbg_macro)]
// See github.com/roc-lang/roc/issues/800 for discussion of the large_enum_variant check.
#![allow(clippy::large_enum_variant)]
// we actually want to compare against the literal float bits
#![allow(clippy::float_cmp)]

#[macro_use]
extern crate indoc;

/// Used in the with_larger_debug_stack() function, for tests that otherwise
/// run out of stack space in debug builds (but don't in --release builds)
#[allow(dead_code)]
const EXPANDED_STACK_SIZE: usize = 8 * 1024 * 1024;

use bumpalo::Bump;
use roc_collections::all::MutMap;
use roc_load::ExecutionMode;
use roc_load::LoadConfig;
use roc_load::LoadMonomorphizedError;
use roc_load::Threading;
use roc_module::symbol::Interns;
use roc_module::symbol::Symbol;
use roc_mono::ir::Proc;
use roc_mono::ir::ProcLayout;
use roc_mono::layout::STLayoutInterner;
use test_mono_macros::*;

const TARGET_INFO: roc_target::TargetInfo = roc_target::TargetInfo::default_x86_64();

/// Without this, some tests pass in `cargo test --release` but fail without
/// the --release flag because they run out of stack space. This increases
/// stack size for debug builds only, while leaving the stack space at the default
/// amount for release builds.
#[allow(dead_code)]
#[cfg(debug_assertions)]
pub fn with_larger_debug_stack<F>(run_test: F)
where
    F: FnOnce(),
    F: Send,
    F: 'static,
{
    std::thread::Builder::new()
        .stack_size(EXPANDED_STACK_SIZE)
        .spawn(run_test)
        .expect("Error while spawning expanded dev stack size thread")
        .join()
        .expect("Error while joining expanded dev stack size thread")
}

/// In --release builds, don't increase the stack size. Run the test normally.
/// This way, we find out if any of our tests are blowing the stack even after
/// optimizations in release builds.
#[allow(dead_code)]
#[cfg(not(debug_assertions))]
#[inline(always)]
pub fn with_larger_debug_stack<F>(run_test: F)
where
    F: FnOnce(),
    F: Send,
    F: 'static,
{
    run_test()
}

fn promote_expr_to_module(src: &str) -> String {
    let mut buffer = String::from("app \"test\" provides [main] to \"./platform\"\n\nmain =\n");

    for line in src.lines() {
        // indent the body!
        buffer.push_str("    ");
        buffer.push_str(line);
        buffer.push('\n');
    }

    buffer
}

fn compiles_to_ir(test_name: &str, src: &str, mode: &str, no_check: bool) {
    use roc_packaging::cache::RocCacheDir;
    use std::path::PathBuf;

    let exec_mode = match mode {
        "exec" => ExecutionMode::Executable,
        "test" => ExecutionMode::Test,
        _ => panic!("Invalid test_mono exec mode {mode}"),
    };

    let arena = &Bump::new();

    let filename = PathBuf::from("Test.roc");
    let src_dir = PathBuf::from("fake/test/path");

    let module_src;
    let temp;
    if src.starts_with("app") || src.starts_with("interface") {
        // this is already a module
        module_src = src;
    } else {
        // this is an expression, promote it to a module
        temp = promote_expr_to_module(src);
        module_src = &temp;
    }

    let load_config = LoadConfig {
        target_info: TARGET_INFO,
        threading: Threading::Single,
        render: roc_reporting::report::RenderTarget::Generic,
        palette: roc_reporting::report::DEFAULT_PALETTE,
        exec_mode,
    };
    let loaded = roc_load::load_and_monomorphize_from_str(
        arena,
        filename,
        module_src,
        src_dir,
        Default::default(),
        RocCacheDir::Disallowed,
        load_config,
    );

    let mut loaded = match loaded {
        Ok(x) => x,
        Err(LoadMonomorphizedError::LoadingProblem(roc_load::LoadingProblem::FormattedReport(
            report,
        ))) => {
            println!("{}", report);
            panic!();
        }
        Err(e) => panic!("{:?}", e),
    };

    use roc_load::MonomorphizedModule;
    let MonomorphizedModule {
        module_id: home,
        procedures,
        exposed_to_host,
        layout_interner,
        interns,
        ..
    } = loaded;

    let can_problems = loaded.can_problems.remove(&home).unwrap_or_default();
    let type_problems = loaded.type_problems.remove(&home).unwrap_or_default();

    if !can_problems.is_empty() {
        println!("Ignoring {} canonicalization problems", can_problems.len());
    }

    assert!(type_problems.is_empty());

    let main_fn_symbol = exposed_to_host.values.keys().copied().next();

    if !no_check {
        check_procedures(arena, &interns, &layout_interner, &procedures);
    }

    verify_procedures(test_name, layout_interner, procedures, main_fn_symbol);
}

fn check_procedures<'a>(
    arena: &'a Bump,
    interns: &Interns,
    interner: &STLayoutInterner<'a>,
    procedures: &MutMap<(Symbol, ProcLayout<'a>), Proc<'a>>,
) {
    use roc_mono::debug::{check_procs, format_problems};
    let problems = check_procs(arena, interner, procedures);
    if problems.is_empty() {
        return;
    }
    let formatted = format_problems(interns, interner, problems);
    panic!("IR problems found:\n{formatted}");
}

fn verify_procedures<'a>(
    test_name: &str,
    interner: STLayoutInterner<'a>,
    procedures: MutMap<(Symbol, ProcLayout<'a>), Proc<'a>>,
    opt_main_fn_symbol: Option<Symbol>,
) {
    let mut procs_string = procedures
        .values()
        .map(|proc| proc.to_pretty(&interner, 200, false))
        .collect::<Vec<_>>();

    let opt_main_fn = opt_main_fn_symbol.map(|main_fn_symbol| {
        let index = procedures
            .keys()
            .position(|(s, _)| *s == main_fn_symbol)
            .unwrap();
        procs_string.swap_remove(index)
    });

    procs_string.sort();

    if let Some(main_fn) = opt_main_fn {
        procs_string.push(main_fn);
    }

    let result = procs_string.join("\n");

    let path = format!("generated/{}.txt", test_name);
    std::fs::create_dir_all("generated").unwrap();
    std::fs::write(&path, result).unwrap();

    use std::process::Command;

    let is_tracked = Command::new("git")
        .args(["ls-files", "--error-unmatch", &path])
        .output()
        .unwrap();

    if !is_tracked.status.success() {
        panic!(
            "The file {:?} is not tracked by git. Try using `git add` on it",
            &path
        );
    }

    let has_changes = Command::new("git")
        .args(["diff", "--color=always", &path])
        .output()
        .unwrap();

    if !has_changes.status.success() {
        eprintln!("`git diff {:?}` failed", &path);
        unreachable!();
    }

    if !has_changes.stdout.is_empty() {
        println!("{}", std::str::from_utf8(&has_changes.stdout).unwrap());
        panic!("Output changed: resolve conflicts and `git add` the file.");
    }
}

#[mono_test]
fn ir_int_literal() {
    r#"
    5
    "#
}

#[mono_test]
fn ir_int_add() {
    r#"
    x = [1,2]
    5 + 4 + 3 + List.len x
    "#
}

#[mono_test]
fn ir_assignment() {
    r#"
    x = 5

    x
    "#
}

#[mono_test]
fn ir_when_maybe() {
    r#"
    when Just 3 is
        Just n -> n
        Nothing -> 0
    "#
}

#[mono_test]
fn ir_when_these() {
    r#"
    when These 1 2 is
        This x -> x
        That y -> y
        These x _ -> x
    "#
}

#[mono_test]
fn ir_when_record() {
    r#"
    when { x: 1, y: 3.14 } is
        { x } -> x
    "#
}

#[mono_test]
fn ir_plus() {
    r#"
    1 + 2
    "#
}

#[mono_test]
fn ir_round() {
    r#"
    Num.round 3.6
    "#
}

#[mono_test]
fn ir_when_idiv() {
    r#"
    when Num.divTruncChecked 1000 10 is
        Ok val -> val
        Err _ -> -1
    "#
}

#[mono_test]
fn ir_two_defs() {
    r#"
    x = 3
    y = 4

    x + y
    "#
}

#[mono_test]
fn ir_when_just() {
    r#"
    x : [Nothing, Just I64]
    x = Just 41

    when x is
        Just v -> v + 0x1
        Nothing -> 0x1
    "#
}

#[mono_test]
fn one_element_tag() {
    r#"
    x : [Pair I64]
    x = Pair 2

    x
    "#
}

#[mono_test]
fn guard_pattern_true() {
    r#"
    wrapper = \{} ->
        when 2 is
            2 if Bool.false -> 42
            _ -> 0

    wrapper {}
    "#
}

#[mono_test]
fn when_on_record() {
    r#"
    when { x: 0x2 } is
        { x } -> x + 3
    "#
}

#[mono_test]
fn when_nested_maybe() {
    r#"
    Maybe a : [Nothing, Just a]

    x : Maybe (Maybe I64)
    x = Just (Just 41)

    when x is
        Just (Just v) -> v + 0x1
        _ -> 0x1
    "#
}

#[mono_test]
fn when_on_two_values() {
    r#"
    when Pair 2 3 is
        Pair 4 3 -> 9
        Pair a b -> a + b
    "#
}

#[mono_test]
fn dict() {
    r#"
    Dict.len Dict.empty
    "#
}

#[mono_test]
fn list_append_closure() {
    r#"
    myFunction = \l -> List.append l 42

    myFunction [1, 2]
    "#
}

#[mono_test]
fn list_append() {
    // TODO this leaks at the moment
    // ListAppend needs to decrement its arguments
    r#"
    List.append [1] 2
    "#
}

#[mono_test]
fn list_len() {
    r#"
    x = [1,2,3]
    y = [1.0]

    List.len x + List.len y
    "#
}

#[mono_test]
fn when_joinpoint() {
    r#"
    wrapper = \{} ->
        x : [Red, White, Blue]
        x = Blue

        y =
            when x is
                Red -> 1
                White -> 2
                Blue -> 3

        y

    wrapper {}
    "#
}

#[mono_test]
fn simple_if() {
    r#"
    if Bool.true then
        1
    else
        2
    "#
}

#[mono_test]
fn if_multi_branch() {
    r#"
    if Bool.true then
        1
    else if Bool.false then
        2
    else
        3
    "#
}

#[mono_test]
fn when_on_result() {
    r#"
    wrapper = \{} ->
        x : Result I64 I64
        x = Ok 2

        y =
            when x is
                Ok 3 -> 1
                Ok _ -> 2
                Err _ -> 3
        y

    wrapper {}
    "#
}

#[mono_test]
fn let_with_record_pattern() {
    r#"
    { x } = { x: 0x2, y: 3.14 }

    x
    "#
}

#[mono_test]
fn let_with_record_pattern_list() {
    r#"
    { x } = { x: [1, 3, 4], y: 3.14 }

    x
    "#
}

#[mono_test]
fn if_guard_bind_variable_false() {
    r#"
    wrapper = \{} ->
        when 10 is
            x if x == 5 -> 0
            _ -> 42

    wrapper {}
    "#
}

#[mono_test]
fn alias_variable() {
    r#"
    x = 5
    y = x

    3
    "#
}

#[mono_test]
fn alias_variable_and_return_it() {
    r#"
    x = 5
    y = x

    y
    "#
}

#[mono_test]
fn branch_store_variable() {
    r#"
    when 0 is
        1 -> 12
        a -> a
    "#
}

#[mono_test]
fn list_pass_to_function() {
    r#"
    x : List I64
    x = [1,2,3]

    id : List I64 -> List I64
    id = \y -> List.set y 0 0

    id x
    "#
}

#[mono_test]
fn record_optional_field_let_no_use_default() {
    r#"
    f = \r ->
        { x ? 10, y } = r
        x + y


    f { x: 4, y: 9 }
    "#
}

#[mono_test]
fn record_optional_field_let_use_default() {
    r#"
    f = \r ->
        { x ? 10, y } = r
        x + y


    f { y: 9 }
    "#
}

#[mono_test]
fn record_optional_field_function_no_use_default() {
    r#"
    f = \{ x ? 10, y } -> x + y


    f { x: 4, y: 9 }
    "#
}

#[mono_test]
fn record_optional_field_function_use_default() {
    r#"
    f = \{ x ? 10, y } -> x + y


    f { y: 9 }
    "#
}

#[mono_test(no_check = "https://github.com/roc-lang/roc/issues/4694")]
fn quicksort_help() {
    // do we still need with_larger_debug_stack?
    r#"
    quicksortHelp : List (Num a), I64, I64 -> List (Num a)
    quicksortHelp = \list, low, high ->
        if low < high then
            (Pair partitionIndex partitioned) = Pair 0 []

            partitioned
            |> quicksortHelp low (partitionIndex - 1)
            |> quicksortHelp (partitionIndex + 1) high
        else
            list

    quicksortHelp [] 0 0
    "#
}

#[mono_test]
fn quicksort_swap() {
    indoc!(
        r#"
        app "test" provides [main] to "./platform"

        swap = \list ->
            when Pair (List.get list 0) (List.get list 0) is
                Pair (Ok atI) (Ok atJ) ->
                    list
                    |> List.set 0 atJ
                    |> List.set 0 atI

                _ ->
                    []

        main =
            swap [1, 2]
        "#
    )
}

// #[ignore]
// #[mono_test]
// fn quicksort_partition_help() {
//     indoc!(
//         r#"
//         app "test" provides [main] to "./platform"

//         partitionHelp : I64, I64, List (Num a), I64, (Num a) -> [Pair I64 (List (Num a))]
//         partitionHelp = \i, j, list, high, pivot ->
//             if j < high then
//                 when List.get list j is
//                     Ok value ->
//                         if value <= pivot then
//                             partitionHelp (i + 1) (j + 1) (swap (i + 1) j list) high pivot
//                         else
//                             partitionHelp i (j + 1) list high pivot

//                     Err _ ->
//                         Pair i list
//             else
//                 Pair i list

//         main =
//             partitionHelp 0 0 [] 0 0
//         "#
//     )
// }

// #[ignore]
// #[mono_test]
// fn quicksort_full() {
//     indoc!(
//         r#"
//         app "test" provides [main] to "./platform"

//         quicksortHelp : List (Num a), I64, I64 -> List (Num a)
//         quicksortHelp = \list, low, high ->
//             if low < high then
//                 (Pair partitionIndex partitioned) = partition low high list

//                 partitioned
//                     |> quicksortHelp low (partitionIndex - 1)
//                     |> quicksortHelp (partitionIndex + 1) high
//             else
//                 list

//         swap : I64, I64, List a -> List a
//         swap = \i, j, list ->
//             when Pair (List.get list i) (List.get list j) is
//                 Pair (Ok atI) (Ok atJ) ->
//                     list
//                         |> List.set i atJ
//                         |> List.set j atI

//                 _ ->
//                     []

//         partition : I64, I64, List (Num a) -> [Pair I64 (List (Num a))]
//         partition = \low, high, initialList ->
//             when List.get initialList high is
//                 Ok pivot ->
//                     when partitionHelp (low - 1) low initialList high pivot is
//                         Pair newI newList ->
//                             Pair (newI + 1) (swap (newI + 1) high newList)

//                 Err _ ->
//                     Pair (low - 1) initialList

//         partitionHelp : I64, I64, List (Num a), I64, (Num a) -> [Pair I64 (List (Num a))]
//         partitionHelp = \i, j, list, high, pivot ->
//             if j < high then
//                 when List.get list j is
//                     Ok value ->
//                         if value <= pivot then
//                             partitionHelp (i + 1) (j + 1) (swap (i + 1) j list) high pivot
//                         else
//                             partitionHelp i (j + 1) list high pivot

//                     Err _ ->
//                         Pair i list
//             else
//                 Pair i list

//         quicksort = \originalList ->
//             n = List.len originalList
//             quicksortHelp originalList 0 (n - 1)

//         main =
//             quicksort [1,2,3]
//         "#
//     )
// }

#[mono_test]
fn factorial() {
    r#"
    factorial = \n, accum ->
        when n is
            0 ->
                accum

            _ ->
                factorial (n - 1) (n * accum)

    factorial 10 1
    "#
}

#[mono_test]
fn is_nil() {
    r#"
    ConsList a : [Cons a (ConsList a), Nil]

    isNil : ConsList a -> Bool
    isNil = \list ->
        when list is
            Nil -> Bool.true
            Cons _ _ -> Bool.false

    isNil (Cons 0x2 Nil)
    "#
}

#[mono_test]
#[ignore]
fn has_none() {
    r#"
    Maybe a : [Just a, Nothing]
    ConsList a : [Cons a (ConsList a), Nil]

    hasNone : ConsList (Maybe a) -> Bool
    hasNone = \list ->
        when list is
            Nil -> Bool.false
            Cons Nothing _ -> Bool.true
            Cons (Just _) xs -> hasNone xs

    hasNone (Cons (Just 3) Nil)
    "#
}

#[mono_test]
fn mk_pair_of() {
    indoc!(
        r#"
        app "test" provides [main] to "./platform"

        mkPairOf = \x -> Pair x x

        main =
            mkPairOf [1,2,3]
        "#
    )
}

#[mono_test]
fn fst() {
    indoc!(
        r#"
        app "test" provides [main] to "./platform"

        fst = \x, _ -> x

        main =
            fst [1,2,3] [3,2,1]
        "#
    )
}

#[mono_test]
fn list_cannot_update_inplace() {
    indoc!(
        r#"
        app "test" provides [main] to "./platform"

        x : List I64
        x = [1,2,3]

        add : List I64 -> List I64
        add = \y -> List.set y 0 0

        main =
            List.len (add x) + List.len x
        "#
    )
}

#[mono_test]
fn list_get() {
    r#"
    wrapper = \{} ->
        List.get [1,2,3] 0

    wrapper {}
    "#
}

#[mono_test]
fn peano() {
    r#"
    Peano : [S Peano, Z]

    three : Peano
    three = S (S (S Z))

    three
    "#
}

#[mono_test]
fn peano1() {
    r#"
    Peano : [S Peano, Z]

    three : Peano
    three = S (S (S Z))

    when three is
        Z -> 0
        S _ -> 1
    "#
}

#[mono_test]
fn peano2() {
    r#"
    Peano : [S Peano, Z]

    three : Peano
    three = S (S (S Z))

    when three is
        S (S _) -> 1
        S (_) -> 0
        Z -> 0
    "#
}

#[mono_test]
fn optional_when() {
    r#"
    f = \r ->
        when r is
            { x: Blue, y ? 3 } -> y
            { x: Red, y ? 5 } -> y

    a = f { x: Blue, y: 7 }
    b = f { x: Blue }
    c = f { x: Red, y: 11 }
    d = f { x: Red }

    a * b * c * d
    "#
}

#[mono_test]
fn nested_pattern_match() {
    r#"
    Maybe a : [Nothing, Just a]

    x : Maybe (Maybe I64)
    x = Just (Just 41)

    when x is
        Just (Just v) -> v + 0x1
        _ -> 0x1
    "#
}

#[mono_test]
#[ignore]
fn linked_list_length_twice() {
    r#"
    LinkedList a : [Nil, Cons a (LinkedList a)]

    nil : LinkedList I64
    nil = Nil

    length : LinkedList a -> I64
    length = \list ->
        when list is
            Nil -> 0
            Cons _ rest -> 1 + length rest

    length nil + length nil
    "#
}

#[mono_test]
fn rigids() {
    indoc!(
        r#"
        app "test" provides [main] to "./platform"

        swap : Nat, Nat, List a -> List a
        swap = \i, j, list ->
            when Pair (List.get list i) (List.get list j) is
                Pair (Ok atI) (Ok atJ) ->
                    foo = atJ

                    list
                        |> List.set i foo
                        |> List.set j atI

                _ ->
                    []

        main =
            swap 0 0 [0x1]
        "#
    )
}

#[mono_test]
fn let_x_in_x() {
    r#"
    x = 5

    answer =
        1337

    unused =
        nested = 17
        nested

    answer
    "#
}

#[mono_test]
fn let_x_in_x_indirect() {
    r#"
    x = 5

    answer =
        1337

    unused =
        nested = 17

        i = 1

        nested

    { answer, unused }.answer
    "#
}

#[mono_test]
fn nested_closure() {
    indoc!(
        r#"
        app "test" provides [main] to "./platform"

        foo = \{} ->
            x = 42
            f = \{} -> x
            f

        main =
            f = foo {}
            f {}
        "#
    )
}

#[mono_test]
fn closure_in_list() {
    indoc!(
        r#"
        app "test" provides [main] to "./platform"

        foo = \{} ->
            x = 41

            f = \{} -> x

            [f]

        main =
            items = foo {}

            List.len items
        "#
    )
}

#[ignore]
#[mono_test]
fn somehow_drops_definitions() {
    indoc!(
        r#"
        app "test" provides [main] to "./platform"

        one : I64
        one = 1

        two : I64
        two = 2

        increment : I64 -> I64
        increment = \x -> x + one

        double : I64 -> I64
        double = \x -> x * two

        apply : (a -> a), a -> a
        apply = \f, x -> f x

        main =
            apply (if Bool.true then increment else double) 42
        "#
    )
}

#[mono_test]
fn specialize_closures() {
    indoc!(
        r#"
        app "test" provides [main] to "./platform"


        apply : (a -> a), a -> a
        apply = \f, x -> f x

        main =
            one : I64
            one = 1

            two : I64
            two = 2

            b : Bool
            b = Bool.true

            increment : I64 -> I64
            increment = \x -> x + one

            double : I64 -> I64
            double = \x -> if b then x * two else x

            apply (if Bool.true then increment else double) 42
        "#
    )
}

#[mono_test]
fn specialize_lowlevel() {
    indoc!(
        r#"
         app "test" provides [main] to "./platform"

         apply : (a -> a), a -> a
         apply = \f, x -> f x

         main =
             one : I64
             one = 1

             two : I64
             two = 2

             increment : I64 -> I64
             increment = \x -> x + one

             double : I64 -> I64
             double = \x -> x * two

             (if Bool.true then increment else double) 42
         "#
    )
}

#[mono_test]
fn empty_list_of_function_type() {
    // see https://github.com/roc-lang/roc/issues/1732
    indoc!(
        r#"
         app "test" provides [main] to "./platform"

         main =
            myList : List (Str -> Str)
            myList = []

            myClosure : Str -> Str
            myClosure = \_ -> "bar"

            choose =
                if Bool.false then
                    myList
                else
                    [myClosure]

            when List.get choose 0 is
                Ok f -> f "foo"
                Err _ -> "bad!"
            "#
    )
}

#[mono_test]
fn monomorphized_ints() {
    indoc!(
        r#"
        app "test" provides [main] to "./platform"

        main =
            x = 100

            f : U8, U32 -> Nat
            f = \_, _ -> 18

            f x x
        "#
    )
}

#[mono_test]
fn monomorphized_floats() {
    indoc!(
        r#"
        app "test" provides [main] to "./platform"

        main =
            x = 100.0

            f : F32, F64 -> Nat
            f = \_, _ -> 18

            f x x
        "#
    )
}

#[mono_test]
#[ignore = "TODO"]
fn monomorphized_ints_aliased() {
    indoc!(
        r#"
        app "test" provides [main] to "./platform"

        main =
            y = 100
            w1 = y
            w2 = y

            f = \_, _ -> 1

            f1 : U8, U32 -> Nat
            f1 = f

            f2 : U32, U8 -> Nat
            f2 = f

            f1 w1 w2 + f2 w1 w2
        "#
    )
}

#[mono_test]
fn monomorphized_tag() {
    indoc!(
        r#"
        app "test" provides [main] to "./platform"

        main =
            b = Bar
            f : [Foo, Bar], [Bar, Baz] -> U8
            f = \_, _ -> 18
            f b b
        "#
    )
}

#[mono_test]
fn monomorphized_tag_with_aliased_args() {
    indoc!(
        r#"
        app "test" provides [main] to "./platform"

        main =
            b = Bool.false
            c = Bool.false
            a = A b c
            f : [A Bool Bool] -> Nat
            f = \_ -> 1
            f a
        "#
    )
}

#[mono_test]
fn monomorphized_list() {
    indoc!(
        r#"
        app "test" provides [main] to "./platform"

        main =
            l = [1, 2, 3]

            f : List U8, List U16 -> Nat
            f = \_, _ -> 18

            f l l
        "#
    )
}

#[mono_test]
fn monomorphized_applied_tag() {
    indoc!(
        r#"
        app "test" provides [main] to "./platform"

        main =
            a = A "A"
            f = \x ->
                when x is
                    A y -> y
                    B y -> y
            f a
        "#
    )
}

#[mono_test]
#[ignore = "Cannot compile polymorphic closures yet"]
fn aliased_polymorphic_closure() {
    indoc!(
        r#"
        n : U8
        n = 1
        f = \{} -> (\a -> n)
        g = f {}
        g {}
        "#
    )
}

#[mono_test]
fn issue_2535_polymorphic_fields_referenced_in_list() {
    indoc!(
        r#"
        app "test" provides [nums] to "./platform"

        alpha = { a: 1, b: 2 }

        nums : List U8
        nums =
            [
                alpha.a,
                alpha.b,
           ]
        "#
    )
}

#[mono_test]
fn issue_2725_alias_polymorphic_lambda() {
    indoc!(
        r#"
        wrap = \value -> Tag value
        wrapIt = wrap
        wrapIt 42
        "#
    )
}

#[mono_test]
fn issue_2583_specialize_errors_behind_unified_branches() {
    indoc!(
        r#"
        if Bool.true then List.first [] else Str.toI64 ""
        "#
    )
}

#[mono_test]
fn issue_2810() {
    indoc!(
        r#"
        Command : [Command Tool]

        Job : [Job Command]

        Tool : [SystemTool, FromJob Job]

        a : Job
        a = Job (Command (FromJob (Job (Command SystemTool))))
        a
        "#
    )
}

#[mono_test]
fn issue_2811() {
    indoc!(
        r#"
        x = Command { tool: "bash" }
        Command c = x
        c.tool
        "#
    )
}

#[mono_test]
fn specialize_ability_call() {
    indoc!(
        r#"
        app "test" provides [main] to "./platform"

        MHash has
            hash : a -> U64 | a has MHash

        Id := U64 has [MHash {hash}]

        hash : Id -> U64
        hash = \@Id n -> n

        main = hash (@Id 1234)
        "#
    )
}

#[mono_test]
fn opaque_assign_to_symbol() {
    indoc!(
        r#"
        app "test" provides [out] to "./platform"

        Variable := U8

        fromUtf8 : U8 -> Result Variable [InvalidVariableUtf8]
        fromUtf8 = \char ->
            Ok (@Variable char)

        out = fromUtf8 98
        "#
    )
}

#[mono_test]
fn encode() {
    indoc!(
        r#"
        app "test" provides [myU8Bytes] to "./platform"

        MEncoder fmt := List U8, fmt -> List U8 | fmt has Format

        MEncoding has
          toEncoder : val -> MEncoder fmt | val has MEncoding, fmt has Format

        Format has
          u8 : U8 -> MEncoder fmt | fmt has Format


        Linear := {} has [Format {u8}]

        u8 = \n -> @MEncoder (\lst, @Linear {} -> List.append lst n)

        MyU8 := U8 has [MEncoding {toEncoder}]

        toEncoder = \@MyU8 n -> u8 n

        myU8Bytes =
            when toEncoder (@MyU8 15) is
                @MEncoder doEncode -> doEncode [] (@Linear {})
        "#
    )
}

// #[ignore]
// #[mono_test]
// fn static_str_closure() {
//     indoc!(
//         r#"
//         app "test" provides [main] to "./platform"

//         main : Str
//         main =
//             x = "long string that is malloced"

//             f : {} -> Str
//             f = (\_ -> x)

//             f {}
//         "#
//     )
// }

#[mono_test]
fn list_map_closure_borrows() {
    indoc!(
        r#"
        app "test" provides [out] to "./platform"

        list = [Str.concat "lllllllllllllllllllllooooooooooong" "g"]

        example1 = List.map list \string -> Str.repeat string 2

        out =
            when List.get example1 0 is
                Ok s -> s
                Err _ -> "Hello, World!\n"
        "#
    )
}

#[mono_test]
fn list_map_closure_owns() {
    indoc!(
        r#"
        app "test" provides [out] to "./platform"

        list = [Str.concat "lllllllllllllllllllllooooooooooong" "g"]

        example2 = List.map list \string -> Str.concat string "!"

        out =
            when List.get example2 0 is
                Ok s -> s
                Err _ -> "Hello, World!\n"
        "#
    )
}

#[mono_test]
fn list_sort_asc() {
    indoc!(
        r#"
        app "test" provides [out] to "./platform"

        out = List.sortAsc [4, 3, 2, 1]
        "#
    )
}

#[mono_test]
#[ignore]
fn encode_custom_type() {
    indoc!(
        r#"
        app "test"
            imports [Encode.{ toEncoder }, Json]
            provides [main] to "./platform"

        HelloWorld := {}
        toEncoder = \@HelloWorld {} ->
            Encode.custom \bytes, fmt ->
                bytes
                    |> Encode.appendWith (Encode.string "Hello, World!\n") fmt

        main =
            result = Str.fromUtf8 (Encode.toBytes (@HelloWorld {}) Json.toUtf8)
            when result is
                Ok s -> s
                _ -> "<bad>"
        "#
    )
}

#[mono_test]
fn encode_derived_string() {
    indoc!(
        r#"
        app "test"
            imports [Encode.{ toEncoder }, Json]
            provides [main] to "./platform"

        main =
            result = Str.fromUtf8 (Encode.toBytes "abc" Json.toUtf8)
            when result is
                Ok s -> s
                _ -> "<bad>"
        "#
    )
}

#[mono_test]
#[ignore = "TODO"]
fn encode_derived_record() {
    indoc!(
        r#"
        app "test"
            imports [Encode.{ toEncoder }, Json]
            provides [main] to "./platform"

        main =
            result = Str.fromUtf8 (Encode.toBytes {a: "a"} Json.toUtf8)
            when result is
                Ok s -> s
                _ -> "<bad>"
        "#
    )
}

#[mono_test]
fn choose_correct_recursion_var_under_record() {
    indoc!(
        r#"
        Parser : [
            Specialize Parser,
            Record (List {parser: Parser}),
        ]

        printCombinatorParser : Parser -> Str
        printCombinatorParser = \parser ->
            when parser is
                Specialize p ->
                    printed = printCombinatorParser p
                    if Bool.false then printed else "foo"
                Record fields ->
                    fields
                        |> List.map \f ->
                            printed = printCombinatorParser f.parser
                            if Bool.false then printed else "foo"
                        |> List.first
                        |> Result.withDefault ("foo")

        printCombinatorParser (Record [])
        "#
    )
}

#[mono_test]
fn tail_call_elimination() {
    indoc!(
        r#"
        sum = \n, accum ->
            when n is
                0 -> accum
                _ -> sum (n - 1) (n + accum)

        sum 1_000_000 0
        "#
    )
}

#[mono_test]
fn tail_call_with_same_layout_different_lambda_sets() {
    indoc!(
        r#"
        chain = \in, buildLazy ->
            \{} ->
                thunk = buildLazy in
                thunk {}

        chain 1u8 \_ -> chain 1u8 \_ -> (\{} -> "")
        "#
    )
}

#[mono_test]
fn tail_call_with_different_layout() {
    indoc!(
        r#"
        chain = \in, buildLazy ->
            \{} ->
                thunk = buildLazy in
                thunk {}

        chain 1u8 \_ -> chain 1u16 \_ -> (\{} -> "")
        "#
    )
}

#[mono_test]
fn lambda_capture_niche_u8_vs_u64() {
    indoc!(
        r#"
        capture : _ -> ({} -> Str)
        capture = \val ->
            \{} ->
                Num.toStr val

        x : [True, False]
        x = True

        fun =
            when x is
                True -> capture 123u64
                False -> capture 18u8

        fun {}
        "#
    )
}

#[mono_test]
fn lambda_capture_niches_with_other_lambda_capture() {
    indoc!(
        r#"
        capture : a -> ({} -> Str)
        capture = \val ->
            \{} ->
                when val is
                    _ -> ""

        capture2 = \val -> \{} -> "\(val)"

        x : [A, B, C]
        x = A

        fun =
            when x is
                A -> capture {}
                B -> capture2 "foo"
                C -> capture 1u64

        fun {}
        "#
    )
}

#[mono_test]
fn lambda_capture_niches_with_non_capturing_function() {
    indoc!(
        r#"
        capture : a -> ({} -> Str)
        capture = \val ->
            \{} ->
                when val is
                    _ -> ""

        triv = \{} -> ""

        x : [A, B, C]
        x = A

        fun =
            when x is
                A -> capture {}
                B -> triv
                C -> capture 1u64

        fun {}
        "#
    )
}

#[mono_test]
fn lambda_capture_niches_have_captured_function_in_closure() {
    indoc!(
        r#"
        Lazy a : {} -> a

        after : Lazy a, (a -> Lazy b) -> Lazy b
        after = \effect, map ->
            thunk = \{} ->
                when map (effect {}) is
                    b -> b {}
            thunk

        f = \_ -> \_ -> ""
        g = \{ s1 } -> \_ -> s1

        x : [True, False]
        x = True

        fun =
            when x is
                True -> after (\{} -> "") f
                False -> after (\{} -> {s1: "s1"}) g

        fun {}
        "#
    )
}

#[mono_test]
fn lambda_set_niche_same_layout_different_constructor() {
    indoc!(
        r#"
        capture : a -> ({} -> Str)
        capture = \val ->
            thunk =
                \{} ->
                    when val is
                        _ -> ""
            thunk

        x : [True, False]
        x = True

        fun =
            when x is
                True -> capture {a: ""}
                False -> capture (A "")
        fun
        "#
    )
}

#[mono_test]
fn choose_u64_layout() {
    indoc!(
        r#"
        9999999999999999999 + 1
        "#
    )
}

#[mono_test]
fn choose_i128_layout() {
    indoc!(
        r#"
        {
            a: 18446744073709551616 + 1,
            b: -9223372036854775809 + 1,
        }
        "#
    )
}

#[mono_test]
fn choose_u128_layout() {
    indoc!(
        r#"
        170141183460469231731687303715884105728 + 1
        "#
    )
}

#[mono_test]
fn recursive_call_capturing_function() {
    indoc!(
        r#"
        a = \b ->
            c : U32 -> U32
            c = \d ->
                if Bool.true then d else c (d+b)
            c 0

        a 6
        "#
    )
}

#[mono_test]
fn call_function_in_empty_list() {
    indoc!(
        r#"
        lst : List ({} -> {})
        lst = []
        List.map lst \f -> f {}
        "#
    )
}

#[mono_test]
fn call_function_in_empty_list_unbound() {
    indoc!(
        r#"
        lst = []
        List.map lst \f -> f {}
        "#
    )
}

#[mono_test]
fn instantiate_annotated_as_recursive_alias_toplevel() {
    indoc!(
        r#"
        app "test" provides [it] to "./platform"

        Value : [Nil, Array (List Value)]

        foo : [Nil]*
        foo = Nil

        it : Value
        it = foo
        "#
    )
}

#[mono_test]
fn instantiate_annotated_as_recursive_alias_polymorphic_expr() {
    indoc!(
        r#"
        app "test" provides [main] to "./platform"

        main =
            Value : [Nil, Array (List Value)]

            foo : [Nil]*
            foo = Nil

            it : Value
            it = foo

            it
        "#
    )
}

#[mono_test]
fn instantiate_annotated_as_recursive_alias_multiple_polymorphic_expr() {
    indoc!(
        r#"
        app "test" provides [main] to "./platform"

        main =
            Value : [Nil, Array (List Value)]

            foo : [Nil]*
            foo = Nil

            v1 : Value
            v1 = foo

            Value2 : [Nil, B U16, Array (List Value)]

            v2 : Value2
            v2 = foo

            {v1, v2}
        "#
    )
}

#[mono_test]
fn encode_derived_record_one_field_string() {
    indoc!(
        r#"
        app "test"
            imports [Encode.{ toEncoder }, Json]
            provides [main] to "./platform"

        main =
            result = Str.fromUtf8 (Encode.toBytes {a: "foo"} Json.toUtf8)
            when result is
                Ok s -> s
                _ -> "<bad>"
        "#
    )
}

#[mono_test]
fn encode_derived_record_two_field_strings() {
    indoc!(
        r#"
        app "test"
            imports [Encode.{ toEncoder }, Json]
            provides [main] to "./platform"

        main =
            result = Str.fromUtf8 (Encode.toBytes {a: "foo", b: "bar"} Json.toUtf8)
            when result is
                Ok s -> s
                _ -> "<bad>"
        "#
    )
}

#[mono_test]
fn encode_derived_nested_record_string() {
    indoc!(
        r#"
        app "test"
            imports [Encode.{ toEncoder }, Json]
            provides [main] to "./platform"

        main =
            result = Str.fromUtf8 (Encode.toBytes {a: {b: "bar"}} Json.toUtf8)
            when result is
                Ok s -> s
                _ -> "<bad>"
        "#
    )
}

#[mono_test]
fn encode_derived_tag_one_field_string() {
    indoc!(
        r#"
        app "test"
            imports [Encode.{ toEncoder }, Json]
            provides [main] to "./platform"

        main =
            x : [A Str]
            x = A "foo"
            result = Str.fromUtf8 (Encode.toBytes x Json.toUtf8)
            when result is
                Ok s -> s
                _ -> "<bad>"
        "#
    )
}

#[mono_test]
fn polymorphic_expression_unification() {
    indoc!(
        r#"
        app "test" provides [main] to "./platform"

        RenderTree : [
            Text Str,
            Indent (List RenderTree),
        ]
        parseFunction : Str -> RenderTree
        parseFunction = \name ->
            last = Indent [Text ".trace(\"\(name)\")" ]
            Indent [last]

        values = parseFunction "interface_header"

        main = values == Text ""
        "#
    )
}

#[mono_test]
fn encode_derived_tag_two_payloads_string() {
    indoc!(
        r#"
        app "test"
            imports [Encode.{ toEncoder }, Json]
            provides [main] to "./platform"

        main =
            x : [A Str Str]
            x = A "foo" "foo"
            result = Str.fromUtf8 (Encode.toBytes x Json.toUtf8)
            when result is
                Ok s -> s
                _ -> "<bad>"
        "#
    )
}

#[mono_test]
fn issue_3560_nested_tag_constructor_is_newtype() {
    indoc!(
        r#"
        when Wrapper (Payload "err") is
            Wrapper (Payload str) -> str
            Wrapper (AlternatePayload str) -> str
        "#
    )
}

#[mono_test]
fn issue_3669() {
    indoc!(
        r#"
        Peano a := [
            Zero,
            Successor (Peano a)
        ]

        unwrap : Peano a -> {}
        unwrap = \@Peano p ->
            when p is
                Zero -> {}
                Successor inner -> unwrap inner

        when unwrap (@Peano Zero) == {} is
            _ -> ""
        "#
    )
}

#[mono_test]
fn num_width_gt_u8_layout_as_float() {
    indoc!(
        r#"
        1 / 200
        "#
    )
}

#[mono_test]
fn match_on_result_with_uninhabited_error_branch() {
    indoc!(
        r#"
        x : Result Str []
        x = Ok "abc"

        when x is
            Ok s -> s
        "#
    )
}

#[mono_test]
fn unreachable_void_constructor() {
    indoc!(
        r#"
        app "test" provides [main] to "./platform"

        x : []

        main = if Bool.true then Ok x else Err "abc"
        "#
    )
}

#[mono_test]
fn unreachable_branch_is_eliminated_but_produces_lambda_specializations() {
    indoc!(
        r#"
        app "test" provides [main] to "./platform"

        provideThunk = \x ->
            when x is
                Ok _ ->
                    t1 = \{} -> "t1"
                    t1
                # During specialization of `main` we specialize this function,
                # which leads to elimination of this branch, because it is unreachable
                # (it can only match the uninhabited type `Err []`).
                #
                # However, naive elimination of this branch would mean we don't traverse
                # the branch body. If we don't do so, we will fail to see and specialize `t2`,
                # which is problematic - while `t2` won't ever be reached in this specialization,
                # it is still part of the lambda set, and `thunk {}` (in main) will match over
                # it before calling.
                #
                # So, this test verifies that we eliminate this branch, but still specialize
                # everything we need.
                Err _ ->
                    t2 = \{} -> "t2"
                    t2

        main =
            x : Result Str []
            x = Ok "abc"

            thunk = provideThunk x

            thunk {}
        "#
    )
}

#[mono_test]
fn match_list() {
    indoc!(
        r#"
        l = [A, B]

        when l is
            [] -> "A"
            [A] -> "B"
            [A, A, ..] -> "C"
            [A, B, ..] -> "D"
            [B, ..] -> "E"
        "#
    )
}

#[mono_test]
#[ignore = "https://github.com/roc-lang/roc/issues/4561"]
fn recursive_function_and_union_with_inference_hole() {
    let _tracing_guards = roc_tracing::setup_tracing!();

    indoc!(
        r#"
        app "test" provides [main] to "./platform"

        Html state : [
            Element (List (Html state)),
        ]

        translateStatic : Html _ -> Html _
        translateStatic = \node ->
            when node is
                Element children ->
                    newChildren = List.map children translateStatic

                    Element newChildren

        main = when translateStatic (Element []) is
            _ -> ""
        "#
    )
}

#[mono_test]
fn crash() {
    indoc!(
        r#"
        app "test" provides [main] to "./platform"

        getInfallible = \result -> when result is
            Ok x -> x
            _ -> crash "turns out this was fallible"

        main =
            x : [Ok U64, Err Str]
            x = Ok 78
            getInfallible x
        "#
    )
}

#[mono_test]
fn function_pointer_lambda_set() {
    indoc!(
        r#"
        app "test" provides [main] to "./platform"

        number = \{} -> 1u64

        parse = \parser -> parser {}

        main =
            parser = number
            parse parser
        "#
    )
}

#[mono_test]
fn anonymous_closure_lifted_to_named_issue_2403() {
    indoc!(
        r#"
        app "test" provides [main] to "./platform"

        main =
            f =
                n = 1
                \{} -> n
            g = f {}
            g
        "#
    )
}

#[mono_test]
fn toplevel_accessor_fn_thunk() {
    indoc!(
        r#"
        app "test" provides [main] to "./platform"

        ra = .field

        main =
            ra { field : 15u8 }
        "#
    )
}

#[mono_test]
fn list_one_vs_one_spread_issue_4685() {
    indoc!(
        r#"
        app "test" provides [main] to "./platform"

        main = when [""] is
            [] -> "A"
            [_] -> "B"
            [_, ..] -> "C"
        "#
    )
}

#[mono_test(mode = "test")]
fn issue_4705() {
    indoc!(
        r###"
        interface Test exposes [] imports []

        go : {} -> Bool
        go = \{} -> Bool.true

        expect
            input = {}
            x = go input
            x
        "###
    )
}

#[mono_test(mode = "test")]
fn issue_4749() {
    indoc!(
        r###"
        interface Test exposes [] imports [Json]

        expect
            input = [82, 111, 99]
            got = Decode.fromBytes input Json.fromUtf8 
            got == Ok "Roc"
        "###
    )
}

#[mono_test(mode = "test")]
fn lambda_set_with_imported_toplevels_issue_4733() {
    indoc!(
        r###"
        interface Test exposes [] imports []

        fn = \{} ->
            instr : [ Op (U64, U64 -> U64) ]
            instr = if Bool.true then (Op Num.mul) else (Op Num.add)

            Op op = instr

            \a -> op a a

        expect ((fn {}) 3) == 9
        "###
    )
}

#[mono_test]
<<<<<<< HEAD
fn order_list_size_tests_issue_4732() {
    indoc!(
        r###"
        when [] is 
            [1, ..]          -> "B1"
            [2, 1, ..]       -> "B2"
            [3, 2, 1, ..]    -> "B3"
            [4, 3, 2, 1, ..] -> "B4"
            _                -> "Catchall"
=======
fn anonymous_closure_in_polymorphic_expression_issue_4717() {
    indoc!(
        r###"
        app "test" provides [main] to "platform"

        chompWhile : (List U8) -> (List U8)
        chompWhile = \input ->
                index = List.walkUntil input 0 \i, _ -> Break i

                if index == 0 then
                    input
                else
                    List.drop input index

        main = chompWhile [1u8, 2u8, 3u8]
        "###
    )
}

#[mono_test]
fn list_map_take_capturing_or_noncapturing() {
    indoc!(
        r###"
        app "test" provides [main] to "platform"

        main =
            x = 1u8
            y = 2u8
            f = when "" is
                "A" ->
                    g = \n -> n + x
                    g
                "B" ->
                    h = \n -> n + y
                    h
                _   ->
                    k = \n -> n + n
                    k
            List.map [1u8, 2u8, 3u8] f
        "###
    )
}

#[mono_test]
fn issue_4557() {
    indoc!(
        r###"
        app "test" provides [main] to "./platform"

        isEqQ = \q1, q2 -> when T q1 q2 is
            T (U f1) (U f2) -> Bool.or (isEqQ (U f2) (U f1)) (f1 {} == f2 {})

        main = isEqQ (U \{} -> "a") (U \{} -> "a")
>>>>>>> fe2bab56
        "###
    )
}<|MERGE_RESOLUTION|>--- conflicted
+++ resolved
@@ -2244,7 +2244,6 @@
 }
 
 #[mono_test]
-<<<<<<< HEAD
 fn order_list_size_tests_issue_4732() {
     indoc!(
         r###"
@@ -2254,7 +2253,11 @@
             [3, 2, 1, ..]    -> "B3"
             [4, 3, 2, 1, ..] -> "B4"
             _                -> "Catchall"
-=======
+        "###
+    )
+}
+
+#[mono_test]
 fn anonymous_closure_in_polymorphic_expression_issue_4717() {
     indoc!(
         r###"
@@ -2308,7 +2311,6 @@
             T (U f1) (U f2) -> Bool.or (isEqQ (U f2) (U f1)) (f1 {} == f2 {})
 
         main = isEqQ (U \{} -> "a") (U \{} -> "a")
->>>>>>> fe2bab56
         "###
     )
 }
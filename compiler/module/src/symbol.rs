use crate::ident::Ident;
use inlinable_string::InlinableString;
use roc_collections::all::{default_hasher, ImMap, MutMap};
use roc_region::all::Region;
use std::collections::HashMap;
use std::{fmt, u32};

// TODO: benchmark this as { ident_id: u32, module_id: u32 } and see if perf stays the same
#[derive(Copy, Clone, PartialEq, Eq, Hash, PartialOrd, Ord)]
pub struct Symbol(u64);

// When this is `true` (which it normally should be), Symbol's Debug::fmt implementation
// attempts to pretty print debug symbols using interns recorded using
// register_debug_idents calls (which should be made in debug mode).
// Set it to false if you want to see the raw ModuleId and IdentId ints,
// but please set it back to true before checking in the result!
#[cfg(debug_assertions)]
const PRETTY_PRINT_DEBUG_SYMBOLS: bool = true;

/// In Debug builds only, Symbol has a name() method that lets
/// you look up its name in a global intern table. This table is
/// behind a mutex, so it is neither populated nor available in release builds.
impl Symbol {
    // NOTE: the define_builtins! macro adds a bunch of constants to this impl,
    //
    // e.g. pub const NUM_NUM: Symbol = …

    pub const fn new(module_id: ModuleId, ident_id: IdentId) -> Symbol {
        // The bit layout of the u64 inside a Symbol is:
        //
        // |------ 32 bits -----|------ 32 bits -----|
        // |      ident_id      |      module_id     |
        // |--------------------|--------------------|
        //
        // module_id comes second because we need to query it more often,
        // and this way we can get it by truncating the u64 to u32,
        // whereas accessing the first slot requires a bit shift first.
        let bits = ((ident_id.0 as u64) << 32) | (module_id.0 as u64);

        Symbol(bits)
    }

    pub fn module_id(self) -> ModuleId {
        ModuleId(self.0 as u32)
    }

    pub fn ident_id(self) -> IdentId {
        IdentId((self.0 >> 32) as u32)
    }

    pub fn is_builtin(self) -> bool {
        self.module_id().is_builtin()
    }

    pub fn module_string<'a>(&self, interns: &'a Interns) -> &'a InlinableString {
        interns
            .module_ids
            .get_name(self.module_id())
            .unwrap_or_else(|| {
                panic!(
                    "module_string could not find IdentIds for module {:?} in {:?}",
                    self.module_id(),
                    interns
                )
            })
    }

    pub fn ident_string(self, interns: &Interns) -> &InlinableString {
        let ident_ids = interns
            .all_ident_ids
            .get(&self.module_id())
            .unwrap_or_else(|| {
                panic!(
                    "ident_string could not find IdentIds for module {:?} in {:?}",
                    self.module_id(),
                    interns
                )
            });

        ident_ids.get_name(self.ident_id()).unwrap_or_else(|| {
            panic!(
                "ident_string's IdentIds did not contain an entry for {} in module {:?}",
                self.ident_id().0,
                self.module_id()
            )
        })
    }

    pub fn fully_qualified(self, interns: &Interns, home: ModuleId) -> InlinableString {
        let module_id = self.module_id();

        if module_id == home {
            self.ident_string(interns).clone()
        } else {
            // TODO do this without format! to avoid allocation for short strings
            format!(
                "{}.{}",
                self.module_string(interns),
                self.ident_string(interns)
            )
            .into()
        }
    }
}

/// Rather than displaying as this:
///
/// Symbol("Foo.bar")
///
/// ...instead display as this:
///
/// `Foo.bar`
impl fmt::Debug for Symbol {
    #[cfg(debug_assertions)]
    fn fmt(&self, f: &mut fmt::Formatter) -> fmt::Result {
        if PRETTY_PRINT_DEBUG_SYMBOLS {
            let module_id = self.module_id();
            let ident_id = self.ident_id();

            match DEBUG_IDENT_IDS_BY_MODULE_ID.lock() {
                Ok(names) => match &names.get(&module_id.0) {
                    Some(ident_ids) => match ident_ids.get_name(ident_id) {
                        Some(ident_str) => write!(f, "`{:?}.{}`", module_id, ident_str),
                        None => fallback_debug_fmt(*self, f),
                    },
                    None => fallback_debug_fmt(*self, f),
                },
                Err(err) => {
                    // Print and return Err rather than panicking, because this
                    // might be used in a panic error message, and if we panick
                    // while we're already panicking it'll kill the process
                    // without printing any of the errors!
                    println!("DEBUG INFO: Failed to acquire lock for Debug reading from DEBUG_IDENT_IDS_BY_MODULE_ID, presumably because a thread panicked: {:?}", err);

                    fallback_debug_fmt(*self, f)
                }
            }
        } else {
            fallback_debug_fmt(*self, f)
        }
    }

    #[cfg(not(debug_assertions))]
    fn fmt(&self, f: &mut fmt::Formatter) -> fmt::Result {
        fallback_debug_fmt(*self, f)
    }
}

impl fmt::Display for Symbol {
    fn fmt(&self, f: &mut fmt::Formatter) -> fmt::Result {
        let module_id = self.module_id();
        let ident_id = self.ident_id();

        match ident_id {
            IdentId(value) => write!(f, "{:?}.{:?}", module_id, value),
        }
    }
}

fn fallback_debug_fmt(symbol: Symbol, f: &mut fmt::Formatter) -> fmt::Result {
    let module_id = symbol.module_id();
    let ident_id = symbol.ident_id();

    write!(f, "`{:?}.{:?}`", module_id, ident_id)
}

// TODO this is only here to prevent clippy from complaining about an unused
// #[macro_use] on lazy_statc in --release builds, because as of January 2020,
// we only use lazy_static in the debug configuration. If we ever start using
// lazy_static in release builds, this do-nothing macro invocation will be safe to delete!
//
// There's probably also a way to get clippy to stop complaining about the unused
// #[macro_use] but it didn't seem worth the effort since probably someday we'll
// end up using it in release builds anyway. Right? ...Right?
lazy_static! {}

#[cfg(debug_assertions)]
lazy_static! {
    /// This is used in Debug builds only, to let us have a Debug instance
    /// which displays not only the Module ID, but also the Module Name which
    /// corresponds to that ID.
    ///
    static ref DEBUG_MODULE_ID_NAMES: std::sync::Mutex<roc_collections::all::MutMap<u32, Box<str>>> =
        // This stores a u32 key instead of a ModuleId key so that if there's
        // a problem with ModuleId's Debug implementation, logging this for diagnostic
        // purposes won't recursively trigger ModuleId's Debug instance in the course of printing
        // this out.
        std::sync::Mutex::new(roc_collections::all::MutMap::default());
}

#[derive(Debug, Default)]
pub struct Interns {
    pub module_ids: ModuleIds,
    pub all_ident_ids: MutMap<ModuleId, IdentIds>,
}

impl Interns {
    pub fn module_id(&mut self, name: &InlinableString) -> ModuleId {
        self.module_ids.get_or_insert(name)
    }

    pub fn module_name(&self, module_id: ModuleId) -> &InlinableString {
        self.module_ids.get_name(module_id).unwrap_or_else(|| {
            panic!(
                "Unable to find interns entry for module_id {:?} in Interns {:?}",
                module_id, self
            )
        })
    }

    pub fn symbol(&self, module_id: ModuleId, ident: InlinableString) -> Symbol {
        match self.all_ident_ids.get(&module_id) {
            Some(ident_ids) => match ident_ids.get_id(&ident) {
                Some(ident_id) => Symbol::new(module_id, *ident_id),
                None => {
                    panic!("Interns::symbol could not find ident entry for {:?} for module {:?} in Interns {:?}", ident, module_id, self);
                }
            },
            None => {
                panic!(
                    "Interns::symbol could not find entry for module {:?} in Interns {:?}",
                    module_id, self
                );
            }
        }
    }

    pub fn from_index(module_id: ModuleId, ident_id: u32) -> Symbol {
        Symbol::new(module_id, IdentId(ident_id))
    }
}

#[cfg(debug_assertions)]
lazy_static! {
    /// This is used in Debug builds only, to let us have a Debug instance
    /// which displays not only the Module ID, but also the Module Name which
    /// corresponds to that ID.
    static ref DEBUG_IDENT_IDS_BY_MODULE_ID: std::sync::Mutex<roc_collections::all::MutMap<u32, IdentIds>> =
        // This stores a u32 key instead of a ModuleId key so that if there's
        // a problem with ModuleId's Debug implementation, logging this for diagnostic
        // purposes won't recursively trigger ModuleId's Debug instance in the course of printing
        // this out.
        std::sync::Mutex::new(roc_collections::all::MutMap::default());
}

/// A globally unique ID that gets assigned to each module as it is loaded.
#[derive(Copy, Clone, PartialEq, Eq, Hash)]
pub struct ModuleId(u32);

impl ModuleId {
    // NOTE: the define_builtins! macro adds a bunch of constants to this impl,
    //
    // e.g. pub const NUM: ModuleId = …

    #[cfg(debug_assertions)]
    pub fn register_debug_idents(self, ident_ids: &IdentIds) {
        let mut all = DEBUG_IDENT_IDS_BY_MODULE_ID.lock().expect("Failed to acquire lock for Debug interning into DEBUG_MODULE_ID_NAMES, presumably because a thread panicked.");

        all.insert(self.0, ident_ids.clone());
    }

    #[cfg(not(debug_assertions))]
    pub fn register_debug_idents(self, _ident_ids: &IdentIds) {
        // This is a no-op that should get DCE'd
    }

    pub fn to_string<'a>(&self, interns: &'a Interns) -> &'a InlinableString {
        interns
            .module_ids
            .get_name(*self)
            .unwrap_or_else(|| panic!("Could not find ModuleIds for {:?}", self))
    }
}

impl fmt::Debug for ModuleId {
    /// In debug builds, whenever we create a new ModuleId, we record is name in
    /// a global interning table so that Debug can look it up later. That table
    /// needs a global mutex, so we don't do this in release builds. This means
    /// the Debug impl in release builds only shows the number, not the name (which
    /// it does not have available, due to having never stored it in the mutexed intern table.)
    #[cfg(debug_assertions)]
    fn fmt(&self, f: &mut fmt::Formatter) -> fmt::Result {
        // Originally, this printed both name and numeric ID, but the numeric ID
        // didn't seem to add anything useful. Feel free to temporarily re-add it
        // if it's helpful in debugging!
        let names =
            DEBUG_MODULE_ID_NAMES
                .lock()
                .expect("Failed to acquire lock for Debug reading from DEBUG_MODULE_ID_NAMES, presumably because a thread panicked.");

        if PRETTY_PRINT_DEBUG_SYMBOLS {
            match names.get(&self.0) {
                Some(str_ref) => write!(f, "{}", str_ref.clone()),
                None => {
                    panic!(
                        "Could not find a Debug name for module ID {} in {:?}",
                        self.0, names,
                    );
                }
            }
        } else {
            write!(f, "{}", self.0)
        }
    }

    /// In relese builds, all we have access to is the number, so only display that.
    #[cfg(not(debug_assertions))]
    fn fmt(&self, f: &mut fmt::Formatter) -> fmt::Result {
        self.0.fmt(f)
    }
}

/// base.Task
/// 1. build mapping from short name to package
/// 2. when adding new modules from package we need to register them in some other map (this module id goes with short name) (shortname, module-name) -> moduleId
/// 3. pass this around to other modules getting headers parsed. when parsing interfaces we need to use this map to reference shortnames
/// 4. throw away short names. stash the module id in the can env under the resolved module name
/// 5. test:

#[derive(Debug, Clone, PartialEq, Eq, Hash)]
pub enum PackageQualified<'a, T> {
    Unqualified(T),
    Qualified(&'a str, T),
}

/// Package-qualified module name
pub type PQModuleName<'a> = PackageQualified<'a, InlinableString>;

impl<'a, T> PackageQualified<'a, T> {
    pub fn as_inner(&self) -> &T {
        match self {
            PackageQualified::Unqualified(name) => name,
            PackageQualified::Qualified(_, name) => name,
        }
    }
}

#[derive(Debug, Clone)]
pub struct PackageModuleIds<'a> {
    by_name: MutMap<PQModuleName<'a>, ModuleId>,
    by_id: Vec<PQModuleName<'a>>,
}

impl<'a> PackageModuleIds<'a> {
    pub fn get_or_insert(&mut self, module_name: &PQModuleName<'a>) -> ModuleId {
        match self.by_name.get(module_name) {
            Some(id) => *id,
            None => {
                let by_id = &mut self.by_id;
                let module_id = ModuleId(by_id.len() as u32);

                by_id.push(module_name.clone());

                self.by_name.insert(module_name.clone(), module_id);

                if cfg!(debug_assertions) {
                    Self::insert_debug_name(module_id, &module_name);
                }

                module_id
            }
        }
    }

    pub fn into_module_ids(self) -> ModuleIds {
        let by_name: MutMap<InlinableString, ModuleId> = self
            .by_name
            .into_iter()
            .map(|(pqname, module_id)| (pqname.as_inner().clone(), module_id))
            .collect();

        let by_id: Vec<InlinableString> = self
            .by_id
            .into_iter()
            .map(|pqname| pqname.as_inner().clone())
            .collect();

        ModuleIds { by_name, by_id }
    }

    #[cfg(debug_assertions)]
    fn insert_debug_name(module_id: ModuleId, module_name: &PQModuleName) {
        let mut names = DEBUG_MODULE_ID_NAMES.lock().expect("Failed to acquire lock for Debug interning into DEBUG_MODULE_ID_NAMES, presumably because a thread panicked.");

        if !names.contains_key(&module_id.0) {
            match module_name {
                PQModuleName::Unqualified(module) => {
                    names.insert(module_id.0, module.to_string().into());
                }
                PQModuleName::Qualified(package, module) => {
                    let name = format!("{}.{}", package, module).into();
                    names.insert(module_id.0, name);
                }
            }
        }
    }

    #[cfg(not(debug_assertions))]
    fn insert_debug_name(_module_id: ModuleId, _module_name: &PQModuleName) {
        // By design, this is a no-op in release builds!
    }

    pub fn get_id(&self, module_name: &PQModuleName<'a>) -> Option<&ModuleId> {
        self.by_name.get(module_name)
    }

    pub fn get_name(&self, id: ModuleId) -> Option<&PQModuleName> {
        self.by_id.get(id.0 as usize)
    }

    pub fn available_modules(&self) -> impl Iterator<Item = &PQModuleName> {
        self.by_id.iter()
    }
}

/// Stores a mapping between ModuleId and InlinableString.
///
/// Each module name is stored twice, for faster lookups.
/// Since these are interned strings, this shouldn't result in many total allocations in practice.
#[derive(Debug, Clone)]
pub struct ModuleIds {
    by_name: MutMap<InlinableString, ModuleId>,
    /// Each ModuleId is an index into this Vec
    by_id: Vec<InlinableString>,
}

impl ModuleIds {
    pub fn get_or_insert(&mut self, module_name: &InlinableString) -> ModuleId {
        match self.by_name.get(module_name) {
            Some(id) => *id,
            None => {
                let by_id = &mut self.by_id;
                let module_id = ModuleId(by_id.len() as u32);

                by_id.push(module_name.clone());

                self.by_name.insert(module_name.clone(), module_id);

                if cfg!(debug_assertions) {
                    Self::insert_debug_name(module_id, &module_name);
                }

                module_id
            }
        }
    }

    #[cfg(debug_assertions)]
    fn insert_debug_name(module_id: ModuleId, module_name: &InlinableString) {
        let mut names = DEBUG_MODULE_ID_NAMES.lock().expect("Failed to acquire lock for Debug interning into DEBUG_MODULE_ID_NAMES, presumably because a thread panicked.");

        // TODO make sure modules are never added more than once!
        if !names.contains_key(&module_id.0) {
            names.insert(module_id.0, module_name.to_string().into());
        }
    }

    #[cfg(not(debug_assertions))]
    fn insert_debug_name(_module_id: ModuleId, _module_name: &InlinableString) {
        // By design, this is a no-op in release builds!
    }

    pub fn get_id(&self, module_name: &InlinableString) -> Option<&ModuleId> {
        self.by_name.get(module_name)
    }

    pub fn get_name(&self, id: ModuleId) -> Option<&InlinableString> {
        self.by_id.get(id.0 as usize)
    }

    pub fn available_modules(&self) -> impl Iterator<Item = &InlinableString> {
        self.by_id.iter()
    }
}

/// An ID that is assigned to interned string identifiers within a module.
/// By turning these strings into numbers, post-canonicalization processes
/// like unification and optimization can run a lot faster.
///
/// This ID is unique within a given module, not globally - so to turn this back into
/// a string, you would need a ModuleId, an IdentId, and a Map<ModuleId, Map<IdentId, String>>.
#[derive(Copy, Clone, Debug, PartialEq, Eq, Hash)]
pub struct IdentId(u32);

/// Stores a mapping between IdentId and InlinableString.
///
/// Each module name is stored twice, for faster lookups.
/// Since these are interned strings, this shouldn't result in many total allocations in practice.
#[derive(Clone, Debug, Default, PartialEq, Eq)]
pub struct IdentIds {
    by_ident: MutMap<InlinableString, IdentId>,

    /// Each IdentId is an index into this Vec
    by_id: Vec<InlinableString>,

    next_generated_name: u32,
}

impl IdentIds {
    pub fn idents(&self) -> impl Iterator<Item = (IdentId, &InlinableString)> {
        self.by_id
            .iter()
            .enumerate()
            .map(|(index, ident)| (IdentId(index as u32), ident))
    }

    pub fn add(&mut self, ident_name: InlinableString) -> IdentId {
        let by_id = &mut self.by_id;
        let ident_id = IdentId(by_id.len() as u32);

        self.by_ident.insert(ident_name.clone(), ident_id);
        by_id.push(ident_name);

        ident_id
    }

    pub fn get_or_insert(&mut self, name: &InlinableString) -> IdentId {
        match self.by_ident.get(name) {
            Some(id) => *id,
            None => {
                let by_id = &mut self.by_id;
                let ident_id = IdentId(by_id.len() as u32);

                by_id.push(name.clone());

                self.by_ident.insert(name.clone(), ident_id);

                ident_id
            }
        }
    }

    /// Generates a unique, new name that's just a strigified integer
    /// (e.g. "1" or "5"), using an internal counter. Since valid Roc variable
    /// names cannot begin with a number, this has no chance of colliding
    /// with actual user-defined variables.
    ///
    /// This is used, for example, during canonicalization of an Expr::Closure
    /// to generate a unique symbol to refer to that closure.
    pub fn gen_unique(&mut self) -> IdentId {
        // TODO convert this directly from u32 into InlinableString,
        // without allocating an extra string along the way like this.
        let ident = self.next_generated_name.to_string().into();

        self.next_generated_name += 1;

        self.add(ident)
    }

    pub fn get_id(&self, ident_name: &InlinableString) -> Option<&IdentId> {
        self.by_ident.get(ident_name)
    }

    pub fn get_name(&self, id: IdentId) -> Option<&InlinableString> {
        self.by_id.get(id.0 as usize)
    }
}

// BUILTINS

macro_rules! define_builtins {
    {
        $(
            $module_id:literal $module_const:ident: $module_name:literal => {
                $(
                    $ident_id:literal $ident_const:ident: $ident_name:literal $($imported:ident)?
                )+
            }
        )+
        num_modules: $total:literal
    } => {
        impl IdentIds {
            pub fn exposed_builtins(extra_capacity: usize) -> MutMap<ModuleId, IdentIds> {
                let mut exposed_idents_by_module = HashMap::with_capacity_and_hasher(extra_capacity + $total, default_hasher());

                $(
                    debug_assert!(!exposed_idents_by_module.contains_key(&ModuleId($module_id)), "Error setting up Builtins: when setting up module {} {:?} - the module ID {} is already present in the map. Check the map for duplicate module IDs!", $module_id, $module_name, $module_id);

                    let ident_ids = {
                            let by_id = vec! [
                                $(
                                    $ident_name.into(),
                                )+
                            ];
                            let mut by_ident = MutMap::default();

                            $(
                                debug_assert!(!by_ident.contains_key($ident_name.clone().into()), "Error setting up Builtins: when inserting {} …: {:?} into module {} …: {:?} - the Ident name {:?} is already present in the map. Check the map for duplicate ident names within the {:?} module!", $ident_id, $ident_name, $module_id, $module_name, $ident_name, $module_name);
                                debug_assert!(by_ident.len() == $ident_id, "Error setting up Builtins: when inserting {} …: {:?} into module {} …: {:?} - this entry was assigned an ID of {}, but based on insertion order, it should have had an ID of {} instead! To fix this, change it from {} …: {:?} to {} …: {:?} instead.", $ident_id, $ident_name, $module_id, $module_name, $ident_id, by_ident.len(), $ident_id, $ident_name, by_ident.len(), $ident_name);

                                by_ident.insert($ident_name.into(), IdentId($ident_id));
                            )+

                            IdentIds {
                                by_ident,
                                by_id,
                                next_generated_name: 0,
                            }
                        };

                    if cfg!(debug_assertions) {
                        let module_id = ModuleId($module_id);

                        let name = PQModuleName::Unqualified($module_name.into());
                        PackageModuleIds::insert_debug_name(module_id, &name);
                        module_id.register_debug_idents(&ident_ids);
                    }

                    exposed_idents_by_module.insert(
                        ModuleId($module_id),
                        ident_ids
                    );
                )+

                debug_assert!(exposed_idents_by_module.len() == $total, "Error setting up Builtins: `total:` is set to the wrong amount. It was set to {} but {} modules were set up.", $total, exposed_idents_by_module.len());

                exposed_idents_by_module
            }
        }

        impl ModuleId {
            pub fn is_builtin(&self) -> bool {
                // This is a builtin ModuleId iff it's below the
                // total number of builtin modules, since they
                // take up the first $total ModuleId numbers.
                self.0 < $total
            }

            $(
                pub const $module_const: ModuleId = ModuleId($module_id);
            )+
        }

        impl Default for ModuleIds {
            fn default() -> Self {
                // +1 because the user will be compiling at least 1 non-builtin module!
                let capacity = $total + 1;

                let mut by_name = HashMap::with_capacity_and_hasher(capacity, default_hasher());
                let mut by_id = Vec::with_capacity(capacity);

                let mut insert_both = |id: ModuleId, name_str: &'static str| {
                    let name: InlinableString = name_str.into();

                    if cfg!(debug_assertions) {
                        Self::insert_debug_name(id, &name);
                    }

                    by_name.insert(name.clone(), id);
                    by_id.push(name);
                };

                $(
                    insert_both(ModuleId($module_id), $module_name);
                )+

                ModuleIds { by_name, by_id }
            }
        }

        impl<'a> Default for PackageModuleIds<'a> {
            fn default() -> Self {
                // +1 because the user will be compiling at least 1 non-builtin module!
                let capacity = $total + 1;

                let mut by_name = HashMap::with_capacity_and_hasher(capacity, default_hasher());
                let mut by_id = Vec::with_capacity(capacity);

                let mut insert_both = |id: ModuleId, name_str: &'static str| {
                    let raw_name: InlinableString = name_str.into();
                    let name = PQModuleName::Unqualified(raw_name);

                    if cfg!(debug_assertions) {
                        Self::insert_debug_name(id, &name);
                    }

                    by_name.insert(name.clone(), id);
                    by_id.push(name);
                };

                $(
                    insert_both(ModuleId($module_id), $module_name);
                )+

                PackageModuleIds { by_name, by_id }
            }
        }

        impl Symbol {
            $(
                $(
                    pub const $ident_const: Symbol = Symbol::new(ModuleId($module_id), IdentId($ident_id));
                )+
            )+

            /// The default idents that should be in scope,
            /// and what symbols they should resolve to.
            ///
            /// This is for type aliases like `Int` and `Str` and such.
            pub fn default_in_scope() -> ImMap<Ident, (Symbol, Region)> {
                let mut scope = ImMap::default();

                $(
                    $(
                        $(
                            // TODO is there a cleaner way to do this?
                            // The goal is to make sure that we only
                            // actually import things into scope if
                            // they are tagged as "imported" in define_builtins!
                            let $imported = true;

                            if $imported {
                                scope.insert($ident_name.into(), (Symbol::new(ModuleId($module_id), IdentId($ident_id)), Region::zero()));
                            }
                        )?
                    )+
                )+

                scope
            }
        }
    };
}

// NOTE: Some of these builtins have a # in their names.
// This is because they are for compiler use only, and should not cause
// namespace conflicts with userspace!
define_builtins! {
    0 ATTR: "#Attr" => {
        0 UNDERSCORE: "_" // the _ used in pattern matches. This is Symbol 0.
        1 ATTR_ATTR: "Attr" // the #Attr.Attr type alias, used in uniqueness types.
        2 ARG_1: "#arg1"
        3 ARG_2: "#arg2"
        4 ARG_3: "#arg3"
        5 ARG_4: "#arg4"
        6 ARG_5: "#arg5"
        7 ARG_6: "#arg6"
        8 ARG_7: "#arg7"
        9 ARG_8: "#arg8"
        10 INC: "#inc" // internal function that increments the refcount
        11 DEC: "#dec" // internal function that increments the refcount
        12 ARG_CLOSURE: "#arg_closure" // symbol used to store the closure record
        13 LIST_EQ: "#list_eq" // internal function that checks list equality

        14 GENERIC_HASH: "#generic_hash" // hash of arbitrary layouts
        15 GENERIC_HASH_REF: "#generic_hash_by_ref" // hash of arbitrary layouts, passed as an opaque pointer

        16 GENERIC_EQ_REF: "#generic_eq_by_ref" // equality of arbitrary layouts, passed as an opaque pointer
        17 GENERIC_RC_REF: "#generic_rc_by_ref" // refcount of arbitrary layouts, passed as an opaque pointer

        18 GENERIC_EQ: "#generic_eq" // internal function that checks generic equality

        // a user-defined function that we need to capture in a closure
        // see e.g. Set.walk
        19 USER_FUNCTION: "#user_function"

        // A caller (wrapper) that we pass to zig for it to be able to call Roc functions
        20 ZIG_FUNCTION_CALLER: "#zig_function_caller"
    }
    1 NUM: "Num" => {
        0 NUM_NUM: "Num" imported // the Num.Num type alias
        1 NUM_AT_NUM: "@Num" // the Num.@Num private tag
        2 NUM_I128: "I128" imported // the Num.I128 type alias
        3 NUM_U128: "U128" imported // the Num.U128 type alias
        4 NUM_I64: "I64" imported // the Num.I64 type alias
        5 NUM_U64: "U64" imported // the Num.U64 type alias
        6 NUM_I32: "I32" imported // the Num.I32 type alias
        7 NUM_U32: "U32" imported // the Num.U32 type alias
        8 NUM_I16: "I16" imported // the Num.I16 type alias
        9 NUM_U16: "U16" imported // the Num.U16 type alias
        10 NUM_I8: "I8" imported // the Num.I8 type alias
        11 NUM_U8: "U8" imported // the Num.U8 type alias
        12 NUM_INTEGER: "Integer" imported // Int : Num Integer
        13 NUM_AT_INTEGER: "@Integer" // the Int.@Integer private tag
        14 NUM_F64: "F64" imported // the Num.F64 type alias
        15 NUM_F32: "F32" imported // the Num.F32 type alias
        16 NUM_FLOATINGPOINT: "FloatingPoint" imported // Float : Num FloatingPoint
        17 NUM_AT_FLOATINGPOINT: "@FloatingPoint" // the Float.@FloatingPoint private tag
        18 NUM_MAX_INT: "maxInt"
        19 NUM_MIN_INT: "minInt"
        20 NUM_MAX_FLOAT: "maxFloat"
        21 NUM_MIN_FLOAT: "minFloat"
        22 NUM_ABS: "abs"
        23 NUM_NEG: "neg"
        24 NUM_ADD: "add"
        25 NUM_SUB: "sub"
        26 NUM_MUL: "mul"
        27 NUM_LT: "isLt"
        28 NUM_LTE: "isLte"
        29 NUM_GT: "isGt"
        30 NUM_GTE: "isGte"
        31 NUM_TO_FLOAT: "toFloat"
        32 NUM_SIN: "sin"
        33 NUM_COS: "cos"
        34 NUM_TAN: "tan"
        35 NUM_IS_ZERO: "isZero"
        36 NUM_IS_EVEN: "isEven"
        37 NUM_IS_ODD: "isOdd"
        38 NUM_IS_POSITIVE: "isPositive"
        39 NUM_IS_NEGATIVE: "isNegative"
        40 NUM_REM: "rem"
        41 NUM_DIV_FLOAT: "div"
        42 NUM_DIV_INT: "divFloor"
        43 NUM_MOD_INT: "modInt"
        44 NUM_MOD_FLOAT: "modFloat"
        45 NUM_SQRT: "sqrt"
        46 NUM_LOG: "log"
        47 NUM_ROUND: "round"
        48 NUM_COMPARE: "compare"
        49 NUM_POW: "pow"
        50 NUM_CEILING: "ceiling"
        51 NUM_POW_INT: "powInt"
        52 NUM_FLOOR: "floor"
        53 NUM_ADD_WRAP: "addWrap"
        54 NUM_ADD_CHECKED: "addChecked"
        55 NUM_ATAN: "atan"
        56 NUM_ACOS: "acos"
        57 NUM_ASIN: "asin"
        58 NUM_AT_SIGNED128: "@Signed128"
        59 NUM_SIGNED128: "Signed128" imported
        60 NUM_AT_SIGNED64: "@Signed64"
        61 NUM_SIGNED64: "Signed64" imported
        62 NUM_AT_SIGNED32: "@Signed32"
        63 NUM_SIGNED32: "Signed32" imported
        64 NUM_AT_SIGNED16: "@Signed16"
        65 NUM_SIGNED16: "Signed16" imported
        66 NUM_AT_SIGNED8: "@Signed8"
        67 NUM_SIGNED8: "Signed8" imported
        68 NUM_AT_UNSIGNED128: "@Unsigned128"
        69 NUM_UNSIGNED128: "Unsigned128" imported
        70 NUM_AT_UNSIGNED64: "@Unsigned64"
        71 NUM_UNSIGNED64: "Unsigned64" imported
        72 NUM_AT_UNSIGNED32: "@Unsigned32"
        73 NUM_UNSIGNED32: "Unsigned32" imported
        74 NUM_AT_UNSIGNED16: "@Unsigned16"
        75 NUM_UNSIGNED16: "Unsigned16" imported
        76 NUM_AT_UNSIGNED8: "@Unsigned8"
        77 NUM_UNSIGNED8: "Unsigned8" imported
        78 NUM_AT_BINARY64: "@Binary64"
        79 NUM_BINARY64: "Binary64" imported
        80 NUM_AT_BINARY32: "@Binary32"
        81 NUM_BINARY32: "Binary32" imported
        82 NUM_BITWISE_AND: "bitwiseAnd"
        83 NUM_BITWISE_XOR: "bitwiseXor"
        84 NUM_BITWISE_OR: "bitwiseOr"
        85 NUM_SHIFT_LEFT: "shiftLeftBy"
        86 NUM_SHIFT_RIGHT: "shiftRightBy"
        87 NUM_SHIFT_RIGHT_ZERO_FILL: "shiftRightZfBy"
        88 NUM_SUB_WRAP: "subWrap"
        89 NUM_SUB_CHECKED: "subChecked"
        90 NUM_MUL_WRAP: "mulWrap"
        91 NUM_MUL_CHECKED: "mulChecked"
        92 NUM_INT: "Int" imported
        93 NUM_FLOAT: "Float" imported
        94 NUM_AT_NATURAL: "@Natural"
        95 NUM_NATURAL: "Natural" imported
        96 NUM_NAT: "Nat" imported
        97 NUM_INT_CAST: "intCast"
        98 NUM_MAX_I128: "maxI128"
        99 NUM_IS_MULTIPLE_OF: "isMultipleOf"

    }
    2 BOOL: "Bool" => {
        0 BOOL_BOOL: "Bool" imported // the Bool.Bool type alias
        1 BOOL_AND: "and"
        2 BOOL_OR: "or"
        3 BOOL_NOT: "not"
        4 BOOL_XOR: "xor"
        5 BOOL_EQ: "isEq"
        6 BOOL_NEQ: "isNotEq"
    }
    3 STR: "Str" => {
        0 STR_STR: "Str" imported // the Str.Str type alias
        1 STR_AT_STR: "@Str" // the Str.@Str private tag
        2 STR_IS_EMPTY: "isEmpty"
        3 STR_APPEND: "append"
        4 STR_CONCAT: "concat"
        5 STR_JOIN_WITH: "joinWith"
        6 STR_SPLIT: "split"
        7 STR_COUNT_GRAPHEMES: "countGraphemes"
        8 STR_STARTS_WITH: "startsWith"
        9 STR_ENDS_WITH: "endsWith"
        10 STR_FROM_INT: "fromInt"
        11 STR_FROM_FLOAT: "fromFloat"
        12 STR_FROM_UTF8: "fromUtf8"
        13 STR_UT8_PROBLEM: "Utf8Problem" // the Utf8Problem type alias
        14 STR_UT8_BYTE_PROBLEM: "Utf8ByteProblem" // the Utf8ByteProblem type alias
        15 STR_TO_BYTES: "toBytes"
    }
    4 LIST: "List" => {
        0 LIST_LIST: "List" imported // the List.List type alias
        1 LIST_AT_LIST: "@List" // the List.@List private tag
        2 LIST_IS_EMPTY: "isEmpty"
        3 LIST_GET: "get"
        4 LIST_SET: "set"
        5 LIST_APPEND: "append"
        6 LIST_MAP: "map"
        7 LIST_LEN: "len"
        8 LIST_WALK_BACKWARDS: "walkBackwards"
        9 LIST_CONCAT: "concat"
        10 LIST_FIRST: "first"
        11 LIST_SINGLE: "single"
        12 LIST_REPEAT: "repeat"
        13 LIST_REVERSE: "reverse"
        14 LIST_PREPEND: "prepend"
        15 LIST_JOIN: "join"
        16 LIST_KEEP_IF: "keepIf"
        17 LIST_CONTAINS: "contains"
        18 LIST_SUM: "sum"
        19 LIST_WALK: "walk"
        20 LIST_LAST: "last"
        21 LIST_KEEP_OKS: "keepOks"
        22 LIST_KEEP_ERRS: "keepErrs"
        23 LIST_MAP_WITH_INDEX: "mapWithIndex"
        24 LIST_MAP2: "map2"
        25 LIST_MAP3: "map3"
        26 LIST_PRODUCT: "product"
<<<<<<< HEAD
        27 LIST_RANGE: "range"
=======
        27 LIST_SUM_ADD: "#sumadd"
        28 LIST_PRODUCT_MUL: "#productmul"
        29 LIST_WALK_UNTIL: "walkUntil"
>>>>>>> 5d8d2bb0
    }
    5 RESULT: "Result" => {
        0 RESULT_RESULT: "Result" imported // the Result.Result type alias
        1 RESULT_MAP: "map"
        2 RESULT_MAP_ERR: "mapErr"
        3 RESULT_WITH_DEFAULT: "withDefault"
        4 RESULT_AFTER: "after"
    }
    6 DICT: "Dict" => {
        0 DICT_DICT: "Dict" imported // the Dict.Dict type alias
        1 DICT_AT_DICT: "@Dict" // the Dict.@Dict private tag
        2 DICT_EMPTY: "empty"
        3 DICT_SINGLE: "single"
        4 DICT_GET: "get"
        5 DICT_GET_RESULT: "#get_result" // symbol used in the definition of Dict.get
        6 DICT_WALK: "walk"
        7 DICT_INSERT: "insert"
        8 DICT_LEN: "len"

        // This should not be exposed to users, its for testing the
        // hash function ONLY
        9 DICT_TEST_HASH: "hashTestOnly"

        10 DICT_REMOVE: "remove"
        11 DICT_CONTAINS: "contains"
        12 DICT_KEYS: "keys"
        13 DICT_VALUES: "values"

        14 DICT_UNION: "union"
        15 DICT_INTERSECTION: "intersection"
        16 DICT_DIFFERENCE: "difference"


    }
    7 SET: "Set" => {
        0 SET_SET: "Set" imported // the Set.Set type alias
        1 SET_AT_SET: "@Set" // the Set.@Set private tag
        2 SET_EMPTY: "empty"
        3 SET_SINGLE: "single"
        4 SET_LEN: "len"
        5 SET_INSERT: "insert"
        6 SET_REMOVE: "remove"
        7 SET_UNION: "union"
        8 SET_DIFFERENCE: "difference"
        9 SET_INTERSECTION: "intersection"
        10 SET_TO_LIST: "toList"
        11 SET_FROM_LIST: "fromList"
        12 SET_WALK: "walk"
        13 SET_WALK_USER_FUNCTION: "#walk_user_function"
        14 SET_CONTAINS: "contains"
    }

    num_modules: 8 // Keep this count up to date by hand! (TODO: see the mut_map! macro for how we could determine this count correctly in the macro)
}<|MERGE_RESOLUTION|>--- conflicted
+++ resolved
@@ -915,13 +915,10 @@
         24 LIST_MAP2: "map2"
         25 LIST_MAP3: "map3"
         26 LIST_PRODUCT: "product"
-<<<<<<< HEAD
-        27 LIST_RANGE: "range"
-=======
         27 LIST_SUM_ADD: "#sumadd"
         28 LIST_PRODUCT_MUL: "#productmul"
         29 LIST_WALK_UNTIL: "walkUntil"
->>>>>>> 5d8d2bb0
+        30 LIST_RANGE: "range"
     }
     5 RESULT: "Result" => {
         0 RESULT_RESULT: "Result" imported // the Result.Result type alias

use crate::docs::ModuleDocumentation;
use bumpalo::Bump;
use crossbeam::channel::{bounded, Sender};
use crossbeam::deque::{Injector, Stealer, Worker};
use crossbeam::thread;
use parking_lot::Mutex;
use roc_builtins::std::StdLib;
use roc_can::constraint::Constraint;
use roc_can::def::{Declaration, Def};
use roc_can::module::{canonicalize_module_defs, Module};
use roc_collections::all::{default_hasher, BumpMap, BumpMapDefault, BumpSet, MutMap, MutSet};
use roc_constrain::module::{
    constrain_imports, pre_constrain_imports, ConstrainableImports, Import,
};
use roc_constrain::module::{constrain_module, ExposedModuleTypes, SubsByModule};
use roc_module::ident::{Ident, Lowercase, ModuleName, QualifiedModuleName, TagName};
use roc_module::symbol::{
    IdentIds, Interns, ModuleId, ModuleIds, PQModuleName, PackageModuleIds, PackageQualified,
    Symbol,
};
use roc_mono::ir::{
    CapturedSymbols, ExternalSpecializations, PartialProc, PendingSpecialization, Proc, Procs,
    TopLevelFunctionLayout,
};
use roc_mono::layout::{Layout, LayoutCache, LayoutProblem};
use roc_parse::ast::{self, StrLiteral, TypeAnnotation};
use roc_parse::header::{
    ExposesEntry, ImportsEntry, PackageEntry, PackageOrPath, PlatformHeader, To, TypedIdent,
};
use roc_parse::module::module_defs;
use roc_parse::parser::{self, ParseProblem, Parser, SyntaxError};
use roc_region::all::{Located, Region};
use roc_solve::module::SolvedModule;
use roc_solve::solve;
use roc_types::solved_types::Solved;
use roc_types::subs::{Subs, VarStore, Variable};
use roc_types::types::{Alias, Type};
use std::collections::hash_map::Entry::{Occupied, Vacant};
use std::collections::{HashMap, HashSet};
use std::fs;
use std::io;
use std::iter;
use std::path::{Path, PathBuf};
use std::str::from_utf8_unchecked;
use std::sync::Arc;
use std::time::{Duration, SystemTime};

/// Default name for the binary generated for an app, if an invalid one was specified.
const DEFAULT_APP_OUTPUT_PATH: &str = "app";

/// Filename extension for normal Roc modules
const ROC_FILE_EXTENSION: &str = "roc";

/// Roc-Config file name
const PKG_CONFIG_FILE_NAME: &str = "Package-Config";

/// The . in between module names like Foo.Bar.Baz
const MODULE_SEPARATOR: char = '.';

const SHOW_MESSAGE_LOG: bool = false;

const EXPANDED_STACK_SIZE: usize = 8 * 1024 * 1024;

macro_rules! log {
    () => (if SHOW_MESSAGE_LOG { println!()} else {});
    ($($arg:tt)*) => (if SHOW_MESSAGE_LOG { println!($($arg)*); } else {})
}

/// NOTE the order of definition of the phases is used by the ord instance
/// make sure they are ordered from first to last!
#[derive(PartialEq, Eq, PartialOrd, Ord, Hash, Clone, Copy, Debug)]
pub enum Phase {
    LoadHeader,
    Parse,
    CanonicalizeAndConstrain,
    SolveTypes,
    FindSpecializations,
    MakeSpecializations,
}

/// NOTE keep up to date manually, from ParseAndGenerateConstraints to the highest phase we support
const PHASES: [Phase; 6] = [
    Phase::LoadHeader,
    Phase::Parse,
    Phase::CanonicalizeAndConstrain,
    Phase::SolveTypes,
    Phase::FindSpecializations,
    Phase::MakeSpecializations,
];

#[derive(Debug)]
enum Status {
    NotStarted,
    Pending,
    Done,
}

#[derive(Clone, Debug, PartialEq, Eq, Hash)]
enum Job<'a> {
    Step(ModuleId, Phase),
    ResolveShorthand(&'a str),
}

#[derive(Default, Debug)]
struct Dependencies<'a> {
    waiting_for: MutMap<Job<'a>, MutSet<Job<'a>>>,
    notifies: MutMap<Job<'a>, MutSet<Job<'a>>>,
    status: MutMap<Job<'a>, Status>,
}

impl<'a> Dependencies<'a> {
    /// Add all the dependencies for a module, return (module, phase) pairs that can make progress
    pub fn add_module(
        &mut self,
        module_id: ModuleId,
        dependencies: &MutSet<PackageQualified<'a, ModuleId>>,
        goal_phase: Phase,
    ) -> MutSet<(ModuleId, Phase)> {
        use Phase::*;

        let mut output = MutSet::default();

        for dep in dependencies.iter() {
            let has_package_dependency = self.add_package_dependency(dep, Phase::LoadHeader);

            let dep = *dep.as_inner();

            if !has_package_dependency {
                // loading can start immediately on this dependency
                output.insert((dep, Phase::LoadHeader));
            }

            // to parse and generate constraints, the headers of all dependencies must be loaded!
            // otherwise, we don't know whether an imported symbol is actually exposed
            self.add_dependency_help(module_id, dep, Phase::Parse, Phase::LoadHeader);

            // to canonicalize a module, all its dependencies must be canonicalized
            self.add_dependency(module_id, dep, Phase::CanonicalizeAndConstrain);

            // to typecheck a module, all its dependencies must be type checked already
            self.add_dependency(module_id, dep, Phase::SolveTypes);

            if goal_phase >= FindSpecializations {
                self.add_dependency(module_id, dep, Phase::FindSpecializations);
            }

            if goal_phase >= MakeSpecializations {
                self.add_dependency(dep, module_id, Phase::MakeSpecializations);
            }
        }

        // add dependencies for self
        // phase i + 1 of a file always depends on phase i being completed
        {
            let mut i = 0;
            while PHASES[i] < goal_phase {
                self.add_dependency_help(module_id, module_id, PHASES[i + 1], PHASES[i]);
                i += 1;
            }
        }

        self.add_to_status(module_id, goal_phase);

        output
    }

    pub fn add_effect_module(
        &mut self,
        module_id: ModuleId,
        dependencies: &MutSet<ModuleId>,
        goal_phase: Phase,
    ) -> MutSet<(ModuleId, Phase)> {
        // add dependencies for self
        // phase i + 1 of a file always depends on phase i being completed
        {
            let mut i = 2;

            // platform modules should only start at CanonicalizeAndConstrain
            debug_assert!(PHASES[i] == Phase::CanonicalizeAndConstrain);
            while PHASES[i] < goal_phase {
                self.add_dependency_help(module_id, module_id, PHASES[i + 1], PHASES[i]);
                i += 1;
            }
        }

        self.add_to_status(module_id, goal_phase);

        let mut output = MutSet::default();

        // all the dependencies can be loaded
        for dep in dependencies {
            output.insert((*dep, Phase::LoadHeader));
        }

        output
    }

    fn add_to_status(&mut self, module_id: ModuleId, goal_phase: Phase) {
        for phase in PHASES.iter() {
            if *phase > goal_phase {
                break;
            }

            if let Vacant(entry) = self.status.entry(Job::Step(module_id, *phase)) {
                entry.insert(Status::NotStarted);
            }
        }
    }

    /// Propagate a notification, return (module, phase) pairs that can make progress
    pub fn notify(&mut self, module_id: ModuleId, phase: Phase) -> MutSet<(ModuleId, Phase)> {
        self.notify_help(Job::Step(module_id, phase))
    }

    /// Propagate a notification, return (module, phase) pairs that can make progress
    pub fn notify_package(&mut self, shorthand: &'a str) -> MutSet<(ModuleId, Phase)> {
        self.notify_help(Job::ResolveShorthand(shorthand))
    }

    fn notify_help(&mut self, key: Job<'a>) -> MutSet<(ModuleId, Phase)> {
        self.status.insert(key.clone(), Status::Done);

        let mut output = MutSet::default();

        if let Some(to_notify) = self.notifies.get(&key) {
            for notify_key in to_notify {
                let mut is_empty = false;
                if let Some(waiting_for_pairs) = self.waiting_for.get_mut(&notify_key) {
                    waiting_for_pairs.remove(&key);
                    is_empty = waiting_for_pairs.is_empty();
                }

                if is_empty {
                    self.waiting_for.remove(notify_key);

                    if let Job::Step(module, phase) = *notify_key {
                        output.insert((module, phase));
                    }
                }
            }
        }

        self.notifies.remove(&key);

        output
    }

    fn add_package_dependency(
        &mut self,
        module: &PackageQualified<'a, ModuleId>,
        next_phase: Phase,
    ) -> bool {
        match module {
            PackageQualified::Unqualified(_) => {
                // no dependency, we can just start loading the file
                false
            }
            PackageQualified::Qualified(shorthand, module_id) => {
                let job = Job::ResolveShorthand(shorthand);
                let next_step = Job::Step(*module_id, next_phase);
                match self.status.get(&job) {
                    None | Some(Status::NotStarted) | Some(Status::Pending) => {
                        // this shorthand is not resolved, add a dependency
                        {
                            let entry = self
                                .waiting_for
                                .entry(next_step.clone())
                                .or_insert_with(Default::default);

                            entry.insert(job.clone());
                        }

                        {
                            let entry = self.notifies.entry(job).or_insert_with(Default::default);

                            entry.insert(next_step);
                        }

                        true
                    }
                    Some(Status::Done) => {
                        // shorthand is resolved; no dependency
                        false
                    }
                }
            }
        }
    }

    /// A waits for B, and B will notify A when it completes the phase
    fn add_dependency(&mut self, a: ModuleId, b: ModuleId, phase: Phase) {
        self.add_dependency_help(a, b, phase, phase);
    }

    /// phase_a of module a is waiting for phase_b of module_b
    fn add_dependency_help(&mut self, a: ModuleId, b: ModuleId, phase_a: Phase, phase_b: Phase) {
        // no need to wait if the dependency is already done!
        if let Some(Status::Done) = self.status.get(&Job::Step(b, phase_b)) {
            return;
        }

        let key = Job::Step(a, phase_a);
        let value = Job::Step(b, phase_b);
        match self.waiting_for.get_mut(&key) {
            Some(existing) => {
                existing.insert(value);
            }
            None => {
                let mut set = MutSet::default();
                set.insert(value);
                self.waiting_for.insert(key, set);
            }
        }

        let key = Job::Step(b, phase_b);
        let value = Job::Step(a, phase_a);
        match self.notifies.get_mut(&key) {
            Some(existing) => {
                existing.insert(value);
            }
            None => {
                let mut set = MutSet::default();
                set.insert(value);
                self.notifies.insert(key, set);
            }
        }
    }

    fn solved_all(&self) -> bool {
        debug_assert_eq!(self.notifies.is_empty(), self.waiting_for.is_empty());

        for status in self.status.values() {
            match status {
                Status::Done => {
                    continue;
                }
                _ => {
                    return false;
                }
            }
        }

        true
    }
}

/// Struct storing various intermediate stages by their ModuleId
#[derive(Debug, Default)]
struct ModuleCache<'a> {
    module_names: MutMap<ModuleId, PQModuleName<'a>>,

    /// Phases
    headers: MutMap<ModuleId, ModuleHeader<'a>>,
    parsed: MutMap<ModuleId, ParsedModule<'a>>,
    aliases: MutMap<ModuleId, MutMap<Symbol, Alias>>,
    constrained: MutMap<ModuleId, ConstrainedModule>,
    typechecked: MutMap<ModuleId, TypeCheckedModule<'a>>,
    found_specializations: MutMap<ModuleId, FoundSpecializationsModule<'a>>,
    external_specializations_requested: MutMap<ModuleId, ExternalSpecializations<'a>>,

    /// Various information
    imports: MutMap<ModuleId, MutSet<ModuleId>>,
    top_level_thunks: MutMap<ModuleId, MutSet<Symbol>>,
    documentation: MutMap<ModuleId, ModuleDocumentation>,
    can_problems: MutMap<ModuleId, Vec<roc_problem::can::Problem>>,
    type_problems: MutMap<ModuleId, Vec<solve::TypeError>>,
    mono_problems: MutMap<ModuleId, Vec<roc_mono::ir::MonoProblem>>,

    sources: MutMap<ModuleId, (PathBuf, &'a str)>,
    header_sources: MutMap<ModuleId, (PathBuf, &'a str)>,
}

fn start_phase<'a>(
    module_id: ModuleId,
    phase: Phase,
    arena: &'a Bump,
    state: &mut State<'a>,
) -> Vec<BuildTask<'a>> {
    // we blindly assume all dependencies are met

    match state
        .dependencies
        .status
        .get_mut(&Job::Step(module_id, phase))
    {
        Some(current @ Status::NotStarted) => {
            // start this phase!
            *current = Status::Pending;
        }
        Some(Status::Pending) => {
            // don't start this task again!
            return vec![];
        }
        Some(Status::Done) => {
            // don't start this task again, but tell those waiting for it they can continue
            return state
                .dependencies
                .notify(module_id, phase)
                .into_iter()
                .map(|(module_id, phase)| start_phase(module_id, phase, arena, state))
                .flatten()
                .collect();
        }
        None => match phase {
            Phase::LoadHeader => {
                // this is fine, mark header loading as pending
                state
                    .dependencies
                    .status
                    .insert(Job::Step(module_id, Phase::LoadHeader), Status::Pending);
            }
            _ => unreachable!(
                "Pair {:?} is not in dependencies.status, that should never happen!",
                (module_id, phase)
            ),
        },
    }

    let task = {
        match phase {
            Phase::LoadHeader => {
                let dep_name = state
                    .module_cache
                    .module_names
                    .get(&module_id)
                    .expect("module id is present")
                    .clone();

                BuildTask::LoadModule {
                    module_name: dep_name,
                    // Provide mutexes of ModuleIds and IdentIds by module,
                    // so other modules can populate them as they load.
                    module_ids: Arc::clone(&state.arc_modules),
                    shorthands: Arc::clone(&state.arc_shorthands),
                    ident_ids_by_module: Arc::clone(&state.ident_ids_by_module),
                }
            }
            Phase::Parse => {
                // parse the file
                let header = state.module_cache.headers.remove(&module_id).unwrap();

                BuildTask::Parse { header }
            }
            Phase::CanonicalizeAndConstrain => {
                // canonicalize the file
                let parsed = state.module_cache.parsed.remove(&module_id).unwrap();

                let deps_by_name = &parsed.deps_by_name;
                let num_deps = deps_by_name.len();
                let mut dep_idents: MutMap<ModuleId, IdentIds> =
                    IdentIds::exposed_builtins(num_deps);

                let State {
                    ident_ids_by_module,
                    ..
                } = &state;

                {
                    let ident_ids_by_module = (*ident_ids_by_module).lock();

                    // Populate dep_idents with each of their IdentIds,
                    // which we'll need during canonicalization to translate
                    // identifier strings into IdentIds, which we need to build Symbols.
                    // We only include the modules we care about (the ones we import).
                    //
                    // At the end of this loop, dep_idents contains all the information to
                    // resolve a symbol from another module: if it's in here, that means
                    // we have both imported the module and the ident was exported by that mdoule.
                    for dep_id in deps_by_name.values() {
                        // We already verified that these are all present,
                        // so unwrapping should always succeed here.
                        let idents = ident_ids_by_module.get(&dep_id).unwrap();

                        dep_idents.insert(*dep_id, idents.clone());
                    }
                }

                // Clone the module_ids we'll need for canonicalization.
                // This should be small, and cloning it should be quick.
                // We release the lock as soon as we're done cloning, so we don't have
                // to lock the global module_ids while canonicalizing any given module.
                let qualified_module_ids = Arc::clone(&state.arc_modules);
                let qualified_module_ids = { (*qualified_module_ids).lock().clone() };

                let module_ids = qualified_module_ids.into_module_ids();

                let exposed_symbols = state
                    .exposed_symbols_by_module
                    .remove(&module_id)
                    .expect("Could not find listener ID in exposed_symbols_by_module");

                let mut aliases = MutMap::default();

                for imported in parsed.imported_modules.keys() {
                    match state.module_cache.aliases.get(imported) {
                        None => unreachable!(
                            r"imported module {:?} did not register its aliases, so {:?} cannot use them",
                            imported, parsed.module_id,
                        ),
                        Some(new) => {
                            // TODO filter to only add imported aliases
                            aliases.extend(new.iter().map(|(s, a)| (*s, a.clone())));
                        }
                    }
                }

                BuildTask::CanonicalizeAndConstrain {
                    parsed,
                    dep_idents,
                    exposed_symbols,
                    module_ids,
                    aliases,
                }
            }

            Phase::SolveTypes => {
                let constrained = state.module_cache.constrained.remove(&module_id).unwrap();

                let ConstrainedModule {
                    module,
                    ident_ids,
                    module_timing,
                    constraint,
                    var_store,
                    imported_modules,
                    declarations,
                    ..
                } = constrained;

                BuildTask::solve_module(
                    module,
                    ident_ids,
                    module_timing,
                    constraint,
                    var_store,
                    imported_modules,
                    &mut state.exposed_types,
                    &state.stdlib,
                    declarations,
                )
            }
            Phase::FindSpecializations => {
                let typechecked = state.module_cache.typechecked.remove(&module_id).unwrap();

                let TypeCheckedModule {
                    layout_cache,
                    module_id,
                    module_timing,
                    solved_subs,
                    decls,
                    ident_ids,
                } = typechecked;

                let mut imported_module_thunks = BumpSet::new_in(arena);

                if let Some(imports) = state.module_cache.imports.get(&module_id) {
                    for imported in imports.iter() {
                        imported_module_thunks.extend(
                            state.module_cache.top_level_thunks[imported]
                                .iter()
                                .copied(),
                        );
                    }
                }

                BuildTask::BuildPendingSpecializations {
                    layout_cache,
                    module_id,
                    module_timing,
                    solved_subs,
                    imported_module_thunks,
                    decls,
                    ident_ids,
                    exposed_to_host: state.exposed_to_host.clone(),
                }
            }
            Phase::MakeSpecializations => {
                let found_specializations = state
                    .module_cache
                    .found_specializations
                    .remove(&module_id)
                    .unwrap();

                let specializations_we_must_make = state
                    .module_cache
                    .external_specializations_requested
                    .remove(&module_id)
                    .unwrap_or_else(|| ExternalSpecializations::new_in(arena));

                let FoundSpecializationsModule {
                    module_id,
                    ident_ids,
                    subs,
                    procs,
                    layout_cache,
                    module_timing,
                } = found_specializations;

                BuildTask::MakeSpecializations {
                    module_id,
                    ident_ids,
                    subs,
                    procs,
                    layout_cache,
                    specializations_we_must_make,
                    module_timing,
                }
            }
        }
    };

    vec![task]
}

#[derive(Debug)]
pub struct LoadedModule {
    pub module_id: ModuleId,
    pub interns: Interns,
    pub solved: Solved<Subs>,
    pub can_problems: MutMap<ModuleId, Vec<roc_problem::can::Problem>>,
    pub type_problems: MutMap<ModuleId, Vec<solve::TypeError>>,
    pub declarations_by_id: MutMap<ModuleId, Vec<Declaration>>,
    pub exposed_to_host: MutMap<Symbol, Variable>,
    pub header_sources: MutMap<ModuleId, (PathBuf, Box<str>)>,
    pub sources: MutMap<ModuleId, (PathBuf, Box<str>)>,
    pub timings: MutMap<ModuleId, ModuleTiming>,
    pub documentation: MutMap<ModuleId, ModuleDocumentation>,
}

#[derive(Debug)]
pub enum BuildProblem<'a> {
    FileNotFound(&'a Path),
}

#[derive(Debug)]
struct ModuleHeader<'a> {
    module_id: ModuleId,
    module_name: ModuleNameEnum<'a>,
    module_path: PathBuf,
    is_root_module: bool,
    exposed_ident_ids: IdentIds,
    deps_by_name: MutMap<PQModuleName<'a>, ModuleId>,
    packages: MutMap<&'a str, PackageOrPath<'a>>,
    imported_modules: MutMap<ModuleId, Region>,
    package_qualified_imported_modules: MutSet<PackageQualified<'a, ModuleId>>,
    exposes: Vec<Symbol>,
    exposed_imports: MutMap<Ident, (Symbol, Region)>,
    header_src: &'a str,
    parse_state: roc_parse::parser::State<'a>,
    module_timing: ModuleTiming,
}

#[derive(Debug)]
enum HeaderFor<'a> {
    App {
        to_platform: To<'a>,
    },
    PkgConfig {
        /// usually `base`
        config_shorthand: &'a str,
        /// the type scheme of the main function (required by the platform)
        platform_main_type: TypedIdent<'a>,
    },
    Interface,
}

#[derive(Debug)]
struct ConstrainedModule {
    module: Module,
    declarations: Vec<Declaration>,
    imported_modules: MutMap<ModuleId, Region>,
    constraint: Constraint,
    ident_ids: IdentIds,
    var_store: VarStore,
    module_timing: ModuleTiming,
}

#[derive(Debug)]
pub struct TypeCheckedModule<'a> {
    pub module_id: ModuleId,
    pub layout_cache: LayoutCache<'a>,
    pub module_timing: ModuleTiming,
    pub solved_subs: Solved<Subs>,
    pub decls: Vec<Declaration>,
    pub ident_ids: IdentIds,
}

#[derive(Debug)]
pub struct FoundSpecializationsModule<'a> {
    pub module_id: ModuleId,
    pub ident_ids: IdentIds,
    pub layout_cache: LayoutCache<'a>,
    pub procs: Procs<'a>,
    pub subs: Subs,
    pub module_timing: ModuleTiming,
}

#[derive(Debug)]
pub struct MonomorphizedModule<'a> {
    pub module_id: ModuleId,
    pub interns: Interns,
    pub subs: Subs,
    pub output_path: Box<str>,
    pub platform_path: Box<str>,
    pub can_problems: MutMap<ModuleId, Vec<roc_problem::can::Problem>>,
    pub type_problems: MutMap<ModuleId, Vec<solve::TypeError>>,
    pub mono_problems: MutMap<ModuleId, Vec<roc_mono::ir::MonoProblem>>,
    pub procedures: MutMap<(Symbol, TopLevelFunctionLayout<'a>), Proc<'a>>,
    pub exposed_to_host: MutMap<Symbol, Variable>,
    pub header_sources: MutMap<ModuleId, (PathBuf, Box<str>)>,
    pub sources: MutMap<ModuleId, (PathBuf, Box<str>)>,
    pub timings: MutMap<ModuleId, ModuleTiming>,
}

#[derive(Debug, Default)]
pub struct VariablySizedLayouts<'a> {
    rigids: MutMap<Lowercase, Layout<'a>>,
    aliases: MutMap<Symbol, Layout<'a>>,
}

#[derive(Debug)]
struct ParsedModule<'a> {
    module_id: ModuleId,
    module_name: ModuleNameEnum<'a>,
    module_path: PathBuf,
    src: &'a str,
    module_timing: ModuleTiming,
    deps_by_name: MutMap<PQModuleName<'a>, ModuleId>,
    imported_modules: MutMap<ModuleId, Region>,
    exposed_ident_ids: IdentIds,
    exposed_imports: MutMap<Ident, (Symbol, Region)>,
    parsed_defs: &'a [Located<roc_parse::ast::Def<'a>>],
}

#[derive(Debug)]
enum Msg<'a> {
    Many(Vec<Msg<'a>>),
    Header(ModuleHeader<'a>, HeaderFor<'a>),
    Parsed(ParsedModule<'a>),
    CanonicalizedAndConstrained {
        constrained_module: ConstrainedModule,
        canonicalization_problems: Vec<roc_problem::can::Problem>,
        module_docs: Option<ModuleDocumentation>,
    },
    MadeEffectModule {
        type_shortname: &'a str,
        constrained_module: ConstrainedModule,
        canonicalization_problems: Vec<roc_problem::can::Problem>,
        module_docs: ModuleDocumentation,
    },
    SolvedTypes {
        module_id: ModuleId,
        ident_ids: IdentIds,
        solved_module: SolvedModule,
        solved_subs: Solved<Subs>,
        decls: Vec<Declaration>,
        module_timing: ModuleTiming,
        unused_imports: MutMap<ModuleId, Region>,
    },
    FinishedAllTypeChecking {
        solved_subs: Solved<Subs>,
        exposed_vars_by_symbol: MutMap<Symbol, Variable>,
        documentation: MutMap<ModuleId, ModuleDocumentation>,
    },
    FoundSpecializations {
        module_id: ModuleId,
        ident_ids: IdentIds,
        layout_cache: LayoutCache<'a>,
        procs: Procs<'a>,
        problems: Vec<roc_mono::ir::MonoProblem>,
        solved_subs: Solved<Subs>,
        module_timing: ModuleTiming,
    },
    MadeSpecializations {
        module_id: ModuleId,
        ident_ids: IdentIds,
        layout_cache: LayoutCache<'a>,
        external_specializations_requested: BumpMap<ModuleId, ExternalSpecializations<'a>>,
        procedures: MutMap<(Symbol, TopLevelFunctionLayout<'a>), Proc<'a>>,
        problems: Vec<roc_mono::ir::MonoProblem>,
        module_timing: ModuleTiming,
        subs: Subs,
    },

    /// The task is to only typecheck AND monomorphize modules
    /// all modules are now monomorphized, we are done
    FinishedAllSpecialization {
        subs: Subs,
        exposed_to_host: MutMap<Symbol, Variable>,
    },

    FailedToParse(ParseProblem<'a, SyntaxError<'a>>),
    FailedToReadFile {
        filename: PathBuf,
        error: io::ErrorKind,
    },
}

#[derive(Debug)]
enum PlatformPath<'a> {
    NotSpecified,
    Valid(To<'a>),
    RootIsInterface,
    RootIsPkgConfig,
}

#[derive(Debug)]
struct State<'a> {
    pub root_id: ModuleId,
    pub platform_id: Option<ModuleId>,
    pub goal_phase: Phase,
    pub stdlib: &'a StdLib,
    pub exposed_types: SubsByModule,
    pub output_path: Option<&'a str>,
    pub platform_path: PlatformPath<'a>,

    pub headers_parsed: MutSet<ModuleId>,

    pub module_cache: ModuleCache<'a>,
    pub dependencies: Dependencies<'a>,
    pub procedures: MutMap<(Symbol, TopLevelFunctionLayout<'a>), Proc<'a>>,
    pub exposed_to_host: MutMap<Symbol, Variable>,

    /// This is the "final" list of IdentIds, after canonicalization and constraint gen
    /// have completed for a given module.
    pub constrained_ident_ids: MutMap<ModuleId, IdentIds>,

    /// From now on, these will be used by multiple threads; time to make an Arc<Mutex<_>>!
    pub arc_modules: Arc<Mutex<PackageModuleIds<'a>>>,
    pub arc_shorthands: Arc<Mutex<MutMap<&'a str, PackageOrPath<'a>>>>,

    pub ident_ids_by_module: Arc<Mutex<MutMap<ModuleId, IdentIds>>>,

    /// All the dependent modules we've already begun loading -
    /// meaning we should never kick off another load_module on them!
    pub loading_started: MutSet<ModuleId>,

    pub declarations_by_id: MutMap<ModuleId, Vec<Declaration>>,

    pub exposed_symbols_by_module: MutMap<ModuleId, MutSet<Symbol>>,

    pub unsolved_modules: MutMap<ModuleId, UnsolvedModule<'a>>,

    /// These are the modules which need to add their pending specializations to
    /// the queue. Adding specializations to the queue can be done completely in
    /// parallel, and order doesn't matter, so as soon as a module has been solved,
    /// it gets an entry in here, and then immediately begins working on its
    /// pending specializations in the same thread.
    pub needs_specialization: MutSet<ModuleId>,

    pub all_pending_specializations:
        MutMap<Symbol, MutMap<TopLevelFunctionLayout<'a>, PendingSpecialization<'a>>>,

    pub specializations_in_flight: u32,

    pub timings: MutMap<ModuleId, ModuleTiming>,

    // Each thread gets its own layout cache. When one "pending specializations"
    // pass completes, it returns its layout cache so another thread can use it.
    // We don't bother trying to union them all together to maximize cache hits,
    // since the unioning process could potentially take longer than the savings.
    // (Granted, this has not been attempted or measured!)
    pub layout_caches: std::vec::Vec<LayoutCache<'a>>,

    pub procs: Procs<'a>,
}

#[derive(Debug)]
struct UnsolvedModule<'a> {
    module: Module,
    src: &'a str,
    imported_modules: MutSet<ModuleId>,
    ident_ids: IdentIds,
    constraint: Constraint,
    var_store: VarStore,
    module_timing: ModuleTiming,
    declarations: Vec<Declaration>,
}

#[derive(Debug)]
pub struct ModuleTiming {
    pub read_roc_file: Duration,
    pub parse_header: Duration,
    pub parse_body: Duration,
    pub canonicalize: Duration,
    pub constrain: Duration,
    pub solve: Duration,
    pub find_specializations: Duration,
    pub make_specializations: Duration,
    // TODO pub monomorphize: Duration,
    /// Total duration will always be more than the sum of the other fields, due
    /// to things like state lookups in between phases, waiting on other threads, etc.
    start_time: SystemTime,
    end_time: SystemTime,
}

impl ModuleTiming {
    pub fn new(start_time: SystemTime) -> Self {
        ModuleTiming {
            read_roc_file: Duration::default(),
            parse_header: Duration::default(),
            parse_body: Duration::default(),
            canonicalize: Duration::default(),
            constrain: Duration::default(),
            solve: Duration::default(),
            find_specializations: Duration::default(),
            make_specializations: Duration::default(),
            start_time,
            end_time: start_time, // just for now; we'll overwrite this at the end
        }
    }

    pub fn total(&self) -> Duration {
        self.end_time.duration_since(self.start_time).unwrap()
    }

    /// Subtract all the other fields from total_start_to_finish
    pub fn other(&self) -> Duration {
        let Self {
            read_roc_file,
            parse_header,
            parse_body,
            canonicalize,
            constrain,
            solve,
            find_specializations,
            make_specializations,
            start_time,
            end_time,
        } = self;

        let calculate = |t: Result<Duration, std::time::SystemTimeError>| -> Option<Duration> {
            t.ok()?
                .checked_sub(*make_specializations)?
                .checked_sub(*find_specializations)?
                .checked_sub(*solve)?
                .checked_sub(*constrain)?
                .checked_sub(*canonicalize)?
                .checked_sub(*parse_body)?
                .checked_sub(*parse_header)?
                .checked_sub(*read_roc_file)
        };

        calculate(end_time.duration_since(*start_time)).unwrap_or_else(Duration::default)
    }
}

#[derive(Debug)]
#[allow(dead_code)]
enum BuildTask<'a> {
    LoadModule {
        module_name: PQModuleName<'a>,
        module_ids: Arc<Mutex<PackageModuleIds<'a>>>,
        shorthands: Arc<Mutex<MutMap<&'a str, PackageOrPath<'a>>>>,
        ident_ids_by_module: Arc<Mutex<MutMap<ModuleId, IdentIds>>>,
    },
    Parse {
        header: ModuleHeader<'a>,
    },
    CanonicalizeAndConstrain {
        parsed: ParsedModule<'a>,
        module_ids: ModuleIds,
        dep_idents: MutMap<ModuleId, IdentIds>,
        exposed_symbols: MutSet<Symbol>,
        aliases: MutMap<Symbol, Alias>,
    },
    Solve {
        module: Module,
        ident_ids: IdentIds,
        imported_symbols: Vec<Import>,
        module_timing: ModuleTiming,
        constraint: Constraint,
        var_store: VarStore,
        declarations: Vec<Declaration>,
        unused_imports: MutMap<ModuleId, Region>,
    },
    BuildPendingSpecializations {
        module_timing: ModuleTiming,
        layout_cache: LayoutCache<'a>,
        solved_subs: Solved<Subs>,
        imported_module_thunks: BumpSet<Symbol>,
        module_id: ModuleId,
        ident_ids: IdentIds,
        decls: Vec<Declaration>,
        exposed_to_host: MutMap<Symbol, Variable>,
    },
    MakeSpecializations {
        module_id: ModuleId,
        ident_ids: IdentIds,
        subs: Subs,
        procs: Procs<'a>,
        layout_cache: LayoutCache<'a>,
        specializations_we_must_make: ExternalSpecializations<'a>,
        module_timing: ModuleTiming,
    },
}

enum WorkerMsg {
    Shutdown,
    TaskAdded,
}

#[derive(Debug)]
pub enum LoadingProblem<'a> {
    FileProblem {
        filename: PathBuf,
        error: io::ErrorKind,
    },
    ParsingFailed(ParseProblem<'a, SyntaxError<'a>>),
    UnexpectedHeader(String),

    MsgChannelDied,
    ErrJoiningWorkerThreads,
    TriedToImportAppModule,

    /// a formatted report
    FormattedReport(String),
}

pub enum Phases {
    /// Parse, canonicalize, check types
    TypeCheck,
    /// Parse, canonicalize, check types, monomorphize
    Monomorphize,
}

type MsgSender<'a> = Sender<Msg<'a>>;

/// Add a task to the queue, and notify all the listeners.
fn enqueue_task<'a>(
    injector: &Injector<BuildTask<'a>>,
    listeners: &[Sender<WorkerMsg>],
    task: BuildTask<'a>,
) -> Result<(), LoadingProblem<'a>> {
    injector.push(task);

    for listener in listeners {
        listener
            .send(WorkerMsg::TaskAdded)
            .map_err(|_| LoadingProblem::MsgChannelDied)?;
    }

    Ok(())
}

pub fn load_and_typecheck<'a, F>(
    arena: &'a Bump,
    filename: PathBuf,
    stdlib: &'a StdLib,
    src_dir: &Path,
    exposed_types: SubsByModule,
    ptr_bytes: u32,
    look_up_builtin: F,
) -> Result<LoadedModule, LoadingProblem<'a>>
where
    F: Fn(Symbol, &mut VarStore) -> Option<Def> + 'static + Send + Copy,
{
    use LoadResult::*;

    let load_start = LoadStart::from_path(arena, filename)?;

    match load(
        arena,
        load_start,
        stdlib,
        src_dir,
        exposed_types,
        Phase::SolveTypes,
        ptr_bytes,
        look_up_builtin,
    )? {
        Monomorphized(_) => unreachable!(""),
        TypeChecked(module) => Ok(module),
    }
}

pub fn load_and_monomorphize<'a, F>(
    arena: &'a Bump,
    filename: PathBuf,
    stdlib: &'a StdLib,
    src_dir: &Path,
    exposed_types: SubsByModule,
    ptr_bytes: u32,
    look_up_builtin: F,
) -> Result<MonomorphizedModule<'a>, LoadingProblem<'a>>
where
    F: Fn(Symbol, &mut VarStore) -> Option<Def> + 'static + Send + Copy,
{
    use LoadResult::*;

    let load_start = LoadStart::from_path(arena, filename)?;

    match load(
        arena,
        load_start,
        stdlib,
        src_dir,
        exposed_types,
        Phase::MakeSpecializations,
        ptr_bytes,
        look_up_builtin,
    )? {
        Monomorphized(module) => Ok(module),
        TypeChecked(_) => unreachable!(""),
    }
}

#[allow(clippy::too_many_arguments)]
pub fn load_and_monomorphize_from_str<'a, F>(
    arena: &'a Bump,
    filename: PathBuf,
    src: &'a str,
    stdlib: &'a StdLib,
    src_dir: &Path,
    exposed_types: SubsByModule,
    ptr_bytes: u32,
    look_up_builtin: F,
) -> Result<MonomorphizedModule<'a>, LoadingProblem<'a>>
where
    F: Fn(Symbol, &mut VarStore) -> Option<Def> + 'static + Send + Copy,
{
    use LoadResult::*;

    let load_start = LoadStart::from_str(arena, filename, src)?;

    match load(
        arena,
        load_start,
        stdlib,
        src_dir,
        exposed_types,
        Phase::MakeSpecializations,
        ptr_bytes,
        look_up_builtin,
    )? {
        Monomorphized(module) => Ok(module),
        TypeChecked(_) => unreachable!(""),
    }
}

struct LoadStart<'a> {
    pub arc_modules: Arc<Mutex<PackageModuleIds<'a>>>,
    pub ident_ids_by_module: Arc<Mutex<MutMap<ModuleId, IdentIds>>>,
    pub root_id: ModuleId,
    pub root_msg: Msg<'a>,
}

impl<'a> LoadStart<'a> {
    pub fn from_path(arena: &'a Bump, filename: PathBuf) -> Result<Self, LoadingProblem<'a>> {
        let arc_modules = Arc::new(Mutex::new(PackageModuleIds::default()));
        let root_exposed_ident_ids = IdentIds::exposed_builtins(0);
        let ident_ids_by_module = Arc::new(Mutex::new(root_exposed_ident_ids));

        // Load the root module synchronously; we can't proceed until we have its id.
        let (root_id, root_msg) = {
            let root_start_time = SystemTime::now();

            let res_loaded = load_filename(
                arena,
                filename,
                true,
                None,
                Arc::clone(&arc_modules),
                Arc::clone(&ident_ids_by_module),
                root_start_time,
            );

            match res_loaded {
                Ok(good) => good,

                Err(LoadingProblem::ParsingFailed(problem)) => {
                    let module_ids = Arc::try_unwrap(arc_modules)
                        .unwrap_or_else(|_| {
                            panic!("There were still outstanding Arc references to module_ids")
                        })
                        .into_inner()
                        .into_module_ids();

                    // if parsing failed, this module did not add any identifiers
                    let root_exposed_ident_ids = IdentIds::exposed_builtins(0);
                    let buf = to_parse_problem_report(problem, module_ids, root_exposed_ident_ids);
                    return Err(LoadingProblem::FormattedReport(buf));
                }
                Err(e) => return Err(e),
            }
        };

        Ok(LoadStart {
            arc_modules,
            ident_ids_by_module,
            root_id,
            root_msg,
        })
    }

    pub fn from_str(
        arena: &'a Bump,
        filename: PathBuf,
        src: &'a str,
    ) -> Result<Self, LoadingProblem<'a>> {
        let arc_modules = Arc::new(Mutex::new(PackageModuleIds::default()));
        let root_exposed_ident_ids = IdentIds::exposed_builtins(0);
        let ident_ids_by_module = Arc::new(Mutex::new(root_exposed_ident_ids));

        // Load the root module synchronously; we can't proceed until we have its id.
        let (root_id, root_msg) = {
            let root_start_time = SystemTime::now();

            load_from_str(
                arena,
                filename,
                src,
                Arc::clone(&arc_modules),
                Arc::clone(&ident_ids_by_module),
                root_start_time,
            )?
        };

        Ok(LoadStart {
            arc_modules,
            ident_ids_by_module,
            root_id,
            root_msg,
        })
    }
}

enum LoadResult<'a> {
    TypeChecked(LoadedModule),
    Monomorphized(MonomorphizedModule<'a>),
}

/// The loading process works like this, starting from the given filename (e.g. "main.roc"):
///
/// 1. Open the file.
/// 2. Parse the module's header.
/// 3. For each of its imports, send a message on the channel to the coordinator thread, which
///    will repeat this process to load that module - starting with step 1.
/// 4. Add everything we were able to import unqualified to the module's default scope.
/// 5. Parse the module's defs.
/// 6. Canonicalize the module.
/// 7. Before type checking, block on waiting for type checking to complete on all imports.
///    (Since Roc doesn't allow cyclic dependencies, this ctypeot deadlock.)
/// 8. Type check the module and create type annotations for its top-level declarations.
/// 9. Report the completed type annotation to the coordinator thread, so other modules
///    that are waiting in step 7 can unblock.
///
/// The loaded_modules argument specifies which modules have already been loaded.
/// It typically contains *at least* the standard modules, but is empty when loading
/// the standard modules themselves.
///
/// If we're just type-checking everything (e.g. running `roc check` at the command line),
/// we can stop there. However, if we're generating code, then there are additional steps.
///
/// 10. After reporting the completed type annotation, we have all the information necessary
///     to monomorphize. However, since we want to monomorphize in parallel without
///     duplicating work, we do monomorphization in two steps. First, we go through and
///     determine all the specializations this module *wants*. We compute the hashes
///     and report them to the coordinator thread, along with the mono::expr::Expr values of
///     the current function's body. At this point, we have not yet begun to assemble Procs;
///     all we've done is send a list of requetsted specializations to the coordinator.
/// 11. The coordinator works through the specialization requests in parallel, adding them
///     to a global map once they're finished. Performing one specialization may result
///     in requests for others; these are added to the queue and worked through as normal.
///     This process continues until *both* all modules have reported that they've finished
///     adding specialization requests to the queue, *and* the queue is empty (including
///     of any requestss that were added in the course of completing other requests). Now
///     we have a map of specializations, and everything was assembled in parallel with
///     no unique specialization ever getting assembled twice (meanaing no wasted effort).
/// 12. Now that we have our final map of specializations, we can proceed to code gen!
///     As long as the specializations are stored in a per-ModuleId map, we can also
///     parallelize this code gen. (e.g. in dev builds, building separate LLVM modules
///     and then linking them together, and possibly caching them by the hash of their
///     specializations, so if none of their specializations changed, we don't even need
///     to rebuild the module and can link in the cached one directly.)
#[allow(clippy::too_many_arguments)]
fn load<'a, F>(
    arena: &'a Bump,
    //filename: PathBuf,
    load_start: LoadStart<'a>,
    stdlib: &'a StdLib,
    src_dir: &Path,
    exposed_types: SubsByModule,
    goal_phase: Phase,
    ptr_bytes: u32,
    look_up_builtins: F,
) -> Result<LoadResult<'a>, LoadingProblem<'a>>
where
    F: Fn(Symbol, &mut VarStore) -> Option<Def> + 'static + Send + Copy,
{
    let LoadStart {
        arc_modules,
        ident_ids_by_module,
        root_id,
        root_msg,
    } = load_start;

    let arc_shorthands = Arc::new(Mutex::new(MutMap::default()));

    let (msg_tx, msg_rx) = bounded(1024);
    msg_tx
        .send(root_msg)
        .map_err(|_| LoadingProblem::MsgChannelDied)?;

    // Reserve one CPU for the main thread, and let all the others be eligible
    // to spawn workers. We use .max(2) to enforce that we always
    // end up with at least 1 worker - since (.max(2) - 1) will
    // always return a number that's at least 1. Using
    // .max(2) on the initial number of CPUs instead of
    // doing .max(1) on the entire expression guards against
    // num_cpus returning 0, while also avoiding wrapping
    // unsigned subtraction overflow.
    let num_workers = num_cpus::get().max(2) - 1;

    let worker_arenas = arena.alloc(bumpalo::collections::Vec::with_capacity_in(
        num_workers,
        arena,
    ));

    for _ in 0..num_workers {
        worker_arenas.push(Bump::new());
    }

    // We'll add tasks to this, and then worker threads will take tasks from it.
    let injector = Injector::new();

    // We need to allocate worker *queues* on the main thread and then move them
    // into the worker threads, because those workers' stealers need to be
    // shared bet,een all threads, and this coordination work is much easier
    // on the main thread.
    let mut worker_queues = bumpalo::collections::Vec::with_capacity_in(num_workers, arena);
    let mut stealers = bumpalo::collections::Vec::with_capacity_in(num_workers, arena);

    let it = worker_arenas.iter_mut();

    {
        thread::scope(|thread_scope| {
            for _ in 0..num_workers {
                let worker = Worker::new_lifo();

                stealers.push(worker.stealer());
                worker_queues.push(worker);
            }

            // Get a reference to the completed stealers, so we can send that
            // reference to each worker. (Slices are Sync, but bumpalo Vecs are not.)
            let stealers = stealers.into_bump_slice();

            let mut headers_parsed = MutSet::default();

            // We've already parsed the root's header. (But only its header, so far.)
            headers_parsed.insert(root_id);

            let mut loading_started = MutSet::default();

            // If the root module we're still processing happens to be an interface,
            // it's possible that something else will import it. That will
            // necessarily cause a cyclic import error, but in the meantime
            // we still shouldn't load it.
            loading_started.insert(root_id);

            let mut worker_listeners =
                bumpalo::collections::Vec::with_capacity_in(num_workers, arena);

            for worker_arena in it {
                let msg_tx = msg_tx.clone();
                let worker = worker_queues.pop().unwrap();
                let (worker_msg_tx, worker_msg_rx) = bounded(1024);

                worker_listeners.push(worker_msg_tx);

                // We only want to move a *reference* to the main task queue's
                // injector in the thread, not the injector itself
                // (since other threads need to reference it too).
                let injector = &injector;

                // Record this thread's handle so the main thread can join it later.
                let res_join_handle = thread_scope
                    .builder()
                    .stack_size(EXPANDED_STACK_SIZE)
                    .spawn(move |_| {
                        // Keep listening until we receive a Shutdown msg

                        for msg in worker_msg_rx.iter() {
                            match msg {
                                WorkerMsg::Shutdown => {
                                    // We've finished all our work. It's time to
                                    // shut down the thread, so when the main thread
                                    // blocks on joining with all the worker threads,
                                    // it can finally exit too!
                                    return Ok(());
                                }
                                WorkerMsg::TaskAdded => {
                                    // Find a task - either from this thread's queue,
                                    // or from the main queue, or from another worker's
                                    // queue - and run it.
                                    //
                                    // There might be no tasks to work on! That could
                                    // happen if another thread is working on a task
                                    // which will later result in more tasks being
                                    // added. In that case, do nothing, and keep waiting
                                    // until we receive a Shutdown message.
                                    if let Some(task) = find_task(&worker, injector, stealers) {
                                        let result = run_task(
                                            task,
                                            worker_arena,
                                            src_dir,
                                            msg_tx.clone(),
                                            ptr_bytes,
                                            look_up_builtins,
                                        );

                                        match result {
                                            Ok(()) => {}
                                            Err(LoadingProblem::MsgChannelDied) => {
                                                panic!("Msg channel closed unexpectedly.")
                                            }
                                            Err(LoadingProblem::ParsingFailed(problem)) => {
                                                msg_tx.send(Msg::FailedToParse(problem)).unwrap();
                                            }
                                            Err(LoadingProblem::FileProblem {
                                                filename,
                                                error,
                                            }) => {
                                                msg_tx
                                                    .send(Msg::FailedToReadFile { filename, error })
                                                    .unwrap();
                                            }
                                            Err(other) => {
                                                return Err(other);
                                            }
                                        }
                                    }
                                }
                            }
                        }

                        // Needed to prevent a borrow checker error about this closure
                        // outliving its enclosing function.
                        drop(worker_msg_rx);

                        Ok(())
                    });

                res_join_handle.unwrap();
            }

            let mut state = State {
                root_id,
                platform_id: None,
                goal_phase,
                stdlib,
                output_path: None,
                platform_path: PlatformPath::NotSpecified,
                module_cache: ModuleCache::default(),
                dependencies: Dependencies::default(),
                procedures: MutMap::default(),
                exposed_to_host: MutMap::default(),
                exposed_types,
                headers_parsed,
                loading_started,
                arc_modules,
                arc_shorthands,
                constrained_ident_ids: IdentIds::exposed_builtins(0),
                ident_ids_by_module,
                declarations_by_id: MutMap::default(),
                exposed_symbols_by_module: MutMap::default(),
                unsolved_modules: MutMap::default(),
                timings: MutMap::default(),
                needs_specialization: MutSet::default(),
                all_pending_specializations: MutMap::default(),
                specializations_in_flight: 0,
                layout_caches: std::vec::Vec::with_capacity(num_cpus::get()),
                procs: Procs::new_in(arena),
            };

            // We've now distributed one worker queue to each thread.
            // There should be no queues left to distribute!
            debug_assert!(worker_queues.is_empty());
            drop(worker_queues);

            // Grab a reference to these Senders outside the loop, so we can share
            // it across each iteration of the loop.
            let worker_listeners = worker_listeners.into_bump_slice();
            let msg_tx = msg_tx.clone();

            macro_rules! shut_down_worker_threads {
                () => {
                    for listener in worker_listeners {
                        listener
                            .send(WorkerMsg::Shutdown)
                            .map_err(|_| LoadingProblem::MsgChannelDied)?;
                    }
                };
            }

            // The root module will have already queued up messages to process,
            // and processing those messages will in turn queue up more messages.
            for msg in msg_rx.iter() {
                match msg {
                    Msg::FinishedAllTypeChecking {
                        solved_subs,
                        exposed_vars_by_symbol,
                        documentation,
                    } => {
                        // We're done! There should be no more messages pending.
                        debug_assert!(msg_rx.is_empty());

                        // Shut down all the worker threads.
                        for listener in worker_listeners {
                            listener
                                .send(WorkerMsg::Shutdown)
                                .map_err(|_| LoadingProblem::MsgChannelDied)?;
                        }

                        return Ok(LoadResult::TypeChecked(finish(
                            state,
                            solved_subs,
                            exposed_vars_by_symbol,
                            documentation,
                        )));
                    }
                    Msg::FinishedAllSpecialization {
                        subs,
                        exposed_to_host,
                    } => {
                        // We're done! There should be no more messages pending.
                        debug_assert!(msg_rx.is_empty());

                        shut_down_worker_threads!();

                        return Ok(LoadResult::Monomorphized(finish_specialization(
                            state,
                            subs,
                            exposed_to_host,
                        )?));
                    }
                    Msg::FailedToReadFile { filename, error } => {
                        shut_down_worker_threads!();

                        let buf = to_file_problem_report(&filename, error);
                        return Err(LoadingProblem::FormattedReport(buf));
                    }

                    Msg::FailedToParse(problem) => {
                        shut_down_worker_threads!();

                        let module_ids = Arc::try_unwrap(state.arc_modules)
                            .unwrap_or_else(|_| {
                                panic!("There were still outstanding Arc references to module_ids")
                            })
                            .into_inner()
                            .into_module_ids();

                        let buf = to_parse_problem_report(
                            problem,
                            module_ids,
                            state.constrained_ident_ids,
                        );
                        return Err(LoadingProblem::FormattedReport(buf));
                    }
                    msg => {
                        // This is where most of the main thread's work gets done.
                        // Everything up to this point has been setting up the threading
                        // system which lets this logic work efficiently.
                        let constrained_ident_ids = state.constrained_ident_ids.clone();
                        let arc_modules = state.arc_modules.clone();

                        let res_state = update(
                            state,
                            msg,
                            msg_tx.clone(),
                            &injector,
                            worker_listeners,
                            arena,
                        );

                        match res_state {
                            Ok(new_state) => {
                                state = new_state;
                            }
                            Err(LoadingProblem::ParsingFailed(problem)) => {
                                shut_down_worker_threads!();

                                let module_ids = Arc::try_unwrap(arc_modules)
                            .unwrap_or_else(|_| {
                                panic!(r"There were still outstanding Arc references to module_ids")
                            })
                            .into_inner()
                            .into_module_ids();

                                let buf = to_parse_problem_report(
                                    problem,
                                    module_ids,
                                    constrained_ident_ids,
                                );
                                return Err(LoadingProblem::FormattedReport(buf));
                            }
                            Err(e) => return Err(e),
                        }
                    }
                }
            }

            // The msg_rx receiver closed unexpectedly before we finished solving everything
            Err(LoadingProblem::MsgChannelDied)
        })
    }
    .unwrap()
}

fn start_tasks<'a>(
    arena: &'a Bump,
    state: &mut State<'a>,
    work: MutSet<(ModuleId, Phase)>,
    injector: &Injector<BuildTask<'a>>,
    worker_listeners: &'a [Sender<WorkerMsg>],
) -> Result<(), LoadingProblem<'a>> {
    for (module_id, phase) in work {
        for task in start_phase(module_id, phase, arena, state) {
            enqueue_task(&injector, worker_listeners, task)?
        }
    }

    Ok(())
}

fn update<'a>(
    mut state: State<'a>,
    msg: Msg<'a>,
    msg_tx: MsgSender<'a>,
    injector: &Injector<BuildTask<'a>>,
    worker_listeners: &'a [Sender<WorkerMsg>],
    arena: &'a Bump,
) -> Result<State<'a>, LoadingProblem<'a>> {
    use self::Msg::*;

    match msg {
        Many(messages) => {
            // enqueue all these message
            for msg in messages {
                msg_tx
                    .send(msg)
                    .map_err(|_| LoadingProblem::MsgChannelDied)?;
            }

            Ok(state)
        }
        Header(header, header_extra) => {
            use HeaderFor::*;

            log!("loaded header for {:?}", header.module_id);
            let home = header.module_id;

            let mut work = MutSet::default();

            {
                let mut shorthands = (*state.arc_shorthands).lock();

                for (shorthand, package_or_path) in header.packages.iter() {
                    shorthands.insert(shorthand, package_or_path.clone());
                }

                if let PkgConfig {
                    config_shorthand, ..
                } = header_extra
                {
                    work.extend(state.dependencies.notify_package(config_shorthand));
                }
            }

            match header_extra {
                App { to_platform } => {
                    debug_assert!(matches!(state.platform_path, PlatformPath::NotSpecified));
                    state.platform_path = PlatformPath::Valid(to_platform.clone());
                }
                PkgConfig { .. } => {
                    debug_assert_eq!(state.platform_id, None);

                    state.platform_id = Some(header.module_id);

                    if header.is_root_module {
                        debug_assert!(matches!(state.platform_path, PlatformPath::NotSpecified));
                        state.platform_path = PlatformPath::RootIsPkgConfig;
                    }
                }
                Interface => {
                    if header.is_root_module {
                        debug_assert!(matches!(state.platform_path, PlatformPath::NotSpecified));
                        state.platform_path = PlatformPath::RootIsInterface;
                    }
                }
            }

            // store an ID to name mapping, so we know the file to read when fetching dependencies' headers
            for (name, id) in header.deps_by_name.iter() {
                state.module_cache.module_names.insert(*id, name.clone());
            }

            // This was a dependency. Write it down and keep processing messaages.
            let mut exposed_symbols: MutSet<Symbol> =
                HashSet::with_capacity_and_hasher(header.exposes.len(), default_hasher());

            // TODO can we avoid this loop by storing them as a Set in Header to begin with?
            for symbol in header.exposes.iter() {
                exposed_symbols.insert(*symbol);
            }

            // NOTE we currently re-parse the headers when a module is imported twice.
            // We need a proper solution that marks a phase as in-progress so it's not repeated
            // debug_assert!(!state.exposed_symbols_by_module.contains_key(&home));

            state
                .exposed_symbols_by_module
                .insert(home, exposed_symbols);

            state
                .module_cache
                .header_sources
                .insert(home, (header.module_path.clone(), header.header_src));

            state
                .module_cache
                .imports
                .entry(header.module_id)
                .or_default()
                .extend(
                    header
                        .package_qualified_imported_modules
                        .iter()
                        .map(|x| *x.as_inner()),
                );

            work.extend(state.dependencies.add_module(
                header.module_id,
                &header.package_qualified_imported_modules,
                state.goal_phase,
            ));

            state.module_cache.headers.insert(header.module_id, header);

            start_tasks(arena, &mut state, work, &injector, worker_listeners)?;

            let work = state.dependencies.notify(home, Phase::LoadHeader);

            start_tasks(arena, &mut state, work, &injector, worker_listeners)?;

            Ok(state)
        }
        Parsed(parsed) => {
            state
                .module_cache
                .sources
                .insert(parsed.module_id, (parsed.module_path.clone(), parsed.src));

            // If this was an app module, set the output path to be
            // the module's declared "name".
            //
            // e.g. for `app "blah"` we should generate an output file named "blah"
            match &parsed.module_name {
                ModuleNameEnum::PkgConfig => {}
                ModuleNameEnum::App(output_str) => match output_str {
                    StrLiteral::PlainLine(path) => {
                        state.output_path = Some(path);
                    }
                    _ => {
                        todo!("TODO gracefully handle a malformed string literal after `app` keyword.");
                    }
                },
                ModuleNameEnum::Interface(_) => {}
            }

            let module_id = parsed.module_id;

            state.module_cache.parsed.insert(parsed.module_id, parsed);

            let work = state.dependencies.notify(module_id, Phase::Parse);

            start_tasks(arena, &mut state, work, &injector, worker_listeners)?;

            Ok(state)
        }

        CanonicalizedAndConstrained {
            constrained_module,
            canonicalization_problems,
            module_docs,
        } => {
            let module_id = constrained_module.module.module_id;
            log!("generated constraints for {:?}", module_id);
            state
                .module_cache
                .can_problems
                .insert(module_id, canonicalization_problems);

            if let Some(docs) = module_docs {
                state.module_cache.documentation.insert(module_id, docs);
            }

            state
                .module_cache
                .aliases
                .insert(module_id, constrained_module.module.aliases.clone());

            state
                .module_cache
                .constrained
                .insert(module_id, constrained_module);

            let work = state
                .dependencies
                .notify(module_id, Phase::CanonicalizeAndConstrain);

            start_tasks(arena, &mut state, work, &injector, worker_listeners)?;

            Ok(state)
        }
        MadeEffectModule {
            constrained_module,
            canonicalization_problems,
            module_docs,
            type_shortname,
        } => {
            let module_id = constrained_module.module.module_id;

            log!("made effect module for {:?}", module_id);
            state
                .module_cache
                .can_problems
                .insert(module_id, canonicalization_problems);

            state
                .module_cache
                .documentation
                .insert(module_id, module_docs);

            state
                .module_cache
                .aliases
                .insert(module_id, constrained_module.module.aliases.clone());

            state
                .module_cache
                .constrained
                .insert(module_id, constrained_module);

            let mut work = state.dependencies.add_effect_module(
                module_id,
                &MutSet::default(),
                state.goal_phase,
            );

            work.extend(state.dependencies.notify_package(type_shortname));

            work.extend(state.dependencies.notify(module_id, Phase::LoadHeader));

            work.extend(state.dependencies.notify(module_id, Phase::Parse));

            work.extend(
                state
                    .dependencies
                    .notify(module_id, Phase::CanonicalizeAndConstrain),
            );

            start_tasks(arena, &mut state, work, &injector, worker_listeners)?;

            Ok(state)
        }
        SolvedTypes {
            module_id,
            ident_ids,
            solved_module,
            solved_subs,
            decls,
            mut module_timing,
            mut unused_imports,
        } => {
            log!("solved types for {:?}", module_id);
            module_timing.end_time = SystemTime::now();

            state
                .module_cache
                .type_problems
                .insert(module_id, solved_module.problems);

            let existing = match state.module_cache.can_problems.entry(module_id) {
                Vacant(entry) => entry.insert(std::vec::Vec::new()),
                Occupied(entry) => entry.into_mut(),
            };

            for (unused, region) in unused_imports.drain() {
                existing.push(roc_problem::can::Problem::UnusedImport(unused, region));
            }

            let work = state.dependencies.notify(module_id, Phase::SolveTypes);

            // if there is a platform, the Package-Config module provides host-exposed,
            // otherwise the App module exposes host-exposed
            let is_host_exposed = match state.platform_id {
                None => module_id == state.root_id,
                Some(platform_id) => module_id == platform_id,
            };

            if is_host_exposed {
                state.exposed_to_host.extend(
                    solved_module
                        .exposed_vars_by_symbol
                        .iter()
                        .map(|(k, v)| (*k, *v)),
                );
            }

            if module_id == state.root_id && state.goal_phase == Phase::SolveTypes {
                debug_assert!(work.is_empty());
                debug_assert!(state.dependencies.solved_all());

                state.timings.insert(module_id, module_timing);

                let documentation = {
                    let mut empty = MutMap::default();
                    std::mem::swap(&mut empty, &mut state.module_cache.documentation);

                    empty
                };

                msg_tx
                    .send(Msg::FinishedAllTypeChecking {
                        solved_subs,
                        exposed_vars_by_symbol: solved_module.exposed_vars_by_symbol,
                        documentation,
                    })
                    .map_err(|_| LoadingProblem::MsgChannelDied)?;

                // bookkeeping
                state.declarations_by_id.insert(module_id, decls);
                state.constrained_ident_ids.insert(module_id, ident_ids);

                // As far as type-checking goes, once we've solved
                // the originally requested module, we're all done!
                return Ok(state);
            } else {
                state.exposed_types.insert(
                    module_id,
                    ExposedModuleTypes::Valid(solved_module.solved_types, solved_module.aliases),
                );

                if state.goal_phase > Phase::SolveTypes {
                    let layout_cache = state.layout_caches.pop().unwrap_or_default();

                    let typechecked = TypeCheckedModule {
                        module_id,
                        layout_cache,
                        module_timing,
                        solved_subs,
                        decls,
                        ident_ids,
                    };

                    state
                        .module_cache
                        .typechecked
                        .insert(module_id, typechecked);
                } else {
                    state.constrained_ident_ids.insert(module_id, ident_ids);
                }

                start_tasks(arena, &mut state, work, &injector, worker_listeners)?;
            }

            Ok(state)
        }
        FoundSpecializations {
            module_id,
            procs,
            solved_subs,
            ident_ids,
            layout_cache,
            problems: _,
            module_timing,
        } => {
            log!("found specializations for {:?}", module_id);
            let subs = solved_subs.into_inner();

            if let Some(pending) = &procs.pending_specializations {
                for (symbol, specs) in pending {
                    let existing = match state.all_pending_specializations.entry(*symbol) {
                        Vacant(entry) => entry.insert(MutMap::default()),
                        Occupied(entry) => entry.into_mut(),
                    };

                    for (layout, pend) in specs {
                        existing.insert(*layout, pend.clone());
                    }
                }
            }

            state
                .module_cache
                .top_level_thunks
                .entry(module_id)
                .or_default()
                .extend(procs.module_thunks.iter().copied());

            let found_specializations_module = FoundSpecializationsModule {
                module_id,
                ident_ids,
                layout_cache,
                procs,
                subs,
                module_timing,
            };

            state
                .module_cache
                .found_specializations
                .insert(module_id, found_specializations_module);

            let work = state
                .dependencies
                .notify(module_id, Phase::FindSpecializations);

            start_tasks(arena, &mut state, work, &injector, worker_listeners)?;

            Ok(state)
        }
        MadeSpecializations {
            module_id,
            mut ident_ids,
            subs,
            procedures,
            external_specializations_requested,
            problems,
            module_timing,
            ..
        } => {
            log!("made specializations for {:?}", module_id);

            state.module_cache.mono_problems.insert(module_id, problems);

            state.procedures.extend(procedures);
            state.timings.insert(module_id, module_timing);

            let work = state
                .dependencies
                .notify(module_id, Phase::MakeSpecializations);

            if work.is_empty()
                && state.dependencies.solved_all()
                && state.goal_phase == Phase::MakeSpecializations
            {
<<<<<<< HEAD
                // display the mono IR of the module, for debug purposes
                if roc_mono::ir::PRETTY_PRINT_IR_SYMBOLS {
                    let procs_string = state
                        .procedures
                        .values()
                        .map(|proc| proc.to_pretty(200))
                        .collect::<Vec<_>>();

                    let result = procs_string.join("\n");

                    println!("{}", result);
                }
=======
                if false {
                    let it = state.procedures.iter().map(|x| x.1);

                    if let Err(e) = roc_mono::alias_analysis::spec_program(it) {
                        println!("Error in alias analysis: {:?}", e)
                    }
                }

>>>>>>> 03fbbfdb
                Proc::insert_refcount_operations(arena, &mut state.procedures);

                Proc::optimize_refcount_operations(
                    arena,
                    module_id,
                    &mut ident_ids,
                    &mut state.procedures,
                );

                state.constrained_ident_ids.insert(module_id, ident_ids);

                for (module_id, requested) in external_specializations_requested {
                    let existing = match state
                        .module_cache
                        .external_specializations_requested
                        .entry(module_id)
                    {
                        Vacant(entry) => entry.insert(ExternalSpecializations::new_in(arena)),
                        Occupied(entry) => entry.into_mut(),
                    };

                    existing.extend(requested);
                }

                msg_tx
                    .send(Msg::FinishedAllSpecialization {
                        subs,
                        // TODO thread through mono problems
                        exposed_to_host: state.exposed_to_host.clone(),
                    })
                    .map_err(|_| LoadingProblem::MsgChannelDied)?;

                // As far as type-checking goes, once we've solved
                // the originally requested module, we're all done!
                return Ok(state);
            } else {
                state.constrained_ident_ids.insert(module_id, ident_ids);

                for (module_id, requested) in external_specializations_requested {
                    let existing = match state
                        .module_cache
                        .external_specializations_requested
                        .entry(module_id)
                    {
                        Vacant(entry) => entry.insert(ExternalSpecializations::new_in(arena)),
                        Occupied(entry) => entry.into_mut(),
                    };

                    existing.extend(requested);
                }

                start_tasks(arena, &mut state, work, &injector, worker_listeners)?;
            }

            Ok(state)
        }
        Msg::FinishedAllTypeChecking { .. } => {
            unreachable!();
        }
        Msg::FinishedAllSpecialization { .. } => {
            unreachable!();
        }
        Msg::FailedToParse(_) => {
            unreachable!();
        }
        Msg::FailedToReadFile { .. } => {
            unreachable!();
        }
    }
}

fn finish_specialization(
    state: State,
    subs: Subs,
    exposed_to_host: MutMap<Symbol, Variable>,
) -> Result<MonomorphizedModule, LoadingProblem> {
    let module_ids = Arc::try_unwrap(state.arc_modules)
        .unwrap_or_else(|_| panic!("There were still outstanding Arc references to module_ids"))
        .into_inner()
        .into_module_ids();

    let interns = Interns {
        module_ids,
        all_ident_ids: state.constrained_ident_ids,
    };

    let State {
        procedures,
        module_cache,
        output_path,
        platform_path,
        ..
    } = state;

    let ModuleCache {
        mono_problems,
        type_problems,
        can_problems,
        sources,
        header_sources,
        ..
    } = module_cache;

    let sources: MutMap<ModuleId, (PathBuf, Box<str>)> = sources
        .into_iter()
        .map(|(id, (path, src))| (id, (path, src.into())))
        .collect();

    let header_sources: MutMap<ModuleId, (PathBuf, Box<str>)> = header_sources
        .into_iter()
        .map(|(id, (path, src))| (id, (path, src.into())))
        .collect();

    let path_to_platform = {
        use PlatformPath::*;
        let package_or_path = match platform_path {
            Valid(To::ExistingPackage(shorthand)) => {
                match (*state.arc_shorthands).lock().get(shorthand) {
                    Some(p_or_p) => p_or_p.clone(),
                    None => unreachable!(),
                }
            }
            Valid(To::NewPackage(p_or_p)) => p_or_p,
            other => {
                let buf = to_missing_platform_report(state.root_id, other);
                return Err(LoadingProblem::FormattedReport(buf));
            }
        };

        match package_or_path {
            PackageOrPath::Path(StrLiteral::PlainLine(path)) => path,
            PackageOrPath::Path(_) => unreachable!("invalid"),
            _ => todo!("packages"),
        }
    };

    let platform_path = path_to_platform.into();

    Ok(MonomorphizedModule {
        can_problems,
        mono_problems,
        type_problems,
        output_path: output_path.unwrap_or(DEFAULT_APP_OUTPUT_PATH).into(),
        platform_path,
        exposed_to_host,
        module_id: state.root_id,
        subs,
        interns,
        procedures,
        sources,
        header_sources,
        timings: state.timings,
    })
}

fn finish(
    state: State,
    solved: Solved<Subs>,
    exposed_vars_by_symbol: MutMap<Symbol, Variable>,
    documentation: MutMap<ModuleId, ModuleDocumentation>,
) -> LoadedModule {
    let module_ids = Arc::try_unwrap(state.arc_modules)
        .unwrap_or_else(|_| panic!("There were still outstanding Arc references to module_ids"))
        .into_inner()
        .into_module_ids();

    let interns = Interns {
        module_ids,
        all_ident_ids: state.constrained_ident_ids,
    };

    let sources = state
        .module_cache
        .sources
        .into_iter()
        .map(|(id, (path, src))| (id, (path, src.into())))
        .collect();

    let header_sources = state
        .module_cache
        .header_sources
        .into_iter()
        .map(|(id, (path, src))| (id, (path, src.into())))
        .collect();

    LoadedModule {
        module_id: state.root_id,
        interns,
        solved,
        can_problems: state.module_cache.can_problems,
        type_problems: state.module_cache.type_problems,
        declarations_by_id: state.declarations_by_id,
        exposed_to_host: exposed_vars_by_symbol.into_iter().collect(),
        header_sources,
        sources,
        timings: state.timings,
        documentation,
    }
}

/// Load a PkgConfig.roc file
fn load_pkg_config<'a>(
    arena: &'a Bump,
    src_dir: &Path,
    shorthand: &'a str,
    app_module_id: ModuleId,
    module_ids: Arc<Mutex<PackageModuleIds<'a>>>,
    ident_ids_by_module: Arc<Mutex<MutMap<ModuleId, IdentIds>>>,
) -> Result<Msg<'a>, LoadingProblem<'a>> {
    let module_start_time = SystemTime::now();

    let filename = PathBuf::from(src_dir);

    let file_io_start = SystemTime::now();
    let file = fs::read(&filename);
    let file_io_duration = file_io_start.elapsed().unwrap();

    match file {
        Ok(bytes_vec) => {
            let parse_start = SystemTime::now();
            let bytes = arena.alloc(bytes_vec);
            let parse_state = parser::State::new(bytes);
            let parsed = roc_parse::module::parse_header(&arena, parse_state);
            let parse_header_duration = parse_start.elapsed().unwrap();

            // Insert the first entries for this module's timings
            let mut pkg_module_timing = ModuleTiming::new(module_start_time);
            let mut effect_module_timing = ModuleTiming::new(module_start_time);

            pkg_module_timing.read_roc_file = file_io_duration;
            pkg_module_timing.parse_header = parse_header_duration;

            effect_module_timing.read_roc_file = file_io_duration;
            effect_module_timing.parse_header = parse_header_duration;

            match parsed {
                Ok((ast::Module::Interface { header }, _parse_state)) => {
                    Err(LoadingProblem::UnexpectedHeader(format!(
                        "expected platform/package module, got Interface with header\n{:?}",
                        header
                    )))
                }
                Ok((ast::Module::App { header }, _parse_state)) => {
                    Err(LoadingProblem::UnexpectedHeader(format!(
                        "expected platform/package module, got App with header\n{:?}",
                        header
                    )))
                }
                Ok((ast::Module::Platform { header }, parser_state)) => {
                    let delta = bytes.len() - parser_state.bytes.len();
                    let chomped = &bytes[..delta];
                    let header_src = unsafe { std::str::from_utf8_unchecked(chomped) };

                    // make a Package-Config module that ultimately exposes `main` to the host
                    let pkg_config_module_msg = fabricate_pkg_config_module(
                        arena,
                        shorthand,
                        app_module_id,
                        filename,
                        parser_state,
                        module_ids.clone(),
                        ident_ids_by_module.clone(),
                        &header,
                        header_src,
                        pkg_module_timing,
                    )
                    .1;

                    let effects_module_msg = fabricate_effects_module(
                        arena,
                        header.effects.effect_shortname,
                        module_ids,
                        ident_ids_by_module,
                        header,
                        effect_module_timing,
                    )
                    .1;

                    Ok(Msg::Many(vec![effects_module_msg, pkg_config_module_msg]))
                }
                Err(fail) => Err(LoadingProblem::ParsingFailed(
                    SyntaxError::Header(fail).into_parse_problem(filename, "", bytes),
                )),
            }
        }

        Err(err) => Err(LoadingProblem::FileProblem {
            filename,
            error: err.kind(),
        }),
    }
}

/// Load a module by its module name, rather than by its filename
fn load_module<'a>(
    arena: &'a Bump,
    src_dir: &Path,
    module_name: PQModuleName<'a>,
    module_ids: Arc<Mutex<PackageModuleIds<'a>>>,
    arc_shorthands: Arc<Mutex<MutMap<&'a str, PackageOrPath<'a>>>>,
    ident_ids_by_module: Arc<Mutex<MutMap<ModuleId, IdentIds>>>,
) -> Result<(ModuleId, Msg<'a>), LoadingProblem<'a>> {
    let module_start_time = SystemTime::now();
    let mut filename = PathBuf::new();

    filename.push(src_dir);

    let opt_shorthand;
    match module_name {
        PQModuleName::Unqualified(name) => {
            opt_shorthand = None;
            // Convert dots in module name to directories
            for part in name.split(MODULE_SEPARATOR) {
                filename.push(part);
            }
        }
        PQModuleName::Qualified(shorthand, name) => {
            opt_shorthand = Some(shorthand);
            let shorthands = arc_shorthands.lock();

            match shorthands.get(shorthand) {
                Some(PackageOrPath::Path(StrLiteral::PlainLine(path))) => {
                    filename.push(path);
                }
                Some(PackageOrPath::Path(_str_liteal)) => {
                    unreachable!("invalid structure for path")
                }
                Some(PackageOrPath::Package(_name, _version)) => todo!("packages"),
                None => unreachable!("there is no shorthand named {:?}", shorthand),
            }

            // Convert dots in module name to directories
            for part in name.split(MODULE_SEPARATOR) {
                filename.push(part);
            }
        }
    }

    // End with .roc
    filename.set_extension(ROC_FILE_EXTENSION);

    load_filename(
        arena,
        filename,
        false,
        opt_shorthand,
        module_ids,
        ident_ids_by_module,
        module_start_time,
    )
}

/// Find a task according to the following algorithm:
///
/// 1. Look in a local Worker queue. If it has a task, pop it off the queue and return it.
/// 2. If that queue was empty, ask the global queue for a task.
/// 3. If the global queue is also empty, iterate through each Stealer (each Worker queue has a
///    corresponding Stealer, which can steal from it. Stealers can be shared across threads.)
///
/// Based on https://docs.rs/crossbeam/0.7.3/crossbeam/deque/index.html#examples
fn find_task<T>(local: &Worker<T>, global: &Injector<T>, stealers: &[Stealer<T>]) -> Option<T> {
    // Pop a task from the local queue, if not empty.
    local.pop().or_else(|| {
        // Otherwise, we need to look for a task elsewhere.
        iter::repeat_with(|| {
            // Try stealing a task from the global queue.
            global
                .steal()
                // Or try stealing a task from one of the other threads.
                .or_else(|| stealers.iter().map(|s| s.steal()).collect())
        })
        // Loop while no task was stolen and any steal operation needs to be retried.
        .find(|s| !s.is_retry())
        // Extract the stolen task, if there is one.
        .and_then(|s| s.success())
    })
}

#[allow(clippy::too_many_arguments)]
fn parse_header<'a>(
    arena: &'a Bump,
    read_file_duration: Duration,
    filename: PathBuf,
    is_root_module: bool,
    opt_shorthand: Option<&'a str>,
    module_ids: Arc<Mutex<PackageModuleIds<'a>>>,
    ident_ids_by_module: Arc<Mutex<MutMap<ModuleId, IdentIds>>>,
    src_bytes: &'a [u8],
    start_time: SystemTime,
) -> Result<(ModuleId, Msg<'a>), LoadingProblem<'a>> {
    let parse_start = SystemTime::now();
    let parse_state = parser::State::new(src_bytes);
    let parsed = roc_parse::module::parse_header(&arena, parse_state);
    let parse_header_duration = parse_start.elapsed().unwrap();

    // Insert the first entries for this module's timings
    let mut module_timing = ModuleTiming::new(start_time);

    module_timing.read_roc_file = read_file_duration;
    module_timing.parse_header = parse_header_duration;

    match parsed {
        Ok((ast::Module::Interface { header }, parse_state)) => {
            let header_src = unsafe {
                let chomped = src_bytes.len() - parse_state.bytes.len();
                std::str::from_utf8_unchecked(&src_bytes[..chomped])
            };

            let info = HeaderInfo {
                loc_name: Located {
                    region: header.name.region,
                    value: ModuleNameEnum::Interface(header.name.value),
                },
                filename,
                is_root_module,
                opt_shorthand,
                header_src,
                packages: &[],
                exposes: header.exposes.into_bump_slice(),
                imports: header.imports.into_bump_slice(),
                to_platform: None,
            };

            Ok(send_header(
                info,
                parse_state,
                module_ids,
                ident_ids_by_module,
                module_timing,
            ))
        }
        Ok((ast::Module::App { header }, parse_state)) => {
            let mut pkg_config_dir = filename.clone();
            pkg_config_dir.pop();

            let header_src = unsafe {
                let chomped = src_bytes.len() - parse_state.bytes.len();
                std::str::from_utf8_unchecked(&src_bytes[..chomped])
            };

            let packages = header.packages.into_bump_slice();

            let info = HeaderInfo {
                loc_name: Located {
                    region: header.name.region,
                    value: ModuleNameEnum::App(header.name.value),
                },
                filename,
                is_root_module,
                opt_shorthand,
                header_src,
                packages,
                exposes: header.provides.into_bump_slice(),
                imports: header.imports.into_bump_slice(),
                to_platform: Some(header.to.value.clone()),
            };

            let (module_id, app_module_header_msg) = send_header(
                info,
                parse_state,
                module_ids.clone(),
                ident_ids_by_module.clone(),
                module_timing,
            );

            match header.to.value {
                To::ExistingPackage(existing_package) => {
                    let opt_base_package = packages.iter().find(|loc_package_entry| {
                        let Located { value, .. } = loc_package_entry;

                        match value {
                            PackageEntry::Entry { shorthand, .. } => shorthand == &existing_package,
                            _ => false,
                        }
                    });

                    match opt_base_package {
                        Some(Located {
                            value:
                                PackageEntry::Entry {
                                    shorthand,
                                    package_or_path:
                                        Located {
                                            value: package_or_path,
                                            ..
                                        },
                                    ..
                                },
                            ..
                        }) => {
                            match package_or_path {
                                PackageOrPath::Path(StrLiteral::PlainLine(package)) => {
                                    // check whether we can find a Package-Config.roc file
                                    let mut pkg_config_roc = pkg_config_dir;
                                    pkg_config_roc.push(package);
                                    pkg_config_roc.push(PKG_CONFIG_FILE_NAME);
                                    pkg_config_roc.set_extension(ROC_FILE_EXTENSION);

                                    if pkg_config_roc.as_path().exists() {
                                        let load_pkg_config_msg = load_pkg_config(
                                            arena,
                                            &pkg_config_roc,
                                            shorthand,
                                            module_id,
                                            module_ids,
                                            ident_ids_by_module,
                                        )?;

                                        Ok((
                                            module_id,
                                            Msg::Many(vec![
                                                app_module_header_msg,
                                                load_pkg_config_msg,
                                            ]),
                                        ))
                                    } else {
                                        Ok((module_id, app_module_header_msg))
                                    }
                                }
                                _ => unreachable!(),
                            }
                        }
                        _ => panic!("could not find base"),
                    }
                }
                To::NewPackage(package_or_path) => match package_or_path {
                    PackageOrPath::Package(_, _) => panic!("TODO implement packages"),
                    PackageOrPath::Path(StrLiteral::PlainLine(_package)) => {
                        Ok((module_id, app_module_header_msg))
                    }
                    PackageOrPath::Path(StrLiteral::Block(_)) => {
                        panic!("TODO implement block package path")
                    }
                    PackageOrPath::Path(StrLiteral::Line(_)) => {
                        panic!("TODO implement line package path")
                    }
                },
            }
        }
        Ok((ast::Module::Platform { header }, _parse_state)) => Ok(fabricate_effects_module(
            arena,
            &"",
            module_ids,
            ident_ids_by_module,
            header,
            module_timing,
        )),
        Err(fail) => Err(LoadingProblem::ParsingFailed(
            SyntaxError::Header(fail).into_parse_problem(filename, "", src_bytes),
        )),
    }
}

/// Load a module by its filename
#[allow(clippy::too_many_arguments)]
fn load_filename<'a>(
    arena: &'a Bump,
    filename: PathBuf,
    is_root_module: bool,
    opt_shorthand: Option<&'a str>,
    module_ids: Arc<Mutex<PackageModuleIds<'a>>>,
    ident_ids_by_module: Arc<Mutex<MutMap<ModuleId, IdentIds>>>,
    module_start_time: SystemTime,
) -> Result<(ModuleId, Msg<'a>), LoadingProblem<'a>> {
    let file_io_start = SystemTime::now();
    let file = fs::read(&filename);
    let file_io_duration = file_io_start.elapsed().unwrap();

    match file {
        Ok(bytes) => parse_header(
            arena,
            file_io_duration,
            filename,
            is_root_module,
            opt_shorthand,
            module_ids,
            ident_ids_by_module,
            arena.alloc(bytes),
            module_start_time,
        ),
        Err(err) => Err(LoadingProblem::FileProblem {
            filename,
            error: err.kind(),
        }),
    }
}

/// Load a module from a str
/// the `filename` is never read, but used for the module name
#[allow(clippy::too_many_arguments)]
fn load_from_str<'a>(
    arena: &'a Bump,
    filename: PathBuf,
    src: &'a str,
    module_ids: Arc<Mutex<PackageModuleIds<'a>>>,
    ident_ids_by_module: Arc<Mutex<MutMap<ModuleId, IdentIds>>>,
    module_start_time: SystemTime,
) -> Result<(ModuleId, Msg<'a>), LoadingProblem<'a>> {
    let file_io_start = SystemTime::now();
    let file_io_duration = file_io_start.elapsed().unwrap();

    parse_header(
        arena,
        file_io_duration,
        filename,
        false,
        None,
        module_ids,
        ident_ids_by_module,
        src.as_bytes(),
        module_start_time,
    )
}

#[derive(Debug)]
enum ModuleNameEnum<'a> {
    /// A filename
    App(StrLiteral<'a>),
    Interface(roc_parse::header::ModuleName<'a>),
    PkgConfig,
}

#[derive(Debug)]
struct HeaderInfo<'a> {
    loc_name: Located<ModuleNameEnum<'a>>,
    filename: PathBuf,
    is_root_module: bool,
    opt_shorthand: Option<&'a str>,
    header_src: &'a str,
    packages: &'a [Located<PackageEntry<'a>>],
    exposes: &'a [Located<ExposesEntry<'a, &'a str>>],
    imports: &'a [Located<ImportsEntry<'a>>],
    to_platform: Option<To<'a>>,
}

#[allow(clippy::too_many_arguments)]
fn send_header<'a>(
    info: HeaderInfo<'a>,
    parse_state: parser::State<'a>,
    module_ids: Arc<Mutex<PackageModuleIds<'a>>>,
    ident_ids_by_module: Arc<Mutex<MutMap<ModuleId, IdentIds>>>,
    module_timing: ModuleTiming,
) -> (ModuleId, Msg<'a>) {
    use ModuleNameEnum::*;

    let HeaderInfo {
        loc_name,
        filename,
        is_root_module,
        opt_shorthand,
        packages,
        exposes,
        imports,
        to_platform,
        header_src,
    } = info;

    let declared_name: ModuleName = match &loc_name.value {
        PkgConfig => unreachable!(),
        App(_) => ModuleName::APP.into(),
        Interface(module_name) => {
            // TODO check to see if module_name is consistent with filename.
            // If it isn't, report a problem!

            module_name.as_str().into()
        }
    };

    let mut imported: Vec<(QualifiedModuleName, Vec<Ident>, Region)> =
        Vec::with_capacity(imports.len());
    let mut imported_modules: MutMap<ModuleId, Region> = MutMap::default();
    let mut scope_size = 0;

    for loc_entry in imports {
        let (qualified_module_name, exposed) = exposed_from_import(&loc_entry.value);

        scope_size += exposed.len();

        imported.push((qualified_module_name, exposed, loc_entry.region));
    }

    let num_exposes = exposes.len();
    let mut deps_by_name: MutMap<PQModuleName, ModuleId> =
        HashMap::with_capacity_and_hasher(num_exposes, default_hasher());
    let mut exposed: Vec<Symbol> = Vec::with_capacity(num_exposes);

    // Make sure the module_ids has ModuleIds for all our deps,
    // then record those ModuleIds in can_module_ids for later.
    let mut scope: MutMap<Ident, (Symbol, Region)> =
        HashMap::with_capacity_and_hasher(scope_size, default_hasher());
    let home: ModuleId;

    let ident_ids = {
        // Lock just long enough to perform the minimal operations necessary.
        let mut module_ids = (*module_ids).lock();
        let mut ident_ids_by_module = (*ident_ids_by_module).lock();

        let name = match opt_shorthand {
            Some(shorthand) => {
                PQModuleName::Qualified(&shorthand, declared_name.as_inline_str().clone())
            }
            None => PQModuleName::Unqualified(declared_name.as_inline_str().clone()),
        };
        home = module_ids.get_or_insert(&name);

        // Ensure this module has an entry in the exposed_ident_ids map.
        ident_ids_by_module
            .entry(home)
            .or_insert_with(IdentIds::default);

        // For each of our imports, add an entry to deps_by_name
        //
        // e.g. for `imports [ base.Foo.{ bar } ]`, add `Foo` to deps_by_name
        //
        // Also build a list of imported_values_to_expose (like `bar` above.)
        for (qualified_module_name, exposed_idents, region) in imported.into_iter() {
            let cloned_module_name = qualified_module_name.module.clone();
            let pq_module_name = match qualified_module_name.opt_package {
                None => match opt_shorthand {
                    Some(shorthand) => {
                        PQModuleName::Qualified(shorthand, qualified_module_name.module.into())
                    }
                    None => PQModuleName::Unqualified(qualified_module_name.module.into()),
                },
                Some(package) => {
                    PQModuleName::Qualified(package, cloned_module_name.clone().into())
                }
            };

            let module_id = module_ids.get_or_insert(&pq_module_name);
            imported_modules.insert(module_id, region);

            deps_by_name.insert(pq_module_name, module_id);

            // Add the new exposed idents to the dep module's IdentIds, so
            // once that module later gets loaded, its lookups will resolve
            // to the same symbols as the ones we're using here.
            let ident_ids = ident_ids_by_module
                .entry(module_id)
                .or_insert_with(IdentIds::default);

            for ident in exposed_idents {
                let ident_id = ident_ids.get_or_insert(ident.as_inline_str());
                let symbol = Symbol::new(module_id, ident_id);

                // Since this value is exposed, add it to our module's default scope.
                debug_assert!(!scope.contains_key(&ident.clone()));

                scope.insert(ident, (symbol, region));
            }
        }

        let ident_ids = ident_ids_by_module.get_mut(&home).unwrap();

        // Generate IdentIds entries for all values this module exposes.
        // This way, when we encounter them in Defs later, they already
        // have an IdentIds entry.
        //
        // We must *not* add them to scope yet, or else the Defs will
        // incorrectly think they're shadowing them!
        for loc_exposed in exposes.iter() {
            // Use get_or_insert here because the ident_ids may already
            // created an IdentId for this, when it was imported exposed
            // in a dependent module.
            //
            // For example, if module A has [ B.{ foo } ], then
            // when we get here for B, `foo` will already have
            // an IdentId. We must reuse that!
            let ident_id = ident_ids.get_or_insert(&loc_exposed.value.as_str().into());
            let symbol = Symbol::new(home, ident_id);

            exposed.push(symbol);
        }

        if cfg!(debug_assertions) {
            home.register_debug_idents(&ident_ids);
        }

        ident_ids.clone()
    };

    let mut parse_entries: Vec<_> = (&packages).iter().map(|x| &x.value).collect();
    let mut package_entries = MutMap::default();

    while let Some(parse_entry) = parse_entries.pop() {
        use PackageEntry::*;
        match parse_entry {
            Entry {
                shorthand,
                package_or_path,
                ..
            } => {
                package_entries.insert(*shorthand, package_or_path.value.clone());
            }
            SpaceBefore(inner, _) | SpaceAfter(inner, _) => {
                parse_entries.push(inner);
            }
        }
    }

    // Send the deps to the coordinator thread for processing,
    // then continue on to parsing and canonicalizing defs.
    //
    // We always need to send these, even if deps is empty,
    // because the coordinator thread needs to receive this message
    // to decrement its "pending" count.
    let extra = match to_platform {
        Some(to_platform) => HeaderFor::App { to_platform },
        None => HeaderFor::Interface,
    };

    let mut package_qualified_imported_modules = MutSet::default();
    for (pq_module_name, module_id) in &deps_by_name {
        match pq_module_name {
            PackageQualified::Unqualified(_) => {
                package_qualified_imported_modules
                    .insert(PackageQualified::Unqualified(*module_id));
            }
            PackageQualified::Qualified(shorthand, _) => {
                package_qualified_imported_modules
                    .insert(PackageQualified::Qualified(shorthand, *module_id));
            }
        }
    }

    (
        home,
        Msg::Header(
            ModuleHeader {
                module_id: home,
                module_path: filename,
                is_root_module,
                exposed_ident_ids: ident_ids,
                module_name: loc_name.value,
                packages: package_entries,
                imported_modules,
                package_qualified_imported_modules,
                deps_by_name,
                exposes: exposed,
                header_src,
                parse_state,
                exposed_imports: scope,
                module_timing,
            },
            extra,
        ),
    )
}

#[derive(Debug)]
struct PlatformHeaderInfo<'a> {
    filename: PathBuf,
    is_root_module: bool,
    shorthand: &'a str,
    header_src: &'a str,
    app_module_id: ModuleId,
    packages: &'a [Located<PackageEntry<'a>>],
    provides: &'a [Located<ExposesEntry<'a, &'a str>>],
    requires: &'a [Located<TypedIdent<'a>>],
    imports: &'a [Located<ImportsEntry<'a>>],
}

// TODO refactor so more logic is shared with `send_header`
#[allow(clippy::too_many_arguments)]
fn send_header_two<'a>(
    arena: &'a Bump,
    info: PlatformHeaderInfo<'a>,
    parse_state: parser::State<'a>,
    module_ids: Arc<Mutex<PackageModuleIds<'a>>>,
    ident_ids_by_module: Arc<Mutex<MutMap<ModuleId, IdentIds>>>,
    module_timing: ModuleTiming,
) -> (ModuleId, Msg<'a>) {
    use inlinable_string::InlinableString;

    let PlatformHeaderInfo {
        filename,
        shorthand,
        is_root_module,
        header_src,
        app_module_id,
        packages,
        provides,
        requires,
        imports,
    } = info;

    let declared_name: InlinableString = "".into();

    let mut imported: Vec<(QualifiedModuleName, Vec<Ident>, Region)> =
        Vec::with_capacity(imports.len());
    let mut imported_modules: MutMap<ModuleId, Region> = MutMap::default();

    let num_exposes = provides.len();
    let mut deps_by_name: MutMap<PQModuleName, ModuleId> =
        HashMap::with_capacity_and_hasher(num_exposes, default_hasher());

    // add standard imports
    // TODO add Effect by default
    imported_modules.insert(app_module_id, Region::zero());
    deps_by_name.insert(
        PQModuleName::Unqualified(ModuleName::APP.into()),
        app_module_id,
    );

    let mut scope_size = 0;

    for loc_entry in imports {
        let (qualified_module_name, exposed) = exposed_from_import(&loc_entry.value);

        scope_size += exposed.len();

        imported.push((qualified_module_name, exposed, loc_entry.region));
    }

    let mut exposed: Vec<Symbol> = Vec::with_capacity(num_exposes);

    // Make sure the module_ids has ModuleIds for all our deps,
    // then record those ModuleIds in can_module_ids for later.
    let mut scope: MutMap<Ident, (Symbol, Region)> =
        HashMap::with_capacity_and_hasher(scope_size, default_hasher());
    let home: ModuleId;

    let ident_ids = {
        // Lock just long enough to perform the minimal operations necessary.
        let mut module_ids = (*module_ids).lock();
        let mut ident_ids_by_module = (*ident_ids_by_module).lock();

        let name = PQModuleName::Qualified(&shorthand, declared_name);
        home = module_ids.get_or_insert(&name);

        // Ensure this module has an entry in the exposed_ident_ids map.
        ident_ids_by_module
            .entry(home)
            .or_insert_with(IdentIds::default);

        // For each of our imports, add an entry to deps_by_name
        //
        // e.g. for `imports [ base.Foo.{ bar } ]`, add `Foo` to deps_by_name
        //
        // Also build a list of imported_values_to_expose (like `bar` above.)
        for (qualified_module_name, exposed_idents, region) in imported.into_iter() {
            let cloned_module_name = qualified_module_name.module.clone();
            let pq_module_name = match qualified_module_name.opt_package {
                None => PQModuleName::Qualified(shorthand, qualified_module_name.module.into()),
                Some(package) => {
                    PQModuleName::Qualified(package, cloned_module_name.clone().into())
                }
            };

            let module_id = module_ids.get_or_insert(&pq_module_name);
            imported_modules.insert(module_id, region);

            deps_by_name.insert(pq_module_name, module_id);

            // Add the new exposed idents to the dep module's IdentIds, so
            // once that module later gets loaded, its lookups will resolve
            // to the same symbols as the ones we're using here.
            let ident_ids = ident_ids_by_module
                .entry(module_id)
                .or_insert_with(IdentIds::default);

            for ident in exposed_idents {
                let ident_id = ident_ids.get_or_insert(ident.as_inline_str());
                let symbol = Symbol::new(module_id, ident_id);

                // Since this value is exposed, add it to our module's default scope.
                debug_assert!(!scope.contains_key(&ident.clone()));

                scope.insert(ident, (symbol, region));
            }
        }

        {
            let ident_ids = ident_ids_by_module
                .entry(app_module_id)
                .or_insert_with(IdentIds::default);

            for (loc_ident, _) in unpack_exposes_entries(arena, requires) {
                let ident: Ident = loc_ident.value.into();
                let ident_id = ident_ids.get_or_insert(ident.as_inline_str());
                let symbol = Symbol::new(app_module_id, ident_id);

                // Since this value is exposed, add it to our module's default scope.
                debug_assert!(!scope.contains_key(&ident.clone()));

                scope.insert(ident, (symbol, loc_ident.region));
            }
        }

        let ident_ids = ident_ids_by_module.get_mut(&home).unwrap();

        // Generate IdentIds entries for all values this module exposes.
        // This way, when we encounter them in Defs later, they already
        // have an IdentIds entry.
        //
        // We must *not* add them to scope yet, or else the Defs will
        // incorrectly think they're shadowing them!
        for loc_exposed in provides.iter() {
            // Use get_or_insert here because the ident_ids may already
            // created an IdentId for this, when it was imported exposed
            // in a dependent module.
            //
            // For example, if module A has [ B.{ foo } ], then
            // when we get here for B, `foo` will already have
            // an IdentId. We must reuse that!
            let ident_id = ident_ids.get_or_insert(&loc_exposed.value.as_str().into());
            let symbol = Symbol::new(home, ident_id);

            exposed.push(symbol);
        }

        if cfg!(debug_assertions) {
            home.register_debug_idents(&ident_ids);
        }

        ident_ids.clone()
    };

    let mut parse_entries: Vec<_> = (&packages).iter().map(|x| &x.value).collect();
    let mut package_entries = MutMap::default();

    while let Some(parse_entry) = parse_entries.pop() {
        use PackageEntry::*;
        match parse_entry {
            Entry {
                shorthand,
                package_or_path,
                ..
            } => {
                package_entries.insert(*shorthand, package_or_path.value.clone());
            }
            SpaceBefore(inner, _) | SpaceAfter(inner, _) => {
                parse_entries.push(inner);
            }
        }
    }

    // Send the deps to the coordinator thread for processing,
    // then continue on to parsing and canonicalizing defs.
    //
    // We always need to send these, even if deps is empty,
    // because the coordinator thread needs to receive this message
    // to decrement its "pending" count.
    let module_name = ModuleNameEnum::PkgConfig;

    let extra = HeaderFor::PkgConfig {
        config_shorthand: shorthand,
        platform_main_type: requires[0].value.clone(),
    };

    let mut package_qualified_imported_modules = MutSet::default();
    for (pq_module_name, module_id) in &deps_by_name {
        match pq_module_name {
            PackageQualified::Unqualified(_) => {
                package_qualified_imported_modules
                    .insert(PackageQualified::Unqualified(*module_id));
            }
            PackageQualified::Qualified(shorthand, _) => {
                package_qualified_imported_modules
                    .insert(PackageQualified::Qualified(shorthand, *module_id));
            }
        }
    }

    (
        home,
        Msg::Header(
            ModuleHeader {
                module_id: home,
                module_path: filename,
                is_root_module,
                exposed_ident_ids: ident_ids,
                module_name,
                packages: package_entries,
                imported_modules,
                package_qualified_imported_modules,
                deps_by_name,
                exposes: exposed,
                header_src,
                parse_state,
                exposed_imports: scope,
                module_timing,
            },
            extra,
        ),
    )
}

impl<'a> BuildTask<'a> {
    // TODO trim down these arguments - possibly by moving Constraint into Module
    #[allow(clippy::too_many_arguments)]
    pub fn solve_module(
        module: Module,
        ident_ids: IdentIds,
        module_timing: ModuleTiming,
        constraint: Constraint,
        var_store: VarStore,
        imported_modules: MutMap<ModuleId, Region>,
        exposed_types: &mut SubsByModule,
        stdlib: &StdLib,
        declarations: Vec<Declaration>,
    ) -> Self {
        let home = module.module_id;

        // Get the constraints for this module's imports. We do this on the main thread
        // to avoid having to lock the map of exposed types, or to clone it
        // (which would be more expensive for the main thread).
        let ConstrainableImports {
            imported_symbols,
            imported_aliases: _,
            unused_imports,
        } = pre_constrain_imports(
            home,
            &module.references,
            imported_modules,
            exposed_types,
            stdlib,
        );

        // Next, solve this module in the background.
        Self::Solve {
            module,
            ident_ids,
            imported_symbols,
            constraint,
            var_store,
            declarations,
            module_timing,
            unused_imports,
        }
    }
}

#[allow(clippy::too_many_arguments)]
fn run_solve<'a>(
    module: Module,
    ident_ids: IdentIds,
    mut module_timing: ModuleTiming,
    imported_symbols: Vec<Import>,
    constraint: Constraint,
    mut var_store: VarStore,
    decls: Vec<Declaration>,
    unused_imports: MutMap<ModuleId, Region>,
) -> Msg<'a> {
    // We have more constraining work to do now, so we'll add it to our timings.
    let constrain_start = SystemTime::now();

    // Finish constraining the module by wrapping the existing Constraint
    // in the ones we just computed. We can do this off the main thread.
    let constraint = constrain_imports(imported_symbols, constraint, &mut var_store);

    let constrain_end = SystemTime::now();

    let module_id = module.module_id;

    let Module {
        exposed_symbols,
        aliases,
        rigid_variables,
        ..
    } = module;

    if false {
        debug_assert!(constraint.validate(), "{:?}", &constraint);
    }

    let (solved_subs, solved_env, problems) =
        roc_solve::module::run_solve(aliases, rigid_variables, constraint, var_store);

    let mut exposed_vars_by_symbol: MutMap<Symbol, Variable> = solved_env.vars_by_symbol.clone();
    exposed_vars_by_symbol.retain(|k, _| exposed_symbols.contains(k));

    let solved_types =
        roc_solve::module::make_solved_types(&solved_env, &solved_subs, &exposed_vars_by_symbol);

    let solved_module = SolvedModule {
        exposed_vars_by_symbol,
        solved_types,
        problems,
        aliases: solved_env.aliases,
    };

    // Record the final timings
    let solve_end = SystemTime::now();
    let constrain_elapsed = constrain_end.duration_since(constrain_start).unwrap();

    module_timing.constrain += constrain_elapsed;
    module_timing.solve = solve_end.duration_since(constrain_end).unwrap();

    // Send the subs to the main thread for processing,
    Msg::SolvedTypes {
        module_id,
        solved_subs,
        ident_ids,
        decls,
        solved_module,
        module_timing,
        unused_imports,
    }
}

#[allow(clippy::too_many_arguments)]
fn fabricate_pkg_config_module<'a>(
    arena: &'a Bump,
    shorthand: &'a str,
    app_module_id: ModuleId,
    filename: PathBuf,
    parse_state: parser::State<'a>,
    module_ids: Arc<Mutex<PackageModuleIds<'a>>>,
    ident_ids_by_module: Arc<Mutex<MutMap<ModuleId, IdentIds>>>,
    header: &PlatformHeader<'a>,
    header_src: &'a str,
    module_timing: ModuleTiming,
) -> (ModuleId, Msg<'a>) {
    let provides: &'a [Located<ExposesEntry<'a, &'a str>>] =
        header.provides.clone().into_bump_slice();

    let info = PlatformHeaderInfo {
        filename,
        is_root_module: false,
        shorthand,
        header_src,
        app_module_id,
        packages: &[],
        provides,
        requires: arena.alloc([header.requires.signature.clone()]),
        imports: header.imports.clone().into_bump_slice(),
    };

    send_header_two(
        arena,
        info,
        parse_state,
        module_ids,
        ident_ids_by_module,
        module_timing,
    )
}

#[allow(clippy::too_many_arguments)]
fn fabricate_effects_module<'a>(
    arena: &'a Bump,
    shorthand: &'a str,
    module_ids: Arc<Mutex<PackageModuleIds<'a>>>,
    ident_ids_by_module: Arc<Mutex<MutMap<ModuleId, IdentIds>>>,
    header: PlatformHeader<'a>,
    module_timing: ModuleTiming,
) -> (ModuleId, Msg<'a>) {
    let num_exposes = header.provides.len() + 1;
    let mut exposed: Vec<Symbol> = Vec::with_capacity(num_exposes);

    let effects = header.effects;

    let module_id: ModuleId;

    let effect_entries = unpack_exposes_entries(arena, &effects.entries);
    let name = effects.effect_type_name;
    let declared_name: ModuleName = name.into();

    let hardcoded_effect_symbols = {
        let mut functions: Vec<_> = crate::effect_module::BUILTIN_EFFECT_FUNCTIONS
            .iter()
            .map(|x| x.0)
            .collect();
        functions.push(name);

        functions
    };

    {
        let mut module_ids = (*module_ids).lock();

        for exposed in header.exposes {
            if let ExposesEntry::Exposed(module_name) = exposed.value {
                module_ids.get_or_insert(&PQModuleName::Qualified(shorthand, module_name.into()));
            }
        }
    }

    let exposed_ident_ids = {
        // Lock just long enough to perform the minimal operations necessary.
        let mut module_ids = (*module_ids).lock();
        let mut ident_ids_by_module = (*ident_ids_by_module).lock();

        let name = PQModuleName::Qualified(shorthand, declared_name.as_inline_str().clone());
        module_id = module_ids.get_or_insert(&name);

        // Ensure this module has an entry in the exposed_ident_ids map.
        ident_ids_by_module
            .entry(module_id)
            .or_insert_with(IdentIds::default);

        let ident_ids = ident_ids_by_module.get_mut(&module_id).unwrap();

        // Generate IdentIds entries for all values this module exposes.
        // This way, when we encounter them in Defs later, they already
        // have an IdentIds entry.
        //
        // We must *not* add them to scope yet, or else the Defs will
        // incorrectly think they're shadowing them!
        for (loc_exposed, _) in effect_entries.iter() {
            // Use get_or_insert here because the ident_ids may already
            // created an IdentId for this, when it was imported exposed
            // in a dependent module.
            //
            // For example, if module A has [ B.{ foo } ], then
            // when we get here for B, `foo` will already have
            // an IdentId. We must reuse that!
            let ident_id = ident_ids.get_or_insert(&loc_exposed.value.into());
            let symbol = Symbol::new(module_id, ident_id);

            exposed.push(symbol);
        }

        for hardcoded in hardcoded_effect_symbols {
            // Use get_or_insert here because the ident_ids may already
            // created an IdentId for this, when it was imported exposed
            // in a dependent module.
            //
            // For example, if module A has [ B.{ foo } ], then
            // when we get here for B, `foo` will already have
            // an IdentId. We must reuse that!
            let ident_id = ident_ids.get_or_insert(&hardcoded.into());
            let symbol = Symbol::new(module_id, ident_id);

            exposed.push(symbol);
        }

        if cfg!(debug_assertions) {
            module_id.register_debug_idents(&ident_ids);
        }

        ident_ids.clone()
    };

    // a platform module has no dependencies, hence empty
    let dep_idents: MutMap<ModuleId, IdentIds> = IdentIds::exposed_builtins(0);

    let mut var_store = VarStore::default();

    let module_ids = { (*module_ids).lock().clone() }.into_module_ids();

    let mut scope = roc_can::scope::Scope::new(module_id, &mut var_store);
    let mut can_env = roc_can::env::Env::new(module_id, dep_idents, &module_ids, exposed_ident_ids);

    let effect_symbol = scope
        .introduce(
            name.into(),
            &can_env.exposed_ident_ids,
            &mut can_env.ident_ids,
            Region::zero(),
        )
        .unwrap();

    let effect_tag_name = TagName::Private(effect_symbol);

    let mut aliases = MutMap::default();
    let alias = {
        let a_var = var_store.fresh();

        let actual = crate::effect_module::build_effect_actual(
            effect_tag_name,
            Type::Variable(a_var),
            &mut var_store,
        );

        scope.add_alias(
            effect_symbol,
            Region::zero(),
            vec![Located::at_zero(("a".into(), a_var))],
            actual,
        );

        scope.lookup_alias(effect_symbol).unwrap().clone()
    };

    aliases.insert(effect_symbol, alias);

    let mut declarations = Vec::new();

    let exposed_symbols: MutSet<Symbol> = {
        let mut exposed_symbols = MutSet::default();

        {
            for (ident, ann) in effect_entries {
                let symbol = {
                    scope
                        .introduce(
                            ident.value.into(),
                            &can_env.exposed_ident_ids,
                            &mut can_env.ident_ids,
                            Region::zero(),
                        )
                        .unwrap()
                };

                let annotation = roc_can::annotation::canonicalize_annotation(
                    &mut can_env,
                    &mut scope,
                    &ann.value,
                    Region::zero(),
                    &mut var_store,
                );

                let def = crate::effect_module::build_host_exposed_def(
                    &mut can_env,
                    &mut scope,
                    symbol,
                    ident.value,
                    TagName::Private(effect_symbol),
                    &mut var_store,
                    annotation,
                );

                exposed_symbols.insert(symbol);

                declarations.push(Declaration::Declare(def));
            }
        }

        // define Effect.after, Effect.map etc.
        crate::effect_module::build_effect_builtins(
            &mut can_env,
            &mut scope,
            effect_symbol,
            &mut var_store,
            &mut exposed_symbols,
            &mut declarations,
        );

        exposed_symbols
    };

    use roc_can::module::ModuleOutput;
    let module_output = ModuleOutput {
        aliases,
        rigid_variables: MutMap::default(),
        declarations,
        exposed_imports: MutMap::default(),
        lookups: Vec::new(),
        problems: can_env.problems,
        ident_ids: can_env.ident_ids,
        references: MutSet::default(),
    };

    let constraint = constrain_module(&module_output, module_id);

    let module = Module {
        module_id,
        exposed_imports: module_output.exposed_imports,
        exposed_symbols,
        references: module_output.references,
        aliases: module_output.aliases,
        rigid_variables: module_output.rigid_variables,
    };

    let imported_modules = MutMap::default();

    // Should a effect module ever have a ModuleDocumentation?
    let module_docs = ModuleDocumentation {
        name: String::from(name),
        entries: Vec::new(),
    };

    let constrained_module = ConstrainedModule {
        module,
        declarations: module_output.declarations,
        imported_modules,
        var_store,
        constraint,
        ident_ids: module_output.ident_ids,
        module_timing,
    };

    (
        module_id,
        Msg::MadeEffectModule {
            type_shortname: effects.effect_shortname,
            constrained_module,
            canonicalization_problems: module_output.problems,
            module_docs,
        },
    )
}

fn unpack_exposes_entries<'a>(
    arena: &'a Bump,
    entries: &'a [Located<TypedIdent<'a>>],
) -> bumpalo::collections::Vec<'a, (&'a Located<&'a str>, &'a Located<TypeAnnotation<'a>>)> {
    use bumpalo::collections::Vec;

    let mut stack: Vec<&TypedIdent> = Vec::with_capacity_in(entries.len(), arena);
    let mut output = Vec::with_capacity_in(entries.len(), arena);

    for entry in entries.iter() {
        stack.push(&entry.value);
    }

    while let Some(effects_entry) = stack.pop() {
        match effects_entry {
            TypedIdent::Entry {
                ident,
                spaces_before_colon: _,
                ann,
            } => {
                output.push((ident, ann));
            }
            TypedIdent::SpaceAfter(nested, _) | TypedIdent::SpaceBefore(nested, _) => {
                stack.push(nested);
            }
        }
    }

    output
}

#[allow(clippy::too_many_arguments)]
#[allow(clippy::unnecessary_wraps)]
fn canonicalize_and_constrain<'a, F>(
    arena: &'a Bump,
    module_ids: &ModuleIds,
    dep_idents: MutMap<ModuleId, IdentIds>,
    exposed_symbols: MutSet<Symbol>,
    aliases: MutMap<Symbol, Alias>,
    parsed: ParsedModule<'a>,
    look_up_builtins: F,
) -> Result<Msg<'a>, LoadingProblem<'a>>
where
    F: Fn(Symbol, &mut VarStore) -> Option<Def> + 'static + Send + Copy,
{
    let canonicalize_start = SystemTime::now();

    let ParsedModule {
        module_id,
        module_name,
        exposed_ident_ids,
        parsed_defs,
        exposed_imports,
        imported_modules,
        mut module_timing,
        ..
    } = parsed;

    // Generate documentation information
    // TODO: store timing information?
    let module_docs = match module_name {
        ModuleNameEnum::PkgConfig => None,
        ModuleNameEnum::App(_) => None,
        ModuleNameEnum::Interface(name) => Some(crate::docs::generate_module_docs(
            name.as_str().into(),
            &exposed_ident_ids,
            &parsed_defs,
        )),
    };

    let mut var_store = VarStore::default();
    let canonicalized = canonicalize_module_defs(
        &arena,
        parsed_defs,
        module_id,
        module_ids,
        exposed_ident_ids,
        dep_idents,
        aliases,
        exposed_imports,
        &exposed_symbols,
        &mut var_store,
        look_up_builtins,
    );
    let canonicalize_end = SystemTime::now();

    module_timing.canonicalize = canonicalize_end.duration_since(canonicalize_start).unwrap();

    match canonicalized {
        Ok(module_output) => {
            let constraint = constrain_module(&module_output, module_id);

            let module = Module {
                module_id,
                exposed_imports: module_output.exposed_imports,
                exposed_symbols,
                references: module_output.references,
                aliases: module_output.aliases,
                rigid_variables: module_output.rigid_variables,
            };

            let constrained_module = ConstrainedModule {
                module,
                declarations: module_output.declarations,
                imported_modules,
                var_store,
                constraint,
                ident_ids: module_output.ident_ids,
                module_timing,
            };

            Ok(Msg::CanonicalizedAndConstrained {
                constrained_module,
                canonicalization_problems: module_output.problems,
                module_docs,
            })
        }
        Err(runtime_error) => {
            panic!(
                "TODO gracefully handle module canonicalization error {:?}",
                runtime_error
            );
        }
    }
}

fn parse<'a>(arena: &'a Bump, header: ModuleHeader<'a>) -> Result<Msg<'a>, LoadingProblem<'a>> {
    let mut module_timing = header.module_timing;
    let parse_start = SystemTime::now();
    let source = header.parse_state.bytes;
    let parse_state = header.parse_state;
    let parsed_defs = match module_defs().parse(&arena, parse_state) {
        Ok((_, success, _state)) => success,
        Err((_, fail, _)) => {
            return Err(LoadingProblem::ParsingFailed(fail.into_parse_problem(
                header.module_path,
                header.header_src,
                source,
            )));
        }
    };

    let parsed_defs = parsed_defs.into_bump_slice();

    // Record the parse end time once, to avoid checking the time a second time
    // immediately afterward (for the beginning of canonicalization).
    let parse_end = SystemTime::now();

    module_timing.parse_body = parse_end.duration_since(parse_start).unwrap();

    let imported_modules = header.imported_modules;

    // SAFETY: By this point we've already incrementally verified that there
    // are no UTF-8 errors in these bytes. If there had been any UTF-8 errors,
    // we'd have bailed out before now.
    let src = unsafe { from_utf8_unchecked(source) };

    let ModuleHeader {
        module_id,
        module_name,
        deps_by_name,
        exposed_ident_ids,
        exposed_imports,
        module_path,
        ..
    } = header;

    let parsed = ParsedModule {
        module_id,
        module_name,
        module_path,
        src,
        module_timing,
        deps_by_name,
        imported_modules,
        exposed_ident_ids,
        exposed_imports,
        parsed_defs,
    };

    Ok(Msg::Parsed(parsed))
}

fn exposed_from_import<'a>(entry: &ImportsEntry<'a>) -> (QualifiedModuleName<'a>, Vec<Ident>) {
    use roc_parse::header::ImportsEntry::*;

    match entry {
        Module(module_name, exposes) => {
            let mut exposed = Vec::with_capacity(exposes.len());

            for loc_entry in exposes {
                exposed.push(ident_from_exposed(&loc_entry.value));
            }

            let qualified_module_name = QualifiedModuleName {
                opt_package: None,
                module: module_name.as_str().into(),
            };

            (qualified_module_name, exposed)
        }

        Package(package_name, module_name, exposes) => {
            let mut exposed = Vec::with_capacity(exposes.len());

            for loc_entry in exposes {
                exposed.push(ident_from_exposed(&loc_entry.value));
            }

            let qualified_module_name = QualifiedModuleName {
                opt_package: Some(package_name),
                module: module_name.as_str().into(),
            };

            (qualified_module_name, exposed)
        }

        SpaceBefore(sub_entry, _) | SpaceAfter(sub_entry, _) => {
            // Ignore spaces.
            exposed_from_import(*sub_entry)
        }
    }
}

fn ident_from_exposed(entry: &ExposesEntry<'_, &str>) -> Ident {
    use roc_parse::header::ExposesEntry::*;

    match entry {
        Exposed(ident) => (*ident).into(),
        SpaceBefore(sub_entry, _) | SpaceAfter(sub_entry, _) => ident_from_exposed(sub_entry),
    }
}

#[allow(clippy::too_many_arguments)]
fn make_specializations<'a>(
    arena: &'a Bump,
    home: ModuleId,
    mut ident_ids: IdentIds,
    mut subs: Subs,
    mut procs: Procs<'a>,
    mut layout_cache: LayoutCache<'a>,
    specializations_we_must_make: ExternalSpecializations<'a>,
    mut module_timing: ModuleTiming,
    ptr_bytes: u32,
) -> Msg<'a> {
    let make_specializations_start = SystemTime::now();
    let mut mono_problems = Vec::new();
    // do the thing
    let mut mono_env = roc_mono::ir::Env {
        arena,
        problems: &mut mono_problems,
        subs: &mut subs,
        home,
        ident_ids: &mut ident_ids,
        ptr_bytes,
        update_mode_counter: 0,
        call_specialization_counter: 0,
    };

    // TODO: for now this final specialization pass is sequential,
    // with no parallelization at all. We should try to parallelize
    // this, but doing so will require a redesign of Procs.
    procs = roc_mono::ir::specialize_all(
        &mut mono_env,
        procs,
        specializations_we_must_make,
        &mut layout_cache,
    );

    let external_specializations_requested = procs.externals_we_need.clone();
    let procedures = procs.get_specialized_procs_without_rc(mono_env.arena);

    let make_specializations_end = SystemTime::now();
    module_timing.make_specializations = make_specializations_end
        .duration_since(make_specializations_start)
        .unwrap();

    Msg::MadeSpecializations {
        module_id: home,
        ident_ids,
        layout_cache,
        procedures,
        problems: mono_problems,
        subs,
        external_specializations_requested,
        module_timing,
    }
}

#[allow(clippy::too_many_arguments)]
fn build_pending_specializations<'a>(
    arena: &'a Bump,
    solved_subs: Solved<Subs>,
    imported_module_thunks: BumpSet<Symbol>,
    home: ModuleId,
    mut ident_ids: IdentIds,
    decls: Vec<Declaration>,
    mut module_timing: ModuleTiming,
    mut layout_cache: LayoutCache<'a>,
    ptr_bytes: u32,
    // TODO remove
    exposed_to_host: MutMap<Symbol, Variable>,
) -> Msg<'a> {
    let find_specializations_start = SystemTime::now();
    let mut procs = Procs::new_in(arena);

    debug_assert!(procs.imported_module_thunks.is_empty());
    procs.imported_module_thunks = imported_module_thunks;

    let mut mono_problems = std::vec::Vec::new();
    let mut subs = solved_subs.into_inner();
    let mut mono_env = roc_mono::ir::Env {
        arena,
        problems: &mut mono_problems,
        subs: &mut subs,
        home,
        ident_ids: &mut ident_ids,
        ptr_bytes,
        update_mode_counter: 0,
        call_specialization_counter: 0,
    };

    // Add modules' decls to Procs
    for decl in decls {
        use roc_can::def::Declaration::*;

        match decl {
            Declare(def) | Builtin(def) => add_def_to_module(
                &mut layout_cache,
                &mut procs,
                &mut mono_env,
                def,
                &exposed_to_host,
                false,
            ),
            DeclareRec(defs) => {
                for def in defs {
                    add_def_to_module(
                        &mut layout_cache,
                        &mut procs,
                        &mut mono_env,
                        def,
                        &exposed_to_host,
                        true,
                    )
                }
            }
            InvalidCycle(_entries) => {
                // do nothing?
                // this may mean the loc_symbols are not defined during codegen; is that a problem?
            }
        }
    }

    let problems = mono_env.problems.to_vec();

    let find_specializations_end = SystemTime::now();
    module_timing.find_specializations = find_specializations_end
        .duration_since(find_specializations_start)
        .unwrap();

    Msg::FoundSpecializations {
        module_id: home,
        solved_subs: roc_types::solved_types::Solved(subs),
        ident_ids,
        layout_cache,
        procs,
        problems,
        module_timing,
    }
}

fn add_def_to_module<'a>(
    layout_cache: &mut LayoutCache<'a>,
    procs: &mut Procs<'a>,
    mono_env: &mut roc_mono::ir::Env<'a, '_>,
    def: roc_can::def::Def,
    exposed_to_host: &MutMap<Symbol, Variable>,
    is_recursive: bool,
) {
    use roc_can::expr::Expr::*;
    use roc_can::pattern::Pattern::*;

    match def.loc_pattern.value {
        Identifier(symbol) => {
            let is_exposed = exposed_to_host.contains_key(&symbol);

            match def.loc_expr.value {
                Closure {
                    function_type: annotation,
                    return_type: ret_var,
                    arguments: loc_args,
                    loc_body,
                    captured_symbols,
                    ..
                } => {
                    // this is a top-level definition, it should not capture anything
                    debug_assert!(captured_symbols.is_empty());

                    // If this is an exposed symbol, we need to
                    // register it as such. Otherwise, since it
                    // never gets called by Roc code, it will never
                    // get specialized!
                    if is_exposed {
                        let mut pattern_vars = bumpalo::collections::Vec::with_capacity_in(
                            loc_args.len(),
                            mono_env.arena,
                        );

                        for (var, _) in loc_args.iter() {
                            pattern_vars.push(*var);
                        }

                        let layout = match layout_cache.from_var(
                            mono_env.arena,
                            annotation,
                            mono_env.subs,
                        ) {
                            Ok(l) => l,
                            Err(LayoutProblem::Erroneous) => {
                                let message = "top level function has erroneous type";
                                procs.runtime_errors.insert(symbol, message);
                                return;
                            }
                            Err(LayoutProblem::UnresolvedTypeVar(v)) => {
                                let message = format!(
                                    "top level function has unresolved type variable {:?}",
                                    v
                                );
                                procs
                                    .runtime_errors
                                    .insert(symbol, mono_env.arena.alloc(message));
                                return;
                            }
                        };

                        procs.insert_exposed(
                            symbol,
                            TopLevelFunctionLayout::from_layout(mono_env.arena, layout),
                            mono_env.arena,
                            mono_env.subs,
                            def.annotation,
                            annotation,
                        );
                    }

                    procs.insert_named(
                        mono_env,
                        layout_cache,
                        symbol,
                        annotation,
                        loc_args,
                        *loc_body,
                        CapturedSymbols::None,
                        is_recursive,
                        ret_var,
                    );
                }
                body => {
                    // mark this symbols as a top-level thunk before any other work on the procs
                    procs.module_thunks.insert(symbol);

                    // If this is an exposed symbol, we need to
                    // register it as such. Otherwise, since it
                    // never gets called by Roc code, it will never
                    // get specialized!
                    if is_exposed {
                        let annotation = def.expr_var;

                        let layout = match layout_cache.from_var(
                            mono_env.arena,
                            annotation,
                            mono_env.subs,
                        ) {
                            Ok(l) => {
                                // remember, this is a 0-argument thunk
                                Layout::FunctionPointer(&[], mono_env.arena.alloc(l))
                            }
                            Err(LayoutProblem::Erroneous) => {
                                let message = "top level function has erroneous type";
                                procs.runtime_errors.insert(symbol, message);
                                return;
                            }
                            Err(LayoutProblem::UnresolvedTypeVar(v)) => {
                                let message = format!(
                                    "top level function has unresolved type variable {:?}",
                                    v
                                );
                                procs
                                    .runtime_errors
                                    .insert(symbol, mono_env.arena.alloc(message));
                                return;
                            }
                        };

                        procs.insert_exposed(
                            symbol,
                            TopLevelFunctionLayout::from_layout(mono_env.arena, layout),
                            mono_env.arena,
                            mono_env.subs,
                            def.annotation,
                            annotation,
                        );
                    }

                    let proc = PartialProc {
                        annotation: def.expr_var,
                        // This is a 0-arity thunk, so it has no arguments.
                        pattern_symbols: &[],
                        // This is a top-level definition, so it cannot capture anything
                        captured_symbols: CapturedSymbols::None,
                        body,
                        // This is a 0-arity thunk, so it cannot be recursive
                        is_self_recursive: false,
                    };

                    procs.partial_procs.insert(symbol, proc);
                }
            };
        }
        other => {
            todo!("TODO gracefully handle Declare({:?})", other);
        }
    }
}

fn run_task<'a, F>(
    task: BuildTask<'a>,
    arena: &'a Bump,
    src_dir: &Path,
    msg_tx: MsgSender<'a>,
    ptr_bytes: u32,
    look_up_builtins: F,
) -> Result<(), LoadingProblem<'a>>
where
    F: Fn(Symbol, &mut VarStore) -> Option<Def> + 'static + Send + Copy,
{
    use BuildTask::*;

    let msg = match task {
        LoadModule {
            module_name,
            module_ids,
            shorthands,
            ident_ids_by_module,
        } => load_module(
            arena,
            src_dir,
            module_name,
            module_ids,
            shorthands,
            ident_ids_by_module,
        )
        .map(|(_, msg)| msg),
        Parse { header } => parse(arena, header),
        CanonicalizeAndConstrain {
            parsed,
            module_ids,
            dep_idents,
            exposed_symbols,
            aliases,
        } => canonicalize_and_constrain(
            arena,
            &module_ids,
            dep_idents,
            exposed_symbols,
            aliases,
            parsed,
            look_up_builtins,
        ),
        Solve {
            module,
            module_timing,
            imported_symbols,
            constraint,
            var_store,
            ident_ids,
            declarations,
            unused_imports,
        } => Ok(run_solve(
            module,
            ident_ids,
            module_timing,
            imported_symbols,
            constraint,
            var_store,
            declarations,
            unused_imports,
        )),
        BuildPendingSpecializations {
            module_id,
            ident_ids,
            decls,
            module_timing,
            layout_cache,
            solved_subs,
            imported_module_thunks,
            exposed_to_host,
        } => Ok(build_pending_specializations(
            arena,
            solved_subs,
            imported_module_thunks,
            module_id,
            ident_ids,
            decls,
            module_timing,
            layout_cache,
            ptr_bytes,
            exposed_to_host,
        )),
        MakeSpecializations {
            module_id,
            ident_ids,
            subs,
            procs,
            layout_cache,
            specializations_we_must_make,
            module_timing,
        } => Ok(make_specializations(
            arena,
            module_id,
            ident_ids,
            subs,
            procs,
            layout_cache,
            specializations_we_must_make,
            module_timing,
            ptr_bytes,
        )),
    }?;

    msg_tx
        .send(msg)
        .map_err(|_| LoadingProblem::MsgChannelDied)?;

    Ok(())
}

fn to_file_problem_report(filename: &Path, error: io::ErrorKind) -> String {
    use roc_reporting::report::{Report, RocDocAllocator, DEFAULT_PALETTE};
    use ven_pretty::DocAllocator;

    let src_lines: Vec<&str> = Vec::new();

    let mut module_ids = ModuleIds::default();

    let module_id = module_ids.get_or_insert(&"find module name somehow?".into());

    let interns = Interns::default();

    // Report parsing and canonicalization problems
    let alloc = RocDocAllocator::new(&src_lines, module_id, &interns);

    let report = match error {
        io::ErrorKind::NotFound => {
            let doc = alloc.stack(vec![
                alloc.reflow(r"I am looking for this file, but it's not there:"),
                alloc
                    .parser_suggestion(filename.to_str().unwrap())
                    .indent(4),
                alloc.concat(vec![
                    alloc.reflow(r"Is the file supposed to be there? "),
                    alloc.reflow("Maybe there is a typo in the file name?"),
                ]),
            ]);

            Report {
                filename: "UNKNOWN.roc".into(),
                doc,
                title: "FILE NOT FOUND".to_string(),
            }
        }
        io::ErrorKind::PermissionDenied => {
            let doc = alloc.stack(vec![
                alloc.reflow(r"I don't have the required permissions to read this file:"),
                alloc
                    .parser_suggestion(filename.to_str().unwrap())
                    .indent(4),
                alloc.concat(vec![
                    alloc.reflow(r"Is it the right file? Maybe change its permissions?")
                ]),
            ]);

            Report {
                filename: "UNKNOWN.roc".into(),
                doc,
                title: "PERMISSION DENIED".to_string(),
            }
        }
        _ => {
            let error = std::io::Error::from(error);
            let formatted = format!("{}", error);
            let doc = alloc.concat(vec![
                alloc.reflow(r"I tried to read this file, but ran into a "),
                alloc.text(formatted),
                alloc.reflow(r" problem."),
            ]);

            Report {
                filename: "UNKNOWN.roc".into(),
                doc,
                title: "FILE PROBLEM".to_string(),
            }
        }
    };

    let mut buf = String::new();
    let palette = DEFAULT_PALETTE;
    report.render_color_terminal(&mut buf, &alloc, &palette);

    buf
}

fn to_parse_problem_report<'a>(
    problem: ParseProblem<'a, SyntaxError<'a>>,
    mut module_ids: ModuleIds,
    all_ident_ids: MutMap<ModuleId, IdentIds>,
) -> String {
    use roc_reporting::report::{parse_problem, RocDocAllocator, DEFAULT_PALETTE};

    // TODO this is not in fact safe
    let src = unsafe { from_utf8_unchecked(problem.bytes) };
    let mut src_lines: Vec<&str> = problem.prefix.lines().collect();
    src_lines.extend(src.lines().skip(1));

    let module_id = module_ids.get_or_insert(&"find module name somehow?".into());

    let interns = Interns {
        module_ids,
        all_ident_ids,
    };

    // Report parsing and canonicalization problems
    let alloc = RocDocAllocator::new(&src_lines, module_id, &interns);

    let starting_line = 0;
    let report = parse_problem(&alloc, problem.filename.clone(), starting_line, problem);

    let mut buf = String::new();
    let palette = DEFAULT_PALETTE;

    report.render_color_terminal(&mut buf, &alloc, &palette);

    buf
}

fn to_missing_platform_report(module_id: ModuleId, other: PlatformPath) -> String {
    use roc_reporting::report::{Report, RocDocAllocator, DEFAULT_PALETTE};
    use ven_pretty::DocAllocator;
    use PlatformPath::*;

    // Report parsing and canonicalization problems
    let interns = Interns::default();
    let alloc = RocDocAllocator::new(&[], module_id, &interns);

    let report = {
        match other {
            Valid(_) => unreachable!(),
            NotSpecified => {
                let doc = alloc.stack(vec![
                    alloc.reflow("I could not find a platform based on your input file."),
                    alloc.reflow(r"Does the module header contain an entry that looks like this:"),
                    alloc
                        .parser_suggestion(" packages { base: \"platform\" }")
                        .indent(4),
                    alloc.reflow("See also TODO."),
                ]);

                Report {
                    filename: "UNKNOWN.roc".into(),
                    doc,
                    title: "NO PLATFORM".to_string(),
                }
            }
            RootIsInterface => {
                let doc = alloc.stack(vec![
                                alloc.reflow(r"The input file is a interface file, but only app modules can be ran."),
                                alloc.concat(vec![
                                alloc.reflow(r"I will still parse and typecheck the input file and its dependencies,"),
                                alloc.reflow(r"but won't output any executable."),
                                ])
                            ]);

                Report {
                    filename: "UNKNOWN.roc".into(),
                    doc,
                    title: "NO PLATFORM".to_string(),
                }
            }
            RootIsPkgConfig => {
                let doc = alloc.stack(vec![
                                alloc.reflow(r"The input file is a package config file, but only app modules can be ran."),
                                alloc.concat(vec![
                                alloc.reflow(r"I will still parse and typecheck the input file and its dependencies,"),
                                alloc.reflow(r"but won't output any executable."),
                                ])
                            ]);

                Report {
                    filename: "UNKNOWN.roc".into(),
                    doc,
                    title: "NO PLATFORM".to_string(),
                }
            }
        }
    };

    let palette = DEFAULT_PALETTE;
    let mut buf = String::new();
    report.render_color_terminal(&mut buf, &alloc, &palette);

    buf
}<|MERGE_RESOLUTION|>--- conflicted
+++ resolved
@@ -2048,7 +2048,6 @@
                 && state.dependencies.solved_all()
                 && state.goal_phase == Phase::MakeSpecializations
             {
-<<<<<<< HEAD
                 // display the mono IR of the module, for debug purposes
                 if roc_mono::ir::PRETTY_PRINT_IR_SYMBOLS {
                     let procs_string = state
@@ -2061,7 +2060,7 @@
 
                     println!("{}", result);
                 }
-=======
+
                 if false {
                     let it = state.procedures.iter().map(|x| x.1);
 
@@ -2070,7 +2069,6 @@
                     }
                 }
 
->>>>>>> 03fbbfdb
                 Proc::insert_refcount_operations(arena, &mut state.procedures);
 
                 Proc::optimize_refcount_operations(

use crate::boolean_algebra;
use crate::subs::{FlatType, Subs, VarId, Variable};
use crate::types::{Problem, Type};
use roc_module::ident::{Lowercase, TagName};
use roc_module::symbol::Symbol;
use roc_region::all::{Located, Region};

/// A marker that a given Subs has been solved.
/// The only way to obtain a Solved<Subs> is by running the solver on it.
#[derive(Clone, Debug)]
pub struct Solved<T>(pub T);

impl<T> Solved<T> {
    pub fn inner(&self) -> &'_ T {
        &self.0
    }

    pub fn into_inner(self) -> T {
        self.0
    }
}

/// This is a fully solved type, with no Variables remaining in it.
#[derive(Debug, Clone, PartialEq)]
pub enum SolvedType {
    /// A function. The types of its arguments, then the type of its return value.
    Func(Vec<SolvedType>, Box<SolvedType>),
    /// Applying a type to some arguments (e.g. Map.Map String Int)
    Apply(Symbol, Vec<SolvedType>),
    /// A bound type variable, e.g. `a` in `(a -> a)`
    Rigid(Lowercase),
    Flex(VarId),
    Wildcard,
    /// Inline type alias, e.g. `as List a` in `[ Cons a (List a), Nil ] as List a`
    Record {
        fields: Vec<(Lowercase, SolvedType)>,
        /// The row type variable in an open record, e.g. the `r` in `{ name: Str }r`.
        /// This is None if it's a closed record annotation like `{ name: Str }`.
        ext: Box<SolvedType>,
    },
    EmptyRecord,
    TagUnion(Vec<(TagName, Vec<SolvedType>)>, Box<SolvedType>),
    RecursiveTagUnion(VarId, Vec<(TagName, Vec<SolvedType>)>, Box<SolvedType>),
    EmptyTagUnion,
    /// A type from an Invalid module
    Erroneous(Problem),

    /// A type alias
    Alias(Symbol, Vec<(Lowercase, SolvedType)>, Box<SolvedType>),

    /// a boolean algebra Bool
    Boolean(SolvedBool),

    /// A type error
    Error,
}

#[derive(Debug, Clone, PartialEq)]
pub enum SolvedBool {
    SolvedShared,
    SolvedContainer(VarId, Vec<VarId>),
}

impl SolvedBool {
<<<<<<< HEAD
    pub fn from_bool(boolean: &boolean_algebra::Bool) -> Self {
        use boolean_algebra::Bool;

        // NOTE we blindly trust that `cvar` is a root and has a FlexVar as content
        match boolean {
            Bool::Shared => SolvedBool::SolvedShared,
            Bool::Container(cvar, mvars) => SolvedBool::SolvedContainer(
                VarId::from_var(*cvar),
                mvars.iter().map(|mvar| VarId::from_var(*mvar)).collect(),
            ),
=======
    pub fn from_bool(boolean: &boolean_algebra::Bool, subs: &Subs) -> Self {
        use boolean_algebra::Bool;

        match boolean {
            Bool::Shared => SolvedBool::SolvedShared,
            Bool::Container(cvar, mvars) => {
                debug_assert!(matches!(
                    subs.get_without_compacting(*cvar).content,
                    crate::subs::Content::FlexVar(_)
                ));

                SolvedBool::SolvedContainer(
                    VarId::from_var(*cvar, subs),
                    mvars
                        .iter()
                        .map(|mvar| VarId::from_var(*mvar, subs))
                        .collect(),
                )
            }
>>>>>>> b480ae8a
        }
    }
}

impl SolvedType {
    pub fn new(solved_subs: &Solved<Subs>, var: Variable) -> Self {
        Self::from_var(solved_subs.inner(), var)
    }

    pub fn from_type(solved_subs: &Solved<Subs>, typ: Type) -> Self {
        use crate::types::Type::*;

        match typ {
            EmptyRec => SolvedType::EmptyRecord,
            EmptyTagUnion => SolvedType::EmptyTagUnion,
            Apply(symbol, types) => {
                let mut solved_types = Vec::with_capacity(types.len());

                for typ in types {
                    let solved_type = Self::from_type(solved_subs, typ);

                    solved_types.push(solved_type);
                }

                SolvedType::Apply(symbol, solved_types)
            }
            Function(args, box_ret) => {
                let solved_ret = Self::from_type(solved_subs, *box_ret);
                let mut solved_args = Vec::with_capacity(args.len());

                for arg in args.into_iter() {
                    let solved_arg = Self::from_type(solved_subs, arg);

                    solved_args.push(solved_arg);
                }

                SolvedType::Func(solved_args, Box::new(solved_ret))
            }
            Record(fields, box_ext) => {
                let solved_ext = Self::from_type(solved_subs, *box_ext);
                let mut solved_fields = Vec::with_capacity(fields.len());
                for (label, typ) in fields {
                    let solved_type = Self::from_type(solved_subs, typ);

                    solved_fields.push((label.clone(), solved_type));
                }

                SolvedType::Record {
                    fields: solved_fields,
                    ext: Box::new(solved_ext),
                }
            }
            TagUnion(tags, box_ext) => {
                let solved_ext = Self::from_type(solved_subs, *box_ext);
                let mut solved_tags = Vec::with_capacity(tags.len());
                for (tag_name, types) in tags {
                    let mut solved_types = Vec::with_capacity(types.len());

                    for typ in types {
                        let solved_type = Self::from_type(solved_subs, typ);
                        solved_types.push(solved_type);
                    }

                    solved_tags.push((tag_name.clone(), solved_types));
                }

                SolvedType::TagUnion(solved_tags, Box::new(solved_ext))
            }
            RecursiveTagUnion(rec_var, tags, box_ext) => {
                let solved_ext = Self::from_type(solved_subs, *box_ext);
                let mut solved_tags = Vec::with_capacity(tags.len());
                for (tag_name, types) in tags {
                    let mut solved_types = Vec::with_capacity(types.len());

                    for typ in types {
                        let solved_type = Self::from_type(solved_subs, typ);
                        solved_types.push(solved_type);
                    }

                    solved_tags.push((tag_name.clone(), solved_types));
                }

                SolvedType::RecursiveTagUnion(
                    VarId::from_var(rec_var, solved_subs.inner()),
                    solved_tags,
                    Box::new(solved_ext),
                )
            }
            Erroneous(problem) => SolvedType::Erroneous(problem),
            Alias(symbol, args, box_type) => {
                let solved_type = Self::from_type(solved_subs, *box_type);
                let mut solved_args = Vec::with_capacity(args.len());

                for (name, var) in args {
                    solved_args.push((name.clone(), Self::from_type(solved_subs, var)));
                }

                SolvedType::Alias(symbol, solved_args, Box::new(solved_type))
            }
<<<<<<< HEAD
            Boolean(val) => SolvedType::Boolean(SolvedBool::from_bool(&val)),
=======
            Boolean(val) => SolvedType::Boolean(SolvedBool::from_bool(&val, solved_subs.inner())),
>>>>>>> b480ae8a
            Variable(var) => Self::from_var(solved_subs.inner(), var),
        }
    }

    fn from_var(subs: &Subs, var: Variable) -> Self {
        use crate::subs::Content::*;

        match subs.get_without_compacting(var).content {
            FlexVar(_) => SolvedType::Flex(VarId::from_var(var, subs)),
            RigidVar(name) => SolvedType::Rigid(name),
            Structure(flat_type) => Self::from_flat_type(subs, flat_type),
            Alias(symbol, args, actual_var) => {
                let mut new_args = Vec::with_capacity(args.len());

                for (arg_name, arg_var) in args {
                    new_args.push((arg_name, Self::from_var(subs, arg_var)));
                }

                let aliased_to = Self::from_var(subs, actual_var);

                SolvedType::Alias(symbol, new_args, Box::new(aliased_to))
            }
            Error => SolvedType::Error,
        }
    }

    fn from_flat_type(subs: &Subs, flat_type: FlatType) -> Self {
        use crate::subs::FlatType::*;

        match flat_type {
            Apply(symbol, args) => {
                let mut new_args = Vec::with_capacity(args.len());

                for var in args {
                    new_args.push(Self::from_var(subs, var));
                }

                SolvedType::Apply(symbol, new_args)
            }
            Func(args, ret) => {
                let mut new_args = Vec::with_capacity(args.len());

                for var in args {
                    new_args.push(Self::from_var(subs, var));
                }

                let ret = Self::from_var(subs, ret);

                SolvedType::Func(new_args, Box::new(ret))
            }
            Record(fields, ext_var) => {
                let mut new_fields = Vec::with_capacity(fields.len());

                for (label, var) in fields {
                    let field = Self::from_var(subs, var);

                    new_fields.push((label, field));
                }

                let ext = Self::from_var(subs, ext_var);

                SolvedType::Record {
                    fields: new_fields,
                    ext: Box::new(ext),
                }
            }
            TagUnion(tags, ext_var) => {
                let mut new_tags = Vec::with_capacity(tags.len());

                for (tag_name, args) in tags {
                    let mut new_args = Vec::with_capacity(args.len());

                    for var in args {
                        new_args.push(Self::from_var(subs, var));
                    }

                    new_tags.push((tag_name, new_args));
                }

                let ext = Self::from_var(subs, ext_var);

                SolvedType::TagUnion(new_tags, Box::new(ext))
            }
            RecursiveTagUnion(rec_var, tags, ext_var) => {
                let mut new_tags = Vec::with_capacity(tags.len());

                for (tag_name, args) in tags {
                    let mut new_args = Vec::with_capacity(args.len());

                    for var in args {
                        new_args.push(Self::from_var(subs, var));
                    }

                    new_tags.push((tag_name, new_args));
                }

                let ext = Self::from_var(subs, ext_var);

                SolvedType::RecursiveTagUnion(
                    VarId::from_var(rec_var, subs),
                    new_tags,
                    Box::new(ext),
                )
            }
            EmptyRecord => SolvedType::EmptyRecord,
            EmptyTagUnion => SolvedType::EmptyTagUnion,
<<<<<<< HEAD
            Boolean(val) => SolvedType::Boolean(SolvedBool::from_bool(&val)),
=======
            Boolean(val) => SolvedType::Boolean(SolvedBool::from_bool(&val, subs)),
>>>>>>> b480ae8a
            Erroneous(problem) => SolvedType::Erroneous(problem),
        }
    }
}

#[derive(Clone, Debug, PartialEq)]
pub struct BuiltinAlias {
    pub region: Region,
    pub vars: Vec<Located<Lowercase>>,
    pub typ: SolvedType,
}<|MERGE_RESOLUTION|>--- conflicted
+++ resolved
@@ -62,18 +62,6 @@
 }
 
 impl SolvedBool {
-<<<<<<< HEAD
-    pub fn from_bool(boolean: &boolean_algebra::Bool) -> Self {
-        use boolean_algebra::Bool;
-
-        // NOTE we blindly trust that `cvar` is a root and has a FlexVar as content
-        match boolean {
-            Bool::Shared => SolvedBool::SolvedShared,
-            Bool::Container(cvar, mvars) => SolvedBool::SolvedContainer(
-                VarId::from_var(*cvar),
-                mvars.iter().map(|mvar| VarId::from_var(*mvar)).collect(),
-            ),
-=======
     pub fn from_bool(boolean: &boolean_algebra::Bool, subs: &Subs) -> Self {
         use boolean_algebra::Bool;
 
@@ -93,7 +81,6 @@
                         .collect(),
                 )
             }
->>>>>>> b480ae8a
         }
     }
 }
@@ -193,11 +180,7 @@
 
                 SolvedType::Alias(symbol, solved_args, Box::new(solved_type))
             }
-<<<<<<< HEAD
-            Boolean(val) => SolvedType::Boolean(SolvedBool::from_bool(&val)),
-=======
             Boolean(val) => SolvedType::Boolean(SolvedBool::from_bool(&val, solved_subs.inner())),
->>>>>>> b480ae8a
             Variable(var) => Self::from_var(solved_subs.inner(), var),
         }
     }
@@ -304,11 +287,7 @@
             }
             EmptyRecord => SolvedType::EmptyRecord,
             EmptyTagUnion => SolvedType::EmptyTagUnion,
-<<<<<<< HEAD
-            Boolean(val) => SolvedType::Boolean(SolvedBool::from_bool(&val)),
-=======
             Boolean(val) => SolvedType::Boolean(SolvedBool::from_bool(&val, subs)),
->>>>>>> b480ae8a
             Erroneous(problem) => SolvedType::Erroneous(problem),
         }
     }

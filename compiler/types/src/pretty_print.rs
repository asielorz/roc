--- conflicted
+++ resolved
@@ -197,16 +197,11 @@
             find_names_needed(*ext_var, subs, roots, root_appearances, names_taken);
             find_names_needed(*rec_var, subs, roots, root_appearances, names_taken);
         }
-<<<<<<< HEAD
-        Alias(_symbol, args, _, _actual) => {
-            for (_, var) in args {
-                find_names_needed(*var, subs, roots, root_appearances, names_taken);
-=======
         Alias(_symbol, args, _actual) => {
-            for var_index in args.variables() {
+            // only find names for named parameters!
+            for var_index in args.variables().into_iter().take(args.len()) {
                 let var = subs[var_index];
                 find_names_needed(var, subs, roots, root_appearances, names_taken);
->>>>>>> c9040c01
             }
             // TODO should we also look in the actual variable?
             // find_names_needed(_actual, subs, roots, root_appearances, names_taken);
@@ -306,7 +301,7 @@
             None => buf.push_str(WILDCARD),
         },
         Structure(flat_type) => write_flat_type(env, flat_type, subs, buf, parens),
-        Alias(symbol, args, _, _actual) => {
+        Alias(symbol, args, _actual) => {
             let write_parens = parens == Parens::InTypeParam && !args.is_empty();
 
             match *symbol {
@@ -322,7 +317,7 @@
                     let content = subs.get_content_without_compacting(arg_var);
 
                     match &content {
-                        Alias(nested, _, _, _) => match *nested {
+                        Alias(nested, _, _) => match *nested {
                             Symbol::NUM_INTEGER => buf.push_str("I64"),
                             Symbol::NUM_FLOATINGPOINT => buf.push_str("F64"),
 
@@ -654,10 +649,6 @@
 
             chase_ext_tag_union(subs, *ext_var, fields)
         }
-<<<<<<< HEAD
-        Content::Alias(_, _, _, var) => chase_ext_tag_union(subs, *var, fields),
-=======
->>>>>>> c9040c01
 
         Content::Structure(RecursiveTagUnion(_, tags, ext_var)) => {
             for (name_index, slice_index) in tags.iter_all() {
@@ -673,15 +664,10 @@
         Content::Structure(FunctionOrTagUnion(tag_name, _, ext_var)) => {
             fields.push((subs[*tag_name].clone(), vec![]));
 
-<<<<<<< HEAD
-        Structure(EmptyRecord) => Ok(()),
-
-        Alias(_, _, _, var) => chase_ext_record(subs, *var, fields),
-=======
             chase_ext_tag_union(subs, *ext_var, fields)
         }
+
         Content::Alias(_, _, var) => chase_ext_tag_union(subs, *var, fields),
->>>>>>> c9040c01
 
         content => Err((var, content)),
     }

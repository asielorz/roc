use std::collections::hash_map::DefaultHasher;
use std::hash::{Hash, Hasher};
use std::marker::PhantomData;
use tempfile::{tempdir, TempDir};
use wasmer::Memory;

use crate::helpers::from_wasm32_memory::FromWasm32Memory;
use crate::helpers::wasm32_test_result::Wasm32TestResult;
use roc_builtins::bitcode;
use roc_can::builtins::builtin_defs_map;
use roc_collections::all::{MutMap, MutSet};
use roc_gen_wasm::MEMORY_NAME;

// Should manually match build.rs
const PLATFORM_FILENAME: &str = "wasm_test_platform";
<<<<<<< HEAD
const OUT_DIR_VAR: &str = "TEST_GEN_OUT";
const LIBC_PATH_VAR: &str = "TEST_GEN_WASM_LIBC_PATH";
const COMPILER_RT_PATH_VAR: &str = "TEST_GEN_WASM_COMPILER_RT_PATH";
=======

const TEST_OUT_DIR: &str = env!("TEST_GEN_OUT");
const LIBC_A_FILE: &str = env!("TEST_GEN_WASM_LIBC_PATH");
>>>>>>> b9395e9b

#[allow(unused_imports)]
use roc_mono::ir::PRETTY_PRINT_IR_SYMBOLS;

const TEST_WRAPPER_NAME: &str = "test_wrapper";

fn promote_expr_to_module(src: &str) -> String {
    let mut buffer = String::from("app \"test\" provides [ main ] to \"./platform\"\n\nmain =\n");

    for line in src.lines() {
        // indent the body!
        buffer.push_str("    ");
        buffer.push_str(line);
        buffer.push('\n');
    }

    buffer
}

#[allow(dead_code)]
pub fn helper_wasm<'a, T: Wasm32TestResult>(
    arena: &'a bumpalo::Bump,
    src: &str,
    stdlib: &'a roc_builtins::std::StdLib,
    _result_type_dummy: PhantomData<T>,
) -> wasmer::Instance {
    use std::path::{Path, PathBuf};

    let filename = PathBuf::from("Test.roc");
    let src_dir = Path::new("fake/test/path");

    let module_src;
    let temp;
    if src.starts_with("app") {
        // this is already a module
        module_src = src;
    } else {
        // this is an expression, promote it to a module
        temp = promote_expr_to_module(src);
        module_src = &temp;
    }

    let exposed_types = MutMap::default();
    let ptr_bytes = 4;
    let loaded = roc_load::file::load_and_monomorphize_from_str(
        arena,
        filename,
        module_src,
        stdlib,
        src_dir,
        exposed_types,
        ptr_bytes,
        builtin_defs_map,
    );

    let loaded = loaded.expect("failed to load module");

    use roc_load::file::MonomorphizedModule;
    let MonomorphizedModule {
        module_id,
        procedures,
        mut interns,
        exposed_to_host,
        ..
    } = loaded;

    // You can comment and uncomment this block out to get more useful information
    // while you're working on the wasm backend!
    {
        // println!("=========== Procedures ==========");
        // if PRETTY_PRINT_IR_SYMBOLS {
        //     println!("");
        //     for proc in procedures.values() {
        //         println!("{}", proc.to_pretty(200));
        //     }
        // } else {
        //     println!("{:?}", procedures.values());
        // }
        // println!("=================================\n");

        // println!("=========== Interns    ==========");
        // println!("{:?}", interns);
        // println!("=================================\n");

        // println!("=========== Exposed    ==========");
        // println!("{:?}", exposed_to_host);
        // println!("=================================\n");
    }

    debug_assert_eq!(exposed_to_host.len(), 1);

    let exposed_to_host = exposed_to_host.keys().copied().collect::<MutSet<_>>();

    let env = roc_gen_wasm::Env {
        arena,
        module_id,
        exposed_to_host,
    };

    let (mut wasm_module, main_fn_index) =
        roc_gen_wasm::build_module_help(&env, &mut interns, procedures).unwrap();

    T::insert_test_wrapper(arena, &mut wasm_module, TEST_WRAPPER_NAME, main_fn_index);

    let mut module_bytes = std::vec::Vec::with_capacity(4096);
    wasm_module.serialize_mut(&mut module_bytes);

    // now, do wasmer stuff

    use wasmer::{Instance, Module, Store};

    let store = Store::default();

    // Keep the output binary for debugging with wasm2wat, wasm-objdump, wasm-validate, wasmer...
    const KEEP_WASM_FILE: bool = false;

    let wasmer_module = {
        let tmp_dir: TempDir; // directory for normal test runs, deleted when dropped
        let debug_dir: String; // persistent directory for debugging

        let wasm_build_dir: &Path = if KEEP_WASM_FILE {
            // Directory name based on a hash of the Roc source
            let mut hash_state = DefaultHasher::new();
            src.hash(&mut hash_state);
            let src_hash = hash_state.finish();
            debug_dir = format!("/tmp/roc/gen_wasm/{:016x}", src_hash);
            std::fs::create_dir_all(&debug_dir).unwrap();
            println!(
                "Debug command:\n\twasm-objdump -sdx {}/final.wasm",
                &debug_dir
            );
            Path::new(&debug_dir)
        } else {
            tmp_dir = tempdir().unwrap();
            tmp_dir.path()
        };

        let final_wasm_file = wasm_build_dir.join("final.wasm");
        let app_o_file = wasm_build_dir.join("app.o");
<<<<<<< HEAD
        let test_out_dir = std::env::var(OUT_DIR_VAR).unwrap();
        let test_platform_o = format!("{}/{}.o", test_out_dir, PLATFORM_FILENAME);
        let libc_a_file = std::env::var(LIBC_PATH_VAR).unwrap();
        let compiler_rt_o_file = std::env::var(COMPILER_RT_PATH_VAR).unwrap();
=======
        let test_platform_o = format!("{}/{}.o", TEST_OUT_DIR, PLATFORM_FILENAME);
>>>>>>> b9395e9b

        // write the module to a file so the linker can access it
        std::fs::write(&app_o_file, &module_bytes).unwrap();

        let args = &[
            "wasm-ld",
            // input files
            app_o_file.to_str().unwrap(),
            bitcode::BUILTINS_WASM32_OBJ_PATH,
            &test_platform_o,
<<<<<<< HEAD
            &libc_a_file,
            &compiler_rt_o_file,
=======
            LIBC_A_FILE,
>>>>>>> b9395e9b
            // output
            "-o",
            final_wasm_file.to_str().unwrap(),
            // we don't define `_start`
            "--no-entry",
            // If you only specify test_wrapper, it will stop at the call to UserApp_main_1
            // But if you specify both exports, you get all the dependencies.
            //
            // It seems that it will not write out an export you didn't explicitly specify,
            // even if it's a dependency of another export!
            // In our case we always export main and test_wrapper so that's OK.
            "--export",
            "test_wrapper",
            "--export",
            "#UserApp_main_1",
        ];

        let linker_output = std::process::Command::new("zig")
            .args(args)
            .output()
            .unwrap();

        if !linker_output.status.success() {
            print!("\nLINKER FAILED\n");
            for arg in args {
                print!("{} ", arg);
            }
            println!("\n{}", std::str::from_utf8(&linker_output.stdout).unwrap());
            println!("{}", std::str::from_utf8(&linker_output.stderr).unwrap());
        }

        Module::from_file(&store, &final_wasm_file).unwrap()
    };

    // First, we create the `WasiEnv`
    use wasmer_wasi::WasiState;
    let mut wasi_env = WasiState::new("hello").finalize().unwrap();

    // Then, we get the import object related to our WASI
    // and attach it to the Wasm instance.
    let import_object = wasi_env
        .import_object(&wasmer_module)
        .unwrap_or_else(|_| wasmer::imports!());

    Instance::new(&wasmer_module, &import_object).unwrap()
}

#[allow(dead_code)]
pub fn assert_wasm_evals_to_help<T>(src: &str, phantom: PhantomData<T>) -> Result<T, String>
where
    T: FromWasm32Memory + Wasm32TestResult,
{
    let arena = bumpalo::Bump::new();

    // NOTE the stdlib must be in the arena; just taking a reference will segfault
    let stdlib = arena.alloc(roc_builtins::std::standard_stdlib());

    let instance = crate::helpers::wasm::helper_wasm(&arena, src, stdlib, phantom);

    let memory = instance.exports.get_memory(MEMORY_NAME).unwrap();

    let test_wrapper = instance.exports.get_function(TEST_WRAPPER_NAME).unwrap();

    match test_wrapper.call(&[]) {
        Err(e) => Err(format!("{:?}", e)),
        Ok(result) => {
            let address = match result[0] {
                wasmer::Value::I32(a) => a,
                _ => panic!(),
            };

            if true {
                println!("test_wrapper returned 0x{:x}", address);
                println!("Stack:");
                crate::helpers::wasm::debug_memory_hex(memory, address, std::mem::size_of::<T>());
            }
            if true {
                println!("Heap:");
                // Manually provide address and size based on printf in test_platform.c
                crate::helpers::wasm::debug_memory_hex(memory, 0x11440, 24);
            }
            let output = <T as FromWasm32Memory>::decode(memory, address as u32);

            Ok(output)
        }
    }
}

/// Print out hex bytes of the test result, and a few words on either side
/// Can be handy for debugging misalignment issues etc.
pub fn debug_memory_hex(memory: &Memory, address: i32, size: usize) {
    let memory_words: &[u32] = unsafe {
        let memory_bytes = memory.data_unchecked();
        std::mem::transmute(memory_bytes)
    };

    let extra_words = 2;
    let result_start = (address as usize) / 4;
    let result_end = result_start + ((size + 3) / 4);
    let start = result_start - extra_words;
    let end = result_end + extra_words;

    for index in start..end {
        let result_marker = if index >= result_start && index < result_end {
            "|"
        } else {
            " "
        };
        println!(
            "{:x} {} {:08x}",
            index * 4,
            result_marker,
            memory_words[index]
        );
    }
    println!();
}

#[allow(unused_macros)]
macro_rules! assert_wasm_evals_to {
    ($src:expr, $expected:expr, $ty:ty, $transform:expr) => {
        let phantom = std::marker::PhantomData;
        match $crate::helpers::wasm::assert_wasm_evals_to_help::<$ty>($src, phantom) {
            Err(msg) => panic!("{:?}", msg),
            Ok(actual) => {
                assert_eq!($transform(actual), $expected)
            }
        }
    };

    ($src:expr, $expected:expr, $ty:ty) => {
        $crate::helpers::wasm::assert_wasm_evals_to!(
            $src,
            $expected,
            $ty,
            $crate::helpers::wasm::identity
        );
    };

    ($src:expr, $expected:expr, $ty:ty, $transform:expr) => {
        $crate::helpers::wasm::assert_wasm_evals_to!($src, $expected, $ty, $transform);
    };
}

#[allow(unused_macros)]
macro_rules! assert_evals_to {
    ($src:expr, $expected:expr, $ty:ty) => {{
        assert_evals_to!($src, $expected, $ty, $crate::helpers::wasm::identity);
    }};
    ($src:expr, $expected:expr, $ty:ty, $transform:expr) => {
        // Same as above, except with an additional transformation argument.
        {
            $crate::helpers::wasm::assert_wasm_evals_to!($src, $expected, $ty, $transform);
        }
    };
}

#[allow(dead_code)]
pub fn identity<T>(value: T) -> T {
    value
}

#[allow(unused_imports)]
pub(crate) use assert_evals_to;
#[allow(unused_imports)]
pub(crate) use assert_wasm_evals_to;<|MERGE_RESOLUTION|>--- conflicted
+++ resolved
@@ -13,15 +13,9 @@
 
 // Should manually match build.rs
 const PLATFORM_FILENAME: &str = "wasm_test_platform";
-<<<<<<< HEAD
 const OUT_DIR_VAR: &str = "TEST_GEN_OUT";
 const LIBC_PATH_VAR: &str = "TEST_GEN_WASM_LIBC_PATH";
 const COMPILER_RT_PATH_VAR: &str = "TEST_GEN_WASM_COMPILER_RT_PATH";
-=======
-
-const TEST_OUT_DIR: &str = env!("TEST_GEN_OUT");
-const LIBC_A_FILE: &str = env!("TEST_GEN_WASM_LIBC_PATH");
->>>>>>> b9395e9b
 
 #[allow(unused_imports)]
 use roc_mono::ir::PRETTY_PRINT_IR_SYMBOLS;
@@ -161,14 +155,10 @@
 
         let final_wasm_file = wasm_build_dir.join("final.wasm");
         let app_o_file = wasm_build_dir.join("app.o");
-<<<<<<< HEAD
         let test_out_dir = std::env::var(OUT_DIR_VAR).unwrap();
         let test_platform_o = format!("{}/{}.o", test_out_dir, PLATFORM_FILENAME);
         let libc_a_file = std::env::var(LIBC_PATH_VAR).unwrap();
         let compiler_rt_o_file = std::env::var(COMPILER_RT_PATH_VAR).unwrap();
-=======
-        let test_platform_o = format!("{}/{}.o", TEST_OUT_DIR, PLATFORM_FILENAME);
->>>>>>> b9395e9b
 
         // write the module to a file so the linker can access it
         std::fs::write(&app_o_file, &module_bytes).unwrap();
@@ -179,12 +169,8 @@
             app_o_file.to_str().unwrap(),
             bitcode::BUILTINS_WASM32_OBJ_PATH,
             &test_platform_o,
-<<<<<<< HEAD
             &libc_a_file,
             &compiler_rt_o_file,
-=======
-            LIBC_A_FILE,
->>>>>>> b9395e9b
             // output
             "-o",
             final_wasm_file.to_str().unwrap(),

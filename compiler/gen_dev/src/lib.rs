#![warn(clippy::dbg_macro)]
// See github.com/rtfeldman/roc/issues/800 for discussion of the large_enum_variant check.
#![allow(clippy::large_enum_variant, clippy::upper_case_acronyms)]

use bumpalo::{collections::Vec, Bump};
use roc_builtins::bitcode::{self, FloatWidth, IntWidth};
use roc_collections::all::{MutMap, MutSet};
use roc_module::ident::{ModuleName, TagName};
use roc_module::low_level::LowLevel;
use roc_module::symbol::{Interns, ModuleId, Symbol};
use roc_mono::gen_refcount::RefcountProcGenerator;
use roc_mono::ir::{
    BranchInfo, CallType, Expr, JoinPointId, ListLiteralElement, Literal, Param, Proc, ProcLayout,
    SelfRecursive, Stmt,
};
use roc_mono::layout::{Builtin, Layout, LayoutId, LayoutIds};
use roc_reporting::internal_error;

mod generic64;
mod object_builder;
pub use object_builder::build_module;
mod run_roc;

pub struct Env<'a> {
    pub arena: &'a Bump,
    pub module_id: ModuleId,
    pub exposed_to_host: MutSet<Symbol>,
    pub lazy_literals: bool,
    pub generate_allocators: bool,
}

// These relocations likely will need a length.
// They may even need more definition, but this should be at least good enough for how we will use elf.
#[derive(Debug, Clone)]
#[allow(dead_code)]
pub enum Relocation {
    LocalData {
        offset: u64,
        // This should probably technically be a bumpalo::Vec.
        // The problem is that it currently is built in a place that can't access the arena.
        data: std::vec::Vec<u8>,
    },
    LinkedFunction {
        offset: u64,
        name: String,
    },
    LinkedData {
        offset: u64,
        name: String,
    },
    JmpToReturn {
        inst_loc: u64,
        inst_size: u64,
        offset: u64,
    },
}

trait Backend<'a> {
    fn env(&self) -> &Env<'a>;
    fn interns(&self) -> &Interns;

    // This method is suboptimal, but it seems to be the only way to make rust understand
    // that all of these values can be mutable at the same time. By returning them together,
    // rust understands that they are part of a single use of mutable self.
    fn env_interns_refcount_mut(
        &mut self,
    ) -> (&Env<'a>, &mut Interns, &mut RefcountProcGenerator<'a>);

    fn symbol_to_string(&self, symbol: Symbol, layout_id: LayoutId) -> String {
        layout_id.to_symbol_string(symbol, self.interns())
    }

    fn defined_in_app_module(&self, symbol: Symbol) -> bool {
        symbol
            .module_string(self.interns())
            .starts_with(ModuleName::APP)
    }

    fn refcount_proc_gen_mut(&mut self) -> &mut RefcountProcGenerator<'a>;

    fn refcount_proc_symbols_mut(&mut self) -> &mut Vec<'a, (Symbol, ProcLayout<'a>)>;

    fn refcount_proc_symbols(&self) -> &Vec<'a, (Symbol, ProcLayout<'a>)>;

    /// reset resets any registers or other values that may be occupied at the end of a procedure.
    /// It also passes basic procedure information to the builder for setup of the next function.
    fn reset(&mut self, name: String, is_self_recursive: &'a SelfRecursive);

    /// finalize does any setup and cleanup that should happen around the procedure.
    /// finalize does setup because things like stack size and jump locations are not know until the function is written.
    /// For example, this can store the frame pointer and setup stack space.
    /// finalize is run at the end of build_proc when all internal code is finalized.
    fn finalize(&mut self) -> (Vec<u8>, Vec<Relocation>);

    // load_args is used to let the backend know what the args are.
    // The backend should track these args so it can use them as needed.
    fn load_args(&mut self, args: &'a [(Layout<'a>, Symbol)], ret_layout: &Layout<'a>);

    /// Used for generating wrappers for malloc/realloc/free
    fn build_wrapped_jmp(&mut self) -> (&'a [u8], u64);

    /// build_proc creates a procedure and outputs it to the wrapped object writer.
<<<<<<< HEAD
    fn build_proc(&mut self, proc: &'a Proc<'a>) -> (&'a [u8], &[Relocation]) {
        let proc_name = LayoutIds::default()
            .get(proc.name, &proc.ret_layout)
            .to_symbol_string(proc.name, &self.env().interns);
        self.reset(proc_name, &proc.is_self_recursive);
=======
    /// Returns the procedure bytes, its relocations, and the names of the refcounting functions it references.
    fn build_proc(
        &mut self,
        proc: Proc<'a>,
        layout_ids: &mut LayoutIds<'a>,
    ) -> (Vec<u8>, Vec<Relocation>, Vec<'a, (Symbol, String)>) {
        let layout_id = layout_ids.get(proc.name, &proc.ret_layout);
        let proc_name = self.symbol_to_string(proc.name, layout_id);
        self.reset(proc_name, proc.is_self_recursive);
>>>>>>> 20131933
        self.load_args(proc.args, &proc.ret_layout);
        for (layout, sym) in proc.args {
            self.set_layout_map(*sym, layout);
        }
        self.scan_ast(&proc.body);
        self.create_free_map();
        self.build_stmt(&proc.body, &proc.ret_layout);
        let mut rc_proc_names = bumpalo::vec![in self.env().arena];
        rc_proc_names.reserve(self.refcount_proc_symbols().len());
        for (rc_proc_sym, rc_proc_layout) in self.refcount_proc_symbols() {
            let name = layout_ids
                .get_toplevel(*rc_proc_sym, rc_proc_layout)
                .to_symbol_string(*rc_proc_sym, self.interns());

            rc_proc_names.push((*rc_proc_sym, name));
        }
        let (bytes, relocs) = self.finalize();
        (bytes, relocs, rc_proc_names)
    }

    /// build_stmt builds a statement and outputs at the end of the buffer.
    fn build_stmt(&mut self, stmt: &'a Stmt<'a>, ret_layout: &Layout<'a>) {
        match stmt {
            Stmt::Let(sym, expr, layout, following) => {
                self.build_expr(sym, expr, layout);
                self.set_layout_map(*sym, layout);
                self.free_symbols(stmt);
                self.build_stmt(following, ret_layout);
            }
            Stmt::Ret(sym) => {
                self.load_literal_symbols(&[*sym]);
                self.return_symbol(sym, ret_layout);
                self.free_symbols(stmt);
            }
            Stmt::Refcounting(modify, following) => {
                let sym = modify.get_symbol();
                let layout = *self.layout_map().get(&sym).unwrap();

                // Expand the Refcounting statement into more detailed IR with a function call
                // If this layout requires a new RC proc, we get enough info to create a linker symbol
                // for it. Here we don't create linker symbols at this time, but in Wasm backend, we do.
                let (rc_stmt, new_proc_info) = {
                    let (env, interns, rc_proc_gen) = self.env_interns_refcount_mut();
                    let module_id = env.module_id;
                    let ident_ids = interns.all_ident_ids.get_mut(&module_id).unwrap();

                    rc_proc_gen.expand_refcount_stmt(ident_ids, layout, modify, *following)
                };

                if let Some((rc_proc_symbol, rc_proc_layout)) = new_proc_info {
                    self.refcount_proc_symbols_mut()
                        .push((rc_proc_symbol, rc_proc_layout));
                }

                self.build_stmt(&rc_stmt, ret_layout)
            }
            Stmt::Switch {
                cond_symbol,
                cond_layout,
                branches,
                default_branch,
                ret_layout,
            } => {
                self.load_literal_symbols(&[*cond_symbol]);
                self.build_switch(
                    cond_symbol,
                    cond_layout,
                    branches,
                    default_branch,
                    ret_layout,
                );
                self.free_symbols(stmt);
            }
            Stmt::Join {
                id,
                parameters,
                body,
                remainder,
            } => {
                for param in parameters.iter() {
                    self.set_layout_map(param.symbol, &param.layout);
                }
                self.build_join(id, parameters, body, remainder, ret_layout);
                self.free_symbols(stmt);
            }
            Stmt::Jump(id, args) => {
                let mut arg_layouts: bumpalo::collections::Vec<Layout<'a>> =
                    bumpalo::vec![in self.env().arena];
                arg_layouts.reserve(args.len());
                let layout_map = self.layout_map();
                for arg in *args {
                    if let Some(layout) = layout_map.get(arg) {
                        arg_layouts.push(*layout);
                    } else {
                        internal_error!("the argument, {:?}, has no know layout", arg);
                    }
                }
                self.build_jump(id, args, arg_layouts.into_bump_slice(), ret_layout);
                self.free_symbols(stmt);
            }
            x => unimplemented!("the statement, {:?}, is not yet implemented", x),
        }
    }
    // build_switch generates a instructions for a switch statement.
    fn build_switch(
        &mut self,
        cond_symbol: &Symbol,
        cond_layout: &Layout<'a>,
        branches: &'a [(u64, BranchInfo<'a>, Stmt<'a>)],
        default_branch: &(BranchInfo<'a>, &'a Stmt<'a>),
        ret_layout: &Layout<'a>,
    );

    // build_join generates a instructions for a join statement.
    fn build_join(
        &mut self,
        id: &JoinPointId,
        parameters: &'a [Param<'a>],
        body: &'a Stmt<'a>,
        remainder: &'a Stmt<'a>,
        ret_layout: &Layout<'a>,
    );

    // build_jump generates a instructions for a jump statement.
    fn build_jump(
        &mut self,
        id: &JoinPointId,
        args: &'a [Symbol],
        arg_layouts: &[Layout<'a>],
        ret_layout: &Layout<'a>,
    );

    /// build_expr builds the expressions for the specified symbol.
    /// The builder must keep track of the symbol because it may be referred to later.
    fn build_expr(&mut self, sym: &Symbol, expr: &'a Expr<'a>, layout: &'a Layout<'a>) {
        match expr {
            Expr::Literal(lit) => {
                if self.env().lazy_literals {
                    self.literal_map().insert(*sym, (lit, layout));
                } else {
                    self.load_literal(sym, layout, lit);
                }
            }
            Expr::Call(roc_mono::ir::Call {
                call_type,
                arguments,
            }) => {
                match call_type {
                    CallType::ByName {
                        name: func_sym,
                        arg_layouts,
                        ret_layout,
                        ..
                    } => {
                        // If this function is just a lowlevel wrapper, then inline it
                        if let Some(lowlevel) = LowLevel::from_inlined_wrapper(*func_sym) {
                            self.build_run_low_level(
                                sym,
                                &lowlevel,
                                arguments,
                                arg_layouts,
                                ret_layout,
                            )
                        } else if self.defined_in_app_module(*func_sym) {
                            let layout_id = LayoutIds::default().get(*func_sym, layout);
                            let fn_name = self.symbol_to_string(*func_sym, layout_id);
                            // Now that the arguments are needed, load them if they are literals.
                            self.load_literal_symbols(arguments);
                            self.build_fn_call(sym, fn_name, arguments, arg_layouts, ret_layout)
                        } else {
                            self.build_inline_builtin(
                                sym,
                                *func_sym,
                                arguments,
                                arg_layouts,
                                ret_layout,
                            )
                        }
                    }

                    CallType::LowLevel { op: lowlevel, .. } => {
                        let mut arg_layouts: bumpalo::collections::Vec<Layout<'a>> =
                            bumpalo::vec![in self.env().arena];
                        arg_layouts.reserve(arguments.len());
                        let layout_map = self.layout_map();
                        for arg in *arguments {
                            if let Some(layout) = layout_map.get(arg) {
                                arg_layouts.push(*layout);
                            } else {
                                internal_error!("the argument, {:?}, has no know layout", arg);
                            }
                        }
                        self.build_run_low_level(
                            sym,
                            lowlevel,
                            arguments,
                            arg_layouts.into_bump_slice(),
                            layout,
                        )
                    }
                    x => unimplemented!("the call type, {:?}, is not yet implemented", x),
                }
            }
            Expr::Struct(fields) => {
                self.load_literal_symbols(fields);
                self.create_struct(sym, layout, fields);
            }
            Expr::StructAtIndex {
                index,
                field_layouts,
                structure,
            } => {
                self.load_struct_at_index(sym, structure, *index, field_layouts);
            }
            x => unimplemented!("the expression, {:?}, is not yet implemented", x),
        }
    }

    /// build_run_low_level builds the low level opertation and outputs to the specified symbol.
    /// The builder must keep track of the symbol because it may be referred to later.
    fn build_run_low_level(
        &mut self,
        sym: &Symbol,
        lowlevel: &LowLevel,
        args: &'a [Symbol],
        arg_layouts: &[Layout<'a>],
        ret_layout: &Layout<'a>,
    ) {
        // Now that the arguments are needed, load them if they are literals.
        self.load_literal_symbols(args);
        match lowlevel {
            LowLevel::NumAbs => {
                debug_assert_eq!(
                    1,
                    args.len(),
                    "NumAbs: expected to have exactly one argument"
                );
                debug_assert_eq!(
                    arg_layouts[0], *ret_layout,
                    "NumAbs: expected to have the same argument and return layout"
                );
                self.build_num_abs(sym, &args[0], ret_layout)
            }
            LowLevel::NumAdd => {
                debug_assert_eq!(
                    2,
                    args.len(),
                    "NumAdd: expected to have exactly two argument"
                );
                debug_assert_eq!(
                    arg_layouts[0], arg_layouts[1],
                    "NumAdd: expected all arguments of to have the same layout"
                );
                debug_assert_eq!(
                    arg_layouts[0], *ret_layout,
                    "NumAdd: expected to have the same argument and return layout"
                );
                self.build_num_add(sym, &args[0], &args[1], ret_layout)
            }
            LowLevel::NumAcos => self.build_fn_call(
                sym,
                bitcode::NUM_ACOS[FloatWidth::F64].to_string(),
                args,
                arg_layouts,
                ret_layout,
            ),
            LowLevel::NumAsin => self.build_fn_call(
                sym,
                bitcode::NUM_ASIN[FloatWidth::F64].to_string(),
                args,
                arg_layouts,
                ret_layout,
            ),
            LowLevel::NumAtan => self.build_fn_call(
                sym,
                bitcode::NUM_ATAN[FloatWidth::F64].to_string(),
                args,
                arg_layouts,
                ret_layout,
            ),
            LowLevel::NumMul => {
                debug_assert_eq!(
                    2,
                    args.len(),
                    "NumMul: expected to have exactly two argument"
                );
                debug_assert_eq!(
                    arg_layouts[0], arg_layouts[1],
                    "NumMul: expected all arguments of to have the same layout"
                );
                debug_assert_eq!(
                    arg_layouts[0], *ret_layout,
                    "NumMul: expected to have the same argument and return layout"
                );
                self.build_num_mul(sym, &args[0], &args[1], ret_layout)
            }
            LowLevel::NumNeg => {
                debug_assert_eq!(
                    1,
                    args.len(),
                    "NumNeg: expected to have exactly one argument"
                );
                debug_assert_eq!(
                    arg_layouts[0], *ret_layout,
                    "NumNeg: expected to have the same argument and return layout"
                );
                self.build_num_neg(sym, &args[0], ret_layout)
            }
            LowLevel::NumPowInt => self.build_fn_call(
                sym,
                bitcode::NUM_POW_INT[IntWidth::I64].to_string(),
                args,
                arg_layouts,
                ret_layout,
            ),
            LowLevel::NumSub => {
                debug_assert_eq!(
                    2,
                    args.len(),
                    "NumSub: expected to have exactly two argument"
                );
                debug_assert_eq!(
                    arg_layouts[0], arg_layouts[1],
                    "NumSub: expected all arguments of to have the same layout"
                );
                debug_assert_eq!(
                    arg_layouts[0], *ret_layout,
                    "NumSub: expected to have the same argument and return layout"
                );
                self.build_num_sub(sym, &args[0], &args[1], ret_layout)
            }
            LowLevel::Eq => {
                debug_assert_eq!(2, args.len(), "Eq: expected to have exactly two argument");
                debug_assert_eq!(
                    arg_layouts[0], arg_layouts[1],
                    "Eq: expected all arguments of to have the same layout"
                );
                debug_assert_eq!(
                    Layout::Builtin(Builtin::Bool),
                    *ret_layout,
                    "Eq: expected to have return layout of type Bool"
                );
                self.build_eq(sym, &args[0], &args[1], &arg_layouts[0])
            }
            LowLevel::NotEq => {
                debug_assert_eq!(
                    2,
                    args.len(),
                    "NotEq: expected to have exactly two argument"
                );
                debug_assert_eq!(
                    arg_layouts[0], arg_layouts[1],
                    "NotEq: expected all arguments of to have the same layout"
                );
                debug_assert_eq!(
                    Layout::Builtin(Builtin::Bool),
                    *ret_layout,
                    "NotEq: expected to have return layout of type Bool"
                );
                self.build_neq(sym, &args[0], &args[1], &arg_layouts[0])
            }
            LowLevel::NumLt => {
                debug_assert_eq!(
                    2,
                    args.len(),
                    "NumLt: expected to have exactly two argument"
                );
                debug_assert_eq!(
                    arg_layouts[0], arg_layouts[1],
                    "NumLt: expected all arguments of to have the same layout"
                );
                debug_assert_eq!(
                    Layout::Builtin(Builtin::Bool),
                    *ret_layout,
                    "NumLt: expected to have return layout of type Bool"
                );
                self.build_num_lt(sym, &args[0], &args[1], &arg_layouts[0])
            }
<<<<<<< HEAD
            LowLevel::NumToFloat => {
                debug_assert_eq!(
                    1,
                    args.len(),
                    "NumToFloat: expected to have exactly one argument"
                );

                debug_assert!(
                    matches!(
                        *ret_layout,
                        Layout::Builtin(Builtin::Float(FloatWidth::F32 | FloatWidth::F64)),
                    ),
                    "NumToFloat: expected to have return layout of type Float"
                );
                self.build_num_to_float(sym, &args[0], &arg_layouts[0], ret_layout)
=======
            LowLevel::NumGte => {
                debug_assert_eq!(
                    2,
                    args.len(),
                    "NumGte: expected to have exactly two argument"
                );
                debug_assert_eq!(
                    arg_layouts[0], arg_layouts[1],
                    "NumGte: expected all arguments of to have the same layout"
                );
                debug_assert_eq!(
                    Layout::Builtin(Builtin::Bool),
                    *ret_layout,
                    "NumGte: expected to have return layout of type Bool"
                );
                self.build_num_gte(sym, &args[0], &args[1], &arg_layouts[0])
>>>>>>> 20131933
            }
            LowLevel::NumRound => self.build_fn_call(
                sym,
                bitcode::NUM_ROUND[FloatWidth::F64].to_string(),
                args,
                arg_layouts,
                ret_layout,
            ),
            LowLevel::StrConcat => self.build_fn_call(
                sym,
                bitcode::STR_CONCAT.to_string(),
                args,
                arg_layouts,
                ret_layout,
            ),
            LowLevel::RefCountGetPtr => {
                debug_assert_eq!(
                    1,
                    args.len(),
                    "RefCountGetPtr: expected to have exactly two argument"
                );
                self.build_refcount_getptr(sym, &args[0])
            }
            LowLevel::RefCountDec => self.build_fn_call(
                sym,
                bitcode::UTILS_DECREF.to_string(),
                args,
                arg_layouts,
                ret_layout,
            ),
            LowLevel::RefCountInc => self.build_fn_call(
                sym,
                bitcode::UTILS_INCREF.to_string(),
                args,
                arg_layouts,
                ret_layout,
            ),
            x => unimplemented!("low level, {:?}. is not yet implemented", x),
        }
    }

    // inlines simple builtin functions that do not map directly to a low level
    fn build_inline_builtin(
        &mut self,
        sym: &Symbol,
        func_sym: Symbol,
        args: &'a [Symbol],
        arg_layouts: &[Layout<'a>],
        ret_layout: &Layout<'a>,
    ) {
        self.load_literal_symbols(args);
        match func_sym {
            Symbol::NUM_IS_ZERO => {
                debug_assert_eq!(
                    1,
                    args.len(),
                    "NumIsZero: expected to have exactly one argument"
                );
                debug_assert_eq!(
                    Layout::Builtin(Builtin::Bool),
                    *ret_layout,
                    "NumIsZero: expected to have return layout of type Bool"
                );

                self.load_literal(&Symbol::DEV_TMP, &arg_layouts[0], &Literal::Int(0));
                self.build_eq(sym, &args[0], &Symbol::DEV_TMP, &arg_layouts[0]);
                self.free_symbol(&Symbol::DEV_TMP)
            }
            _ => unimplemented!("the function, {:?}, is not yet implemented", func_sym),
        }
    }

    /// build_fn_call creates a call site for a function.
    /// This includes dealing with things like saving regs and propagating the returned value.
    fn build_fn_call(
        &mut self,
        dst: &Symbol,
        fn_name: String,
        args: &'a [Symbol],
        arg_layouts: &[Layout<'a>],
        ret_layout: &Layout<'a>,
    );

    /// build_num_abs stores the absolute value of src into dst.
    fn build_num_abs(&mut self, dst: &Symbol, src: &Symbol, layout: &Layout<'a>);

    /// build_num_add stores the sum of src1 and src2 into dst.
    fn build_num_add(&mut self, dst: &Symbol, src1: &Symbol, src2: &Symbol, layout: &Layout<'a>);

    /// build_num_mul stores `src1 * src2` into dst.
    fn build_num_mul(&mut self, dst: &Symbol, src1: &Symbol, src2: &Symbol, layout: &Layout<'a>);

    /// build_num_neg stores the negated value of src into dst.
    fn build_num_neg(&mut self, dst: &Symbol, src: &Symbol, layout: &Layout<'a>);

    /// build_num_sub stores the `src1 - src2` difference into dst.
    fn build_num_sub(&mut self, dst: &Symbol, src1: &Symbol, src2: &Symbol, layout: &Layout<'a>);

    /// build_eq stores the result of `src1 == src2` into dst.
    fn build_eq(&mut self, dst: &Symbol, src1: &Symbol, src2: &Symbol, arg_layout: &Layout<'a>);

    /// build_neq stores the result of `src1 != src2` into dst.
    fn build_neq(&mut self, dst: &Symbol, src1: &Symbol, src2: &Symbol, arg_layout: &Layout<'a>);

    /// build_num_lt stores the result of `src1 < src2` into dst.
    fn build_num_lt(&mut self, dst: &Symbol, src1: &Symbol, src2: &Symbol, arg_layout: &Layout<'a>);

<<<<<<< HEAD
    /// build_num_to_float convert Number to Float
    fn build_num_to_float(
        &mut self,
        dst: &Symbol,
        src: &Symbol,
        arg_layout: &Layout<'a>,
        ret_layout: &Layout<'a>,
    );

    /// literal_map gets the map from symbol to literal and layout, used for lazy loading and literal folding.
    fn literal_map(&mut self) -> &mut MutMap<Symbol, (&'a Literal<'a>, &'a Layout<'a>)>;
=======
    /// build_num_gte stores the result of `src1 >= src2` into dst.
    fn build_num_gte(
        &mut self,
        dst: &Symbol,
        src1: &Symbol,
        src2: &Symbol,
        arg_layout: &Layout<'a>,
    );

    /// build_refcount_getptr loads the pointer to the reference count of src into dst.
    fn build_refcount_getptr(&mut self, dst: &Symbol, src: &Symbol);

    /// literal_map gets the map from symbol to literal, used for lazy loading and literal folding.
    fn literal_map(&mut self) -> &mut MutMap<Symbol, Literal<'a>>;
>>>>>>> 20131933

    fn load_literal_symbols(&mut self, syms: &[Symbol]) {
        if self.env().lazy_literals {
            for sym in syms {
                if let Some((lit, layout)) = self.literal_map().remove(sym) {
                    self.load_literal(sym, layout, lit);
                }
            }
        }
    }

    /// load_literal sets a symbol to be equal to a literal.
    fn load_literal(&mut self, sym: &Symbol, layout: &Layout<'a>, lit: &Literal<'a>);

    /// create_struct creates a struct with the elements specified loaded into it as data.
    fn create_struct(&mut self, sym: &Symbol, layout: &Layout<'a>, fields: &'a [Symbol]);

    /// load_struct_at_index loads into `sym` the value at `index` in `structure`.
    fn load_struct_at_index(
        &mut self,
        sym: &Symbol,
        structure: &Symbol,
        index: u64,
        field_layouts: &'a [Layout<'a>],
    );

    /// return_symbol moves a symbol to the correct return location for the backend and adds a jump to the end of the function.
    fn return_symbol(&mut self, sym: &Symbol, layout: &Layout<'a>);

    /// free_symbols will free all symbols for the given statement.
    fn free_symbols(&mut self, stmt: &Stmt<'a>) {
        if let Some(syms) = self.free_map().remove(&(stmt as *const Stmt<'a>)) {
            for sym in syms {
                // println!("Freeing symbol: {:?}", sym);
                self.free_symbol(&sym);
            }
        }
    }

    /// free_symbol frees any registers or stack space used to hold a symbol.
    fn free_symbol(&mut self, sym: &Symbol);

    /// set_last_seen sets the statement a symbol was last seen in.
    fn set_last_seen(
        &mut self,
        sym: Symbol,
        stmt: &Stmt<'a>,
        owning_symbol: &MutMap<Symbol, Symbol>,
    ) {
        self.last_seen_map().insert(sym, stmt);
        if let Some(parent) = owning_symbol.get(&sym) {
            self.last_seen_map().insert(*parent, stmt);
        }
    }

    /// last_seen_map gets the map from symbol to when it is last seen in the function.
    fn last_seen_map(&mut self) -> &mut MutMap<Symbol, *const Stmt<'a>>;

    /// set_layout_map sets the layout for a specific symbol.
    fn set_layout_map(&mut self, sym: Symbol, layout: &Layout<'a>) {
        if let Some(old_layout) = self.layout_map().insert(sym, *layout) {
            // Layout map already contains the symbol. We should never need to overwrite.
            // If the layout is not the same, that is a bug.
            if &old_layout != layout {
                internal_error!(
                    "Overwriting layout for symbol, {:?}: got {:?}, want {:?}",
                    sym,
                    layout,
                    old_layout
                )
            }
        }
    }

    /// layout_map gets the map from symbol to layout.
    fn layout_map(&mut self) -> &mut MutMap<Symbol, Layout<'a>>;

    fn create_free_map(&mut self) {
        let mut free_map = MutMap::default();
        let arena = self.env().arena;
        for (sym, stmt) in self.last_seen_map() {
            let vals = free_map
                .entry(*stmt)
                .or_insert_with(|| bumpalo::vec![in arena]);
            vals.push(*sym);
        }
        self.set_free_map(free_map);
    }

    /// free_map gets the map statement to the symbols that are free after they run.
    fn free_map(&mut self) -> &mut MutMap<*const Stmt<'a>, Vec<'a, Symbol>>;

    /// set_free_map sets the free map to the given map.
    fn set_free_map(&mut self, map: MutMap<*const Stmt<'a>, Vec<'a, Symbol>>);

    /// scan_ast runs through the ast and fill the last seen map.
    /// This must iterate through the ast in the same way that build_stmt does. i.e. then before else.
    fn scan_ast(&mut self, stmt: &Stmt<'a>) {
        // This keeps track of symbols that depend on other symbols.
        // The main case of this is data in structures and tagged unions.
        // This data must extend the lifetime of the original structure or tagged union.
        // For arrays the loading is always done through low levels and does not depend on the underlying array's lifetime.
        let mut owning_symbol: MutMap<Symbol, Symbol> = MutMap::default();
        match stmt {
            Stmt::Let(sym, expr, _, following) => {
                self.set_last_seen(*sym, stmt, &owning_symbol);
                match expr {
                    Expr::Literal(_) => {}

                    Expr::Call(call) => self.scan_ast_call(call, stmt, &owning_symbol),

                    Expr::Tag { arguments, .. } => {
                        for sym in *arguments {
                            self.set_last_seen(*sym, stmt, &owning_symbol);
                        }
                    }
                    Expr::Struct(syms) => {
                        for sym in *syms {
                            self.set_last_seen(*sym, stmt, &owning_symbol);
                        }
                    }
                    Expr::StructAtIndex { structure, .. } => {
                        self.set_last_seen(*structure, stmt, &owning_symbol);
                        owning_symbol.insert(*sym, *structure);
                    }
                    Expr::GetTagId { structure, .. } => {
                        self.set_last_seen(*structure, stmt, &owning_symbol);
                        owning_symbol.insert(*sym, *structure);
                    }
                    Expr::UnionAtIndex { structure, .. } => {
                        self.set_last_seen(*structure, stmt, &owning_symbol);
                        owning_symbol.insert(*sym, *structure);
                    }
                    Expr::Array { elems, .. } => {
                        for elem in *elems {
                            if let ListLiteralElement::Symbol(sym) = elem {
                                self.set_last_seen(*sym, stmt, &owning_symbol);
                            }
                        }
                    }
                    Expr::Reuse {
                        symbol,
                        arguments,
                        tag_name,
                        ..
                    } => {
                        self.set_last_seen(*symbol, stmt, &owning_symbol);
                        match tag_name {
                            TagName::Closure(sym) => {
                                self.set_last_seen(*sym, stmt, &owning_symbol);
                            }
                            TagName::Private(sym) => {
                                self.set_last_seen(*sym, stmt, &owning_symbol);
                            }
                            TagName::Global(_) => {}
                        }
                        for sym in *arguments {
                            self.set_last_seen(*sym, stmt, &owning_symbol);
                        }
                    }
                    Expr::Reset { symbol, .. } => {
                        self.set_last_seen(*symbol, stmt, &owning_symbol);
                    }
                    Expr::EmptyArray => {}
                    Expr::RuntimeErrorFunction(_) => {}
                }
                self.scan_ast(following);
            }

            Stmt::Switch {
                cond_symbol,
                branches,
                default_branch,
                ..
            } => {
                self.set_last_seen(*cond_symbol, stmt, &owning_symbol);
                for (_, _, branch) in *branches {
                    self.scan_ast(branch);
                }
                self.scan_ast(default_branch.1);
            }
            Stmt::Ret(sym) => {
                self.set_last_seen(*sym, stmt, &owning_symbol);
            }
            Stmt::Refcounting(modify, following) => {
                let sym = modify.get_symbol();

                self.set_last_seen(sym, stmt, &owning_symbol);
                self.scan_ast(following);
            }
            Stmt::Join {
                parameters,
                body: continuation,
                remainder,
                ..
            } => {
                for param in *parameters {
                    self.set_last_seen(param.symbol, stmt, &owning_symbol);
                }
                self.scan_ast(continuation);
                self.scan_ast(remainder);
            }
            Stmt::Jump(JoinPointId(sym), symbols) => {
                self.set_last_seen(*sym, stmt, &owning_symbol);
                for sym in *symbols {
                    self.set_last_seen(*sym, stmt, &owning_symbol);
                }
            }
            Stmt::RuntimeError(_) => {}
        }
    }

    fn scan_ast_call(
        &mut self,
        call: &roc_mono::ir::Call,
        stmt: &roc_mono::ir::Stmt<'a>,
        owning_symbol: &MutMap<Symbol, Symbol>,
    ) {
        let roc_mono::ir::Call {
            call_type,
            arguments,
        } = call;

        for sym in *arguments {
            self.set_last_seen(*sym, stmt, owning_symbol);
        }

        match call_type {
            CallType::ByName { .. } => {}
            CallType::LowLevel { .. } => {}
            CallType::HigherOrder { .. } => {}
            CallType::Foreign { .. } => {}
        }
    }
}<|MERGE_RESOLUTION|>--- conflicted
+++ resolved
@@ -100,23 +100,15 @@
     fn build_wrapped_jmp(&mut self) -> (&'a [u8], u64);
 
     /// build_proc creates a procedure and outputs it to the wrapped object writer.
-<<<<<<< HEAD
-    fn build_proc(&mut self, proc: &'a Proc<'a>) -> (&'a [u8], &[Relocation]) {
-        let proc_name = LayoutIds::default()
-            .get(proc.name, &proc.ret_layout)
-            .to_symbol_string(proc.name, &self.env().interns);
-        self.reset(proc_name, &proc.is_self_recursive);
-=======
     /// Returns the procedure bytes, its relocations, and the names of the refcounting functions it references.
     fn build_proc(
         &mut self,
-        proc: Proc<'a>,
+        proc: &'a Proc<'a>,
         layout_ids: &mut LayoutIds<'a>,
     ) -> (Vec<u8>, Vec<Relocation>, Vec<'a, (Symbol, String)>) {
         let layout_id = layout_ids.get(proc.name, &proc.ret_layout);
         let proc_name = self.symbol_to_string(proc.name, layout_id);
-        self.reset(proc_name, proc.is_self_recursive);
->>>>>>> 20131933
+        self.reset(proc_name, &proc.is_self_recursive);
         self.load_args(proc.args, &proc.ret_layout);
         for (layout, sym) in proc.args {
             self.set_layout_map(*sym, layout);
@@ -495,7 +487,6 @@
                 );
                 self.build_num_lt(sym, &args[0], &args[1], &arg_layouts[0])
             }
-<<<<<<< HEAD
             LowLevel::NumToFloat => {
                 debug_assert_eq!(
                     1,
@@ -511,7 +502,7 @@
                     "NumToFloat: expected to have return layout of type Float"
                 );
                 self.build_num_to_float(sym, &args[0], &arg_layouts[0], ret_layout)
-=======
+            }
             LowLevel::NumGte => {
                 debug_assert_eq!(
                     2,
@@ -528,7 +519,6 @@
                     "NumGte: expected to have return layout of type Bool"
                 );
                 self.build_num_gte(sym, &args[0], &args[1], &arg_layouts[0])
->>>>>>> 20131933
             }
             LowLevel::NumRound => self.build_fn_call(
                 sym,
@@ -636,7 +626,6 @@
     /// build_num_lt stores the result of `src1 < src2` into dst.
     fn build_num_lt(&mut self, dst: &Symbol, src1: &Symbol, src2: &Symbol, arg_layout: &Layout<'a>);
 
-<<<<<<< HEAD
     /// build_num_to_float convert Number to Float
     fn build_num_to_float(
         &mut self,
@@ -646,9 +635,6 @@
         ret_layout: &Layout<'a>,
     );
 
-    /// literal_map gets the map from symbol to literal and layout, used for lazy loading and literal folding.
-    fn literal_map(&mut self) -> &mut MutMap<Symbol, (&'a Literal<'a>, &'a Layout<'a>)>;
-=======
     /// build_num_gte stores the result of `src1 >= src2` into dst.
     fn build_num_gte(
         &mut self,
@@ -661,9 +647,8 @@
     /// build_refcount_getptr loads the pointer to the reference count of src into dst.
     fn build_refcount_getptr(&mut self, dst: &Symbol, src: &Symbol);
 
-    /// literal_map gets the map from symbol to literal, used for lazy loading and literal folding.
-    fn literal_map(&mut self) -> &mut MutMap<Symbol, Literal<'a>>;
->>>>>>> 20131933
+    /// literal_map gets the map from symbol to literal and layout, used for lazy loading and literal folding.
+    fn literal_map(&mut self) -> &mut MutMap<Symbol, (&'a Literal<'a>, &'a Layout<'a>)>;
 
     fn load_literal_symbols(&mut self, syms: &[Symbol]) {
         if self.env().lazy_literals {

use crate::abilities::PendingAbilitiesStore;
use crate::annotation::canonicalize_annotation;
use crate::def::{canonicalize_defs, Def};
use crate::effect_module::HostedGeneratedFunctions;
use crate::env::Env;
<<<<<<< HEAD
use crate::expr::{ClosureData, Declarations, Expr, Output, PendingDerives};
use crate::operator::desugar_def;
use crate::pattern::{BindingsFromPattern, Pattern};
=======
use crate::expr::{ClosureData, Expr, Output, PendingDerives};
use crate::operator::desugar_defs;
use crate::pattern::Pattern;
>>>>>>> 10033c9b
use crate::scope::Scope;
use bumpalo::Bump;
use roc_collections::{MutMap, SendMap, VecSet};
use roc_module::ident::Ident;
use roc_module::ident::Lowercase;
use roc_module::symbol::{IdentIds, IdentIdsByModule, ModuleId, ModuleIds, Symbol};
use roc_parse::ast::{Defs, TypeAnnotation};
use roc_parse::header::HeaderFor;
use roc_parse::pattern::PatternType;
use roc_problem::can::{Problem, RuntimeError};
use roc_region::all::{Loc, Region};
use roc_types::subs::{VarStore, Variable};
use roc_types::types::{Alias, AliasKind, AliasVar, Type};

#[derive(Debug)]
pub struct Module {
    pub module_id: ModuleId,
    pub exposed_imports: MutMap<Symbol, Variable>,
    pub exposed_symbols: VecSet<Symbol>,
    pub referenced_values: VecSet<Symbol>,
    pub referenced_types: VecSet<Symbol>,
    /// all aliases. `bool` indicates whether it is exposed
    pub aliases: MutMap<Symbol, (bool, Alias)>,
    pub rigid_variables: RigidVariables,
    pub abilities_store: PendingAbilitiesStore,
}

#[derive(Debug, Default)]
pub struct RigidVariables {
    pub named: MutMap<Variable, Lowercase>,
    pub able: MutMap<Variable, (Lowercase, Symbol)>,
    pub wildcards: VecSet<Variable>,
}

#[derive(Debug)]
pub struct ModuleOutput {
    pub aliases: MutMap<Symbol, Alias>,
    pub rigid_variables: RigidVariables,
    pub declarations: Declarations,
    pub exposed_imports: MutMap<Symbol, Variable>,
    pub lookups: Vec<(Symbol, Variable, Region)>,
    pub problems: Vec<Problem>,
    pub referenced_values: VecSet<Symbol>,
    pub referenced_types: VecSet<Symbol>,
    pub symbols_from_requires: Vec<(Loc<Symbol>, Loc<Type>)>,
    pub pending_derives: PendingDerives,
    pub scope: Scope,
}

fn validate_generate_with<'a>(
    generate_with: &'a [Loc<roc_parse::header::ExposedName<'a>>],
) -> (HostedGeneratedFunctions, Vec<Loc<Ident>>) {
    let mut functions = HostedGeneratedFunctions::default();
    let mut unknown = Vec::new();

    for generated in generate_with {
        match generated.value.as_str() {
            "after" => functions.after = true,
            "map" => functions.map = true,
            "always" => functions.always = true,
            "loop" => functions.loop_ = true,
            "forever" => functions.forever = true,
            other => {
                // we don't know how to generate this function
                let ident = Ident::from(other);
                unknown.push(Loc::at(generated.region, ident));
            }
        }
    }

    (functions, unknown)
}

#[derive(Debug)]
enum GeneratedInfo {
    Hosted {
        effect_symbol: Symbol,
        generated_functions: HostedGeneratedFunctions,
    },
    Builtin,
    NotSpecial,
}

impl GeneratedInfo {
    fn from_header_for<'a>(
        env: &mut Env,
        scope: &mut Scope,
        var_store: &mut VarStore,
        header_for: &HeaderFor<'a>,
    ) -> Self {
        match header_for {
            HeaderFor::Hosted {
                generates,
                generates_with,
            } => {
                let name: &str = generates.into();
                let (generated_functions, unknown_generated) =
                    validate_generate_with(generates_with);

                for unknown in unknown_generated {
                    env.problem(Problem::UnknownGeneratesWith(unknown));
                }

                let effect_symbol = scope.introduce(name.into(), Region::zero()).unwrap();

                {
                    let a_var = var_store.fresh();

                    let actual =
                        crate::effect_module::build_effect_actual(Type::Variable(a_var), var_store);

                    scope.add_alias(
                        effect_symbol,
                        Region::zero(),
                        vec![Loc::at_zero(AliasVar::unbound("a".into(), a_var))],
                        actual,
                        AliasKind::Opaque,
                    );
                }

                GeneratedInfo::Hosted {
                    effect_symbol,
                    generated_functions,
                }
            }
            HeaderFor::Builtin { generates_with } => {
                debug_assert!(generates_with.is_empty());
                GeneratedInfo::Builtin
            }
            _ => GeneratedInfo::NotSpecial,
        }
    }
}

fn has_no_implementation(expr: &Expr) -> bool {
    match expr {
        Expr::RuntimeError(RuntimeError::NoImplementationNamed { .. }) => true,
        Expr::Closure(closure_data)
            if matches!(
                closure_data.loc_body.value,
                Expr::RuntimeError(RuntimeError::NoImplementationNamed { .. })
            ) =>
        {
            true
        }

        _ => false,
    }
}

// TODO trim these down
#[allow(clippy::too_many_arguments)]
pub fn canonicalize_module_defs<'a>(
    arena: &'a Bump,
    loc_defs: &'a mut Defs<'a>,
    header_for: &roc_parse::header::HeaderFor,
    home: ModuleId,
    module_ids: &'a ModuleIds,
    exposed_ident_ids: IdentIds,
    dep_idents: &'a IdentIdsByModule,
    aliases: MutMap<Symbol, Alias>,
    imported_abilities_state: PendingAbilitiesStore,
    exposed_imports: MutMap<Ident, (Symbol, Region)>,
    exposed_symbols: &VecSet<Symbol>,
    symbols_from_requires: &[(Loc<Symbol>, Loc<TypeAnnotation<'a>>)],
    var_store: &mut VarStore,
) -> ModuleOutput {
    let mut can_exposed_imports = MutMap::default();
    let mut scope = Scope::new(home, exposed_ident_ids, imported_abilities_state);
    let mut env = Env::new(arena, home, dep_idents, module_ids);
    let num_deps = dep_idents.len();

    for (name, alias) in aliases.into_iter() {
        scope.add_alias(
            name,
            alias.region,
            alias.type_variables,
            alias.typ,
            alias.kind,
        );
    }

    let generated_info =
        GeneratedInfo::from_header_for(&mut env, &mut scope, var_store, header_for);

    // Desugar operators (convert them to Apply calls, taking into account
    // operator precedence and associativity rules), before doing other canonicalization.
    //
    // If we did this *during* canonicalization, then each time we
    // visited a BinOp node we'd recursively try to apply this to each of its nested
    // operators, and then again on *their* nested operators, ultimately applying the
    // rules multiple times unnecessarily.
    desugar_defs(arena, loc_defs);

    let mut lookups = Vec::with_capacity(num_deps);
    let mut rigid_variables = RigidVariables::default();

    // Exposed values are treated like defs that appear before any others, e.g.
    //
    // imports [Foo.{ bar, baz }]
    //
    // ...is basically the same as if we'd added these extra defs at the start of the module:
    //
    // bar = Foo.bar
    // baz = Foo.baz
    //
    // Here we essentially add those "defs" to "the beginning of the module"
    // by canonicalizing them right before we canonicalize the actual ast::Def nodes.
    for (ident, (symbol, region)) in exposed_imports {
        let first_char = ident.as_inline_str().as_str().chars().next().unwrap();

        if first_char.is_lowercase() {
            // this is a value definition
            let expr_var = var_store.fresh();

            match scope.import(ident, symbol, region) {
                Ok(()) => {
                    // Add an entry to exposed_imports using the current module's name
                    // as the key; e.g. if this is the Foo module and we have
                    // exposes [Bar.{ baz }] then insert Foo.baz as the key, so when
                    // anything references `baz` in this Foo module, it will resolve to Bar.baz.
                    can_exposed_imports.insert(symbol, expr_var);

                    // This will be used during constraint generation,
                    // to add the usual Lookup constraint as if this were a normal def.
                    lookups.push((symbol, expr_var, region));
                }
                Err((_shadowed_symbol, _region)) => {
                    panic!("TODO gracefully handle shadowing in imports.")
                }
            }
        } else if [
            Symbol::LIST_LIST,
            Symbol::STR_STR,
            Symbol::DICT_DICT,
            Symbol::SET_SET,
            Symbol::BOX_BOX_TYPE,
        ]
        .contains(&symbol)
        {
            // These are not aliases but Apply's and we make sure they are always in scope
        } else {
            // This is a type alias or ability

            // the symbol should already be added to the scope when this module is canonicalized
            debug_assert!(
                scope.contains_alias(symbol) || scope.abilities_store.is_ability(symbol),
                "The {:?} is not a type alias or ability known in {:?}",
                symbol,
                home
            );

            // but now we know this symbol by a different identifier, so we still need to add it to
            // the scope
            match scope.import(ident, symbol, region) {
                Ok(()) => {
                    // here we do nothing special
                }
                Err((shadowed_symbol, _region)) => {
                    panic!(
                        "TODO gracefully handle shadowing in imports, {:?} is shadowed.",
                        shadowed_symbol
                    )
                }
            }
        }
    }

    let (defs, output, symbols_introduced) = canonicalize_defs(
        &mut env,
        Output::default(),
        var_store,
        &mut scope,
        loc_defs,
        PatternType::TopLevelDef,
    );

    let pending_derives = output.pending_derives;

    // See if any of the new idents we defined went unused.
    // If any were unused and also not exposed, report it.
    for (symbol, region) in symbols_introduced {
        if !output.references.has_type_or_value_lookup(symbol)
            && !exposed_symbols.contains(&symbol)
            && !scope.abilities_store.is_specialization_name(symbol)
        {
            env.problem(Problem::UnusedDef(symbol, region));
        }
    }

    for named in output.introduced_variables.named {
        rigid_variables.named.insert(named.variable, named.name);
    }

    for able in output.introduced_variables.able {
        rigid_variables
            .able
            .insert(able.variable, (able.name, able.ability));
    }

    for var in output.introduced_variables.wildcards {
        rigid_variables.wildcards.insert(var.value);
    }

    let mut referenced_values = VecSet::default();
    let mut referenced_types = VecSet::default();

    // Gather up all the symbols that were referenced across all the defs' lookups.
    referenced_values.extend(output.references.value_lookups().copied());
    referenced_types.extend(output.references.type_lookups().copied());

    // Gather up all the symbols that were referenced across all the defs' calls.
    referenced_values.extend(output.references.calls().copied());

    // Gather up all the symbols that were referenced from other modules.
    referenced_values.extend(env.qualified_value_lookups.iter().copied());
    referenced_types.extend(env.qualified_type_lookups.iter().copied());

    // add any builtins used by other builtins
    let transitive_builtins: Vec<Symbol> = referenced_values
        .iter()
        .filter(|s| s.is_builtin())
        .flat_map(|s| crate::builtins::builtin_dependencies(*s))
        .copied()
        .collect();

    referenced_values.extend(transitive_builtins);

    // NOTE previously we inserted builtin defs into the list of defs here
    // this is now done later, in file.rs.

    // assume all exposed symbols are not actually defined in the module
    // then as we walk the module and encounter the definitions, remove
    // symbols from this set
    let mut exposed_but_not_defined = exposed_symbols.clone();

    let new_output = Output {
        aliases: output.aliases,
        ..Default::default()
    };

    let (mut declarations, mut output) =
        crate::def::sort_can_defs_new(&mut env, var_store, defs, new_output);

    debug_assert!(
        output.pending_derives.is_empty(),
        "I thought pending derives are only found during def introduction"
    );

    let symbols_from_requires = symbols_from_requires
        .iter()
        .map(|(symbol, loc_ann)| {
            // We've already canonicalized the module, so there are no pending abilities.
            let pending_abilities_in_scope = &[];

            let ann = canonicalize_annotation(
                &mut env,
                &mut scope,
                &loc_ann.value,
                loc_ann.region,
                var_store,
                pending_abilities_in_scope,
            );

            ann.add_to(
                &mut output.aliases,
                &mut output.references,
                &mut output.introduced_variables,
            );

            (
                *symbol,
                Loc {
                    value: ann.typ,
                    region: loc_ann.region,
                },
            )
        })
        .collect();

    if let GeneratedInfo::Hosted {
        effect_symbol,
        generated_functions,
    } = generated_info
    {
        let mut exposed_symbols = VecSet::default();

        // NOTE this currently builds all functions, not just the ones that the user requested
        crate::effect_module::build_effect_builtins(
            &mut scope,
            effect_symbol,
            var_store,
            &mut exposed_symbols,
            &mut declarations,
            generated_functions,
        );
    }

    for index in 0..declarations.len() {
        use crate::expr::DeclarationTag::*;

        let tag = declarations.declarations[index];

        match tag {
            Value => {
                let symbol = &declarations.symbols[index].value;

                // Remove this from exposed_symbols,
                // so that at the end of the process,
                // we can see if there were any
                // exposed symbols which did not have
                // corresponding defs.
                exposed_but_not_defined.remove(symbol);

                // Temporary hack: we don't know exactly what symbols are hosted symbols,
                // and which are meant to be normal definitions without a body. So for now
                // we just assume they are hosted functions (meant to be provided by the platform)
                if has_no_implementation(&declarations.expressions[index].value) {
                    match generated_info {
                        GeneratedInfo::Builtin => {
                            match crate::builtins::builtin_defs_map(*symbol, var_store) {
                                None => {
                                    panic!("A builtin module contains a signature without implementation for {:?}", symbol)
                                }
                                Some(replacement_def) => {
                                    declarations.update_builtin_def(index, replacement_def);
                                }
                            }
                        }
                        GeneratedInfo::Hosted { effect_symbol, .. } => {
                            let ident_id = symbol.ident_id();
                            let ident = scope
                                .locals
                                .ident_ids
                                .get_name(ident_id)
                                .unwrap()
                                .to_string();

                            let def_annotation = declarations.annotations[index].clone().unwrap();

                            let annotation = crate::annotation::Annotation {
                                typ: def_annotation.signature,
                                introduced_variables: def_annotation.introduced_variables,
                                references: Default::default(),
                                aliases: Default::default(),
                            };

                            let hosted_def = crate::effect_module::build_host_exposed_def(
                                &mut scope,
                                *symbol,
                                &ident,
                                effect_symbol,
                                var_store,
                                annotation,
                            );

                            declarations.update_builtin_def(index, hosted_def);
                        }
                        _ => (),
                    }
                }
            }
            Function(_) | Recursive(_) | TailRecursive(_) => {
                let symbol = &declarations.symbols[index].value;

                // Remove this from exposed_symbols,
                // so that at the end of the process,
                // we can see if there were any
                // exposed symbols which did not have
                // corresponding defs.
                exposed_but_not_defined.remove(symbol);

                // Temporary hack: we don't know exactly what symbols are hosted symbols,
                // and which are meant to be normal definitions without a body. So for now
                // we just assume they are hosted functions (meant to be provided by the platform)
                if has_no_implementation(&declarations.expressions[index].value) {
                    match generated_info {
                        GeneratedInfo::Builtin => {
                            match crate::builtins::builtin_defs_map(*symbol, var_store) {
                                None => {
                                    panic!("A builtin module contains a signature without implementation for {:?}", symbol)
                                }
                                Some(replacement_def) => {
                                    declarations.update_builtin_def(index, replacement_def);
                                }
                            }
                        }
                        GeneratedInfo::Hosted { effect_symbol, .. } => {
                            let ident_id = symbol.ident_id();
                            let ident = scope
                                .locals
                                .ident_ids
                                .get_name(ident_id)
                                .unwrap()
                                .to_string();

                            let def_annotation = declarations.annotations[index].clone().unwrap();

                            let annotation = crate::annotation::Annotation {
                                typ: def_annotation.signature,
                                introduced_variables: def_annotation.introduced_variables,
                                references: Default::default(),
                                aliases: Default::default(),
                            };

                            let hosted_def = crate::effect_module::build_host_exposed_def(
                                &mut scope,
                                *symbol,
                                &ident,
                                effect_symbol,
                                var_store,
                                annotation,
                            );

                            declarations.update_builtin_def(index, hosted_def);
                        }
                        _ => (),
                    }
                }
            }
            Destructure(d_index) => {
                let destruct_def = &declarations.destructs[d_index.index()];

                for (symbol, _) in BindingsFromPattern::new(&destruct_def.loc_pattern) {
                    exposed_but_not_defined.remove(&symbol);
                }
            }
            MutualRecursion { .. } => {
                // the declarations of this group will be treaded individually by later iterations
            }
            Expects(_) => { /* ignore */ }
        }
    }

    let mut aliases = MutMap::default();

    if let GeneratedInfo::Hosted { effect_symbol, .. } = generated_info {
        // Remove this from exposed_symbols,
        // so that at the end of the process,
        // we can see if there were any
        // exposed symbols which did not have
        // corresponding defs.
        exposed_but_not_defined.remove(&effect_symbol);

        let hosted_alias = scope.lookup_alias(effect_symbol).unwrap().clone();
        aliases.insert(effect_symbol, hosted_alias);
    }

    for (symbol, alias) in output.aliases {
        // Remove this from exposed_symbols,
        // so that at the end of the process,
        // we can see if there were any
        // exposed symbols which did not have
        // corresponding defs.
        exposed_but_not_defined.remove(&symbol);

        aliases.insert(symbol, alias);
    }

    for (ability, members) in scope
        .abilities_store
        .iter_abilities()
        .filter(|(ab, _)| ab.module_id() == home)
    {
        exposed_but_not_defined.remove(&ability);
        members.iter().for_each(|member| {
            debug_assert!(member.module_id() == home);
            exposed_but_not_defined.remove(member);
        });
    }

    // By this point, all exposed symbols should have been removed from
    // exposed_symbols and added to exposed_vars_by_symbol. If any were
    // not, that means they were declared as exposed but there was
    // no actual declaration with that name!
    for symbol in exposed_but_not_defined {
        env.problem(Problem::ExposedButNotDefined(symbol));

        // In case this exposed value is referenced by other modules,
        // create a decl for it whose implementation is a runtime error.
        let mut pattern_vars = SendMap::default();
        pattern_vars.insert(symbol, var_store.fresh());

        let runtime_error = RuntimeError::ExposedButNotDefined(symbol);
        let def = Def {
            loc_pattern: Loc::at(Region::zero(), Pattern::Identifier(symbol)),
            loc_expr: Loc::at(Region::zero(), Expr::RuntimeError(runtime_error)),
            expr_var: var_store.fresh(),
            pattern_vars,
            annotation: None,
        };

        declarations.push_def(def);
    }

    // Incorporate any remaining output.lookups entries into references.
    referenced_values.extend(output.references.value_lookups().copied());
    referenced_types.extend(output.references.type_lookups().copied());

    // Incorporate any remaining output.calls entries into references.
    referenced_values.extend(output.references.calls().copied());

    // Gather up all the symbols that were referenced from other modules.
    referenced_values.extend(env.qualified_value_lookups.iter().copied());
    referenced_types.extend(env.qualified_type_lookups.iter().copied());

    for index in 0..declarations.len() {
        use crate::expr::DeclarationTag::*;

        match declarations.declarations[index] {
            Value => {
                // def pattern has no default expressions, so skip
                let loc_expr = &mut declarations.expressions[index];

                fix_values_captured_in_closure_expr(&mut loc_expr.value, &mut VecSet::default());
            }
            Function(f_index) | Recursive(f_index) | TailRecursive(f_index) => {
                let name = declarations.symbols[index].value;
                let function_def = &mut declarations.function_bodies[f_index.index()].value;
                let loc_expr = &mut declarations.expressions[index];

                function_def.captured_symbols.retain(|(s, _)| *s != name);

                let mut no_capture_symbols = VecSet::default();
                if function_def.captured_symbols.is_empty() {
                    no_capture_symbols.insert(name);
                }

                // patterns can contain default expressions, so much go over them too!
                for (_, _, loc_pat) in function_def.arguments.iter_mut() {
                    fix_values_captured_in_closure_pattern(
                        &mut loc_pat.value,
                        &mut no_capture_symbols,
                    );
                }

                fix_values_captured_in_closure_expr(&mut loc_expr.value, &mut no_capture_symbols);
            }
            Destructure(d_index) => {
                let destruct_def = &mut declarations.destructs[d_index.index()];
                let loc_pat = &mut destruct_def.loc_pattern;
                let loc_expr = &mut declarations.expressions[index];

                fix_values_captured_in_closure_pattern(&mut loc_pat.value, &mut VecSet::default());
                fix_values_captured_in_closure_expr(&mut loc_expr.value, &mut VecSet::default());
            }
            MutualRecursion { .. } => {
                // the declarations of this group will be treaded individually by later iterations
            }
<<<<<<< HEAD
=======
            InvalidCycle(_) | Builtin(_) | Expects(_) => {}
>>>>>>> 10033c9b
        }
    }

    ModuleOutput {
        scope,
        aliases,
        rigid_variables,
        declarations,
        referenced_values,
        referenced_types,
        exposed_imports: can_exposed_imports,
        problems: env.problems,
        symbols_from_requires,
        pending_derives,
        lookups,
    }
}

fn fix_values_captured_in_closure_def(
    def: &mut crate::def::Def,
    no_capture_symbols: &mut VecSet<Symbol>,
) {
    // patterns can contain default expressions, so much go over them too!
    fix_values_captured_in_closure_pattern(&mut def.loc_pattern.value, no_capture_symbols);

    fix_values_captured_in_closure_expr(&mut def.loc_expr.value, no_capture_symbols);
}

fn fix_values_captured_in_closure_defs(
    defs: &mut [crate::def::Def],
    no_capture_symbols: &mut VecSet<Symbol>,
) {
    // recursive defs cannot capture each other
    for def in defs.iter() {
        no_capture_symbols.extend(
            crate::traverse::symbols_introduced_from_pattern(&def.loc_pattern).map(|ls| ls.value),
        );
    }

    // TODO mutually recursive functions should both capture the union of both their capture sets

    for def in defs.iter_mut() {
        fix_values_captured_in_closure_def(def, no_capture_symbols);
    }
}

fn fix_values_captured_in_closure_pattern(
    pattern: &mut crate::pattern::Pattern,
    no_capture_symbols: &mut VecSet<Symbol>,
) {
    use crate::pattern::Pattern::*;

    match pattern {
        AppliedTag {
            arguments: loc_args,
            ..
        } => {
            for (_, loc_arg) in loc_args.iter_mut() {
                fix_values_captured_in_closure_pattern(&mut loc_arg.value, no_capture_symbols);
            }
        }
        UnwrappedOpaque { argument, .. } => {
            let (_, loc_arg) = &mut **argument;
            fix_values_captured_in_closure_pattern(&mut loc_arg.value, no_capture_symbols);
        }
        RecordDestructure { destructs, .. } => {
            for loc_destruct in destructs.iter_mut() {
                use crate::pattern::DestructType::*;
                match &mut loc_destruct.value.typ {
                    Required => {}
                    Optional(_, loc_expr) => {
                        fix_values_captured_in_closure_expr(&mut loc_expr.value, no_capture_symbols)
                    }
                    Guard(_, loc_pattern) => fix_values_captured_in_closure_pattern(
                        &mut loc_pattern.value,
                        no_capture_symbols,
                    ),
                }
            }
        }
        Identifier(_)
        | NumLiteral(..)
        | IntLiteral(..)
        | FloatLiteral(..)
        | StrLiteral(_)
        | SingleQuote(_)
        | Underscore
        | Shadowed(..)
        | MalformedPattern(_, _)
        | UnsupportedPattern(_)
        | OpaqueNotInScope(..)
        | AbilityMemberSpecialization { .. } => (),
    }
}

fn fix_values_captured_in_closure_expr(
    expr: &mut crate::expr::Expr,
    no_capture_symbols: &mut VecSet<Symbol>,
) {
    use crate::expr::Expr::*;

    match expr {
        LetNonRec(def, loc_expr) => {
            // LetNonRec(Box<Def>, Box<Located<Expr>>, Variable, Aliases),
            fix_values_captured_in_closure_def(def, no_capture_symbols);
            fix_values_captured_in_closure_expr(&mut loc_expr.value, no_capture_symbols);
        }
        LetRec(defs, loc_expr, _) => {
            // LetRec(Vec<Def>, Box<Located<Expr>>, Variable, Aliases),
            fix_values_captured_in_closure_defs(defs, no_capture_symbols);
            fix_values_captured_in_closure_expr(&mut loc_expr.value, no_capture_symbols);
        }

        Expect {
            loc_condition,
            loc_continuation,
            lookups_in_cond: _,
        } => {
            fix_values_captured_in_closure_expr(&mut loc_condition.value, no_capture_symbols);
            fix_values_captured_in_closure_expr(&mut loc_continuation.value, no_capture_symbols);
        }

        Closure(ClosureData {
            captured_symbols,
            name,
            arguments,
            loc_body,
            ..
        }) => {
            captured_symbols.retain(|(s, _)| !no_capture_symbols.contains(s));
            captured_symbols.retain(|(s, _)| s != name);

            if captured_symbols.is_empty() {
                no_capture_symbols.insert(*name);
            }

            // patterns can contain default expressions, so much go over them too!
            for (_, _, loc_pat) in arguments.iter_mut() {
                fix_values_captured_in_closure_pattern(&mut loc_pat.value, no_capture_symbols);
            }

            fix_values_captured_in_closure_expr(&mut loc_body.value, no_capture_symbols);
        }

        Num(..)
        | Int(..)
        | Float(..)
        | Str(_)
        | SingleQuote(_)
        | Var(_)
        | AbilityMember(..)
        | EmptyRecord
        | TypedHole { .. }
        | RuntimeError(_)
        | ZeroArgumentTag { .. }
        | Accessor { .. } => {}

        List { loc_elems, .. } => {
            for elem in loc_elems.iter_mut() {
                fix_values_captured_in_closure_expr(&mut elem.value, no_capture_symbols);
            }
        }

        When {
            loc_cond, branches, ..
        } => {
            fix_values_captured_in_closure_expr(&mut loc_cond.value, no_capture_symbols);

            for branch in branches.iter_mut() {
                fix_values_captured_in_closure_expr(&mut branch.value.value, no_capture_symbols);

                // patterns can contain default expressions, so much go over them too!
                for loc_pat in branch.patterns.iter_mut() {
                    fix_values_captured_in_closure_pattern(&mut loc_pat.value, no_capture_symbols);
                }

                if let Some(guard) = &mut branch.guard {
                    fix_values_captured_in_closure_expr(&mut guard.value, no_capture_symbols);
                }
            }
        }

        If {
            branches,
            final_else,
            ..
        } => {
            for (loc_cond, loc_then) in branches.iter_mut() {
                fix_values_captured_in_closure_expr(&mut loc_cond.value, no_capture_symbols);
                fix_values_captured_in_closure_expr(&mut loc_then.value, no_capture_symbols);
            }

            fix_values_captured_in_closure_expr(&mut final_else.value, no_capture_symbols);
        }

        Call(function, arguments, _) => {
            fix_values_captured_in_closure_expr(&mut function.1.value, no_capture_symbols);

            for (_, loc_arg) in arguments.iter_mut() {
                fix_values_captured_in_closure_expr(&mut loc_arg.value, no_capture_symbols);
            }
        }
        RunLowLevel { args, .. } | ForeignCall { args, .. } => {
            for (_, arg) in args.iter_mut() {
                fix_values_captured_in_closure_expr(arg, no_capture_symbols);
            }
        }

        Record { fields, .. }
        | Update {
            updates: fields, ..
        } => {
            for (_, field) in fields.iter_mut() {
                fix_values_captured_in_closure_expr(&mut field.loc_expr.value, no_capture_symbols);
            }
        }

        Access { loc_expr, .. } => {
            fix_values_captured_in_closure_expr(&mut loc_expr.value, no_capture_symbols);
        }

        Tag { arguments, .. } => {
            for (_, loc_arg) in arguments.iter_mut() {
                fix_values_captured_in_closure_expr(&mut loc_arg.value, no_capture_symbols);
            }
        }
        OpaqueRef { argument, .. } => {
            let (_, loc_arg) = &mut **argument;
            fix_values_captured_in_closure_expr(&mut loc_arg.value, no_capture_symbols);
        }
    }
}<|MERGE_RESOLUTION|>--- conflicted
+++ resolved
@@ -3,15 +3,8 @@
 use crate::def::{canonicalize_defs, Def};
 use crate::effect_module::HostedGeneratedFunctions;
 use crate::env::Env;
-<<<<<<< HEAD
 use crate::expr::{ClosureData, Declarations, Expr, Output, PendingDerives};
-use crate::operator::desugar_def;
 use crate::pattern::{BindingsFromPattern, Pattern};
-=======
-use crate::expr::{ClosureData, Expr, Output, PendingDerives};
-use crate::operator::desugar_defs;
-use crate::pattern::Pattern;
->>>>>>> 10033c9b
 use crate::scope::Scope;
 use bumpalo::Bump;
 use roc_collections::{MutMap, SendMap, VecSet};
@@ -204,7 +197,7 @@
     // visited a BinOp node we'd recursively try to apply this to each of its nested
     // operators, and then again on *their* nested operators, ultimately applying the
     // rules multiple times unnecessarily.
-    desugar_defs(arena, loc_defs);
+    crate::operator::desugar_defs(arena, loc_defs);
 
     let mut lookups = Vec::with_capacity(num_deps);
     let mut rigid_variables = RigidVariables::default();
@@ -542,7 +535,7 @@
             MutualRecursion { .. } => {
                 // the declarations of this group will be treaded individually by later iterations
             }
-            Expects(_) => { /* ignore */ }
+            Expectation => { /* ignore */ }
         }
     }
 
@@ -661,10 +654,10 @@
             MutualRecursion { .. } => {
                 // the declarations of this group will be treaded individually by later iterations
             }
-<<<<<<< HEAD
-=======
-            InvalidCycle(_) | Builtin(_) | Expects(_) => {}
->>>>>>> 10033c9b
+            Expectation => {
+                let loc_expr = &mut declarations.expressions[index];
+                fix_values_captured_in_closure_expr(&mut loc_expr.value, &mut VecSet::default());
+            }
         }
     }
 

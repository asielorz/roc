use crate::layout_id::LayoutIds;
use crate::llvm::build_list::{
    empty_list, list_append, list_concat, list_get_unsafe, list_join, list_len, list_prepend,
    list_repeat, list_reverse, list_set, list_single,
};
use crate::llvm::compare::{build_eq, build_neq};
use crate::llvm::convert::{basic_type_from_layout, collection, get_fn_type, ptr_int};
use bumpalo::collections::Vec;
use bumpalo::Bump;
use inkwell::basic_block::BasicBlock;
use inkwell::builder::Builder;
use inkwell::context::Context;
use inkwell::memory_buffer::MemoryBuffer;
use inkwell::module::{Linkage, Module};
use inkwell::passes::{PassManager, PassManagerBuilder};
use inkwell::types::{BasicTypeEnum, FunctionType, IntType, StructType};
use inkwell::values::BasicValueEnum::{self, *};
use inkwell::values::{FloatValue, FunctionValue, IntValue, PointerValue, StructValue};
<<<<<<< HEAD
use inkwell::OptimizationLevel;
use roc_collections::all::ImMap;
=======
use inkwell::AddressSpace;
use inkwell::{IntPredicate, OptimizationLevel};
use roc_collections::all::{ImMap, MutSet};
>>>>>>> aac7b511
use roc_module::low_level::LowLevel;
use roc_module::symbol::{Interns, Symbol};
use roc_mono::ir::JoinPointId;
use roc_mono::layout::{Builtin, Layout, MemoryMode};

/// This is for Inkwell's FunctionValue::verify - we want to know the verification
/// output in debug builds, but we don't want it to print to stdout in release builds!
#[cfg(debug_assertions)]
const PRINT_FN_VERIFICATION_OUTPUT: bool = true;

#[cfg(not(debug_assertions))]
const PRINT_FN_VERIFICATION_OUTPUT: bool = false;

#[derive(Debug, Clone, Copy)]
pub enum OptLevel {
    Normal,
    Optimize,
}

// pub type Scope<'a, 'ctx> = ImMap<Symbol, (Layout<'a>, PointerValue<'ctx>)>;
#[derive(Default, Debug, Clone, PartialEq)]
pub struct Scope<'a, 'ctx> {
    symbols: ImMap<Symbol, (Layout<'a>, PointerValue<'ctx>)>,
    join_points: ImMap<JoinPointId, (BasicBlock<'ctx>, &'a [PointerValue<'ctx>])>,
}

impl<'a, 'ctx> Scope<'a, 'ctx> {
    fn get(&self, symbol: &Symbol) -> Option<&(Layout<'a>, PointerValue<'ctx>)> {
        self.symbols.get(symbol)
    }
    fn insert(&mut self, symbol: Symbol, value: (Layout<'a>, PointerValue<'ctx>)) {
        self.symbols.insert(symbol, value);
    }
    fn remove(&mut self, symbol: &Symbol) {
        self.symbols.remove(symbol);
    }
    /*
    fn get_join_point(&self, symbol: &JoinPointId) -> Option<&PhiValue<'ctx>> {
        self.join_points.get(symbol)
    }
    fn remove_join_point(&mut self, symbol: &JoinPointId) {
        self.join_points.remove(symbol);
    }
    fn get_mut_join_point(&mut self, symbol: &JoinPointId) -> Option<&mut PhiValue<'ctx>> {
        self.join_points.get_mut(symbol)
    }
    fn insert_join_point(&mut self, symbol: JoinPointId, value: PhiValue<'ctx>) {
        self.join_points.insert(symbol, value);
    }
    */
}

pub struct Env<'a, 'ctx, 'env> {
    pub arena: &'a Bump,
    pub context: &'ctx Context,
    pub builder: &'env Builder<'ctx>,
    pub module: &'ctx Module<'ctx>,
    pub interns: Interns,
    pub ptr_bytes: u32,
    pub leak: bool,
    pub exposed_to_host: MutSet<Symbol>,
}

impl<'a, 'ctx, 'env> Env<'a, 'ctx, 'env> {
    pub fn ptr_int(&self) -> IntType<'ctx> {
        ptr_int(self.context, self.ptr_bytes)
    }
}

pub fn module_from_builtins<'ctx>(ctx: &'ctx Context, module_name: &str) -> Module<'ctx> {
    let memory_buffer =
        MemoryBuffer::create_from_memory_range(include_bytes!("builtins.bc"), module_name);

    let module = Module::parse_bitcode_from_buffer(&memory_buffer, ctx)
        .unwrap_or_else(|err| panic!("Unable to import builtins bitcode. LLVM error: {:?}", err));

    // Add LLVM intrinsics.
    add_intrinsics(ctx, &module);

    module
}

fn add_intrinsics<'ctx>(ctx: &'ctx Context, module: &Module<'ctx>) {
    // List of all supported LLVM intrinsics:
    //
    // https://releases.llvm.org/10.0.0/docs/LangRef.html#standard-c-library-intrinsics
    let i64_type = ctx.i64_type();
    let f64_type = ctx.f64_type();

    add_intrinsic(
        module,
        LLVM_SQRT_F64,
        f64_type.fn_type(&[f64_type.into()], false),
    );

    add_intrinsic(
        module,
        LLVM_LROUND_I64_F64,
        i64_type.fn_type(&[f64_type.into()], false),
    );

    add_intrinsic(
        module,
        LLVM_FABS_F64,
        f64_type.fn_type(&[f64_type.into()], false),
    );

    add_intrinsic(
        module,
        LLVM_SIN_F64,
        f64_type.fn_type(&[f64_type.into()], false),
    );

    add_intrinsic(
        module,
        LLVM_COS_F64,
        f64_type.fn_type(&[f64_type.into()], false),
    );
}

static LLVM_SQRT_F64: &str = "llvm.sqrt.f64";
static LLVM_LROUND_I64_F64: &str = "llvm.lround.i64.f64";
static LLVM_FABS_F64: &str = "llvm.fabs.f64";
static LLVM_SIN_F64: &str = "llvm.sin.f64";
static LLVM_COS_F64: &str = "llvm.cos.f64";

fn add_intrinsic<'ctx>(
    module: &Module<'ctx>,
    intrinsic_name: &'static str,
    fn_type: FunctionType<'ctx>,
) -> FunctionValue<'ctx> {
    let fn_val = module.add_function(intrinsic_name, fn_type, None);

    // LLVM intrinsics always use the C calling convention, because
    // they are implemented in C libraries
    fn_val.set_call_conventions(C_CALL_CONV);

    fn_val
}

pub fn construct_optimization_passes<'a>(
    module: &'a Module,
    opt_level: OptLevel,
) -> (PassManager<Module<'a>>, PassManager<FunctionValue<'a>>) {
    let mpm = PassManager::create(());
    let fpm = PassManager::create(module);

    // tail-call elimination is always on
    fpm.add_instruction_combining_pass();
    fpm.add_tail_call_elimination_pass();

    let pmb = PassManagerBuilder::create();
    match opt_level {
        OptLevel::Normal => {
            pmb.set_optimization_level(OptimizationLevel::None);
        }
        OptLevel::Optimize => {
            // this threshold seems to do what we want
            pmb.set_inliner_with_threshold(2);

            // TODO figure out which of these actually help

            // function passes

            fpm.add_memcpy_optimize_pass(); // this one is very important

            // In my testing, these don't do much for quicksort
            //            fpm.add_basic_alias_analysis_pass();
            //            fpm.add_jump_threading_pass();
            //            fpm.add_instruction_combining_pass();
            //            fpm.add_licm_pass();
            //            fpm.add_loop_unroll_pass();
            //            fpm.add_scalar_repl_aggregates_pass_ssa();
            //            fpm.add_cfg_simplification_pass();
            //            fpm.add_jump_threading_pass();

            // module passes
            // fpm.add_promote_memory_to_register_pass();
        }
    }

    pmb.populate_module_pass_manager(&mpm);
    pmb.populate_function_pass_manager(&fpm);

    fpm.initialize();

    // For now, we have just one of each
    (mpm, fpm)
}

pub fn build_exp_literal<'a, 'ctx, 'env>(
    env: &Env<'a, 'ctx, 'env>,
    literal: &roc_mono::ir::Literal<'a>,
) -> BasicValueEnum<'ctx> {
    use roc_mono::ir::Literal::*;

    match literal {
        Int(num) => env.context.i64_type().const_int(*num as u64, true).into(),
        Float(num) => env.context.f64_type().const_float(*num).into(),
        Bool(b) => env.context.bool_type().const_int(*b as u64, false).into(),
        Byte(b) => env.context.i8_type().const_int(*b as u64, false).into(),
        Str(str_literal) => {
            if str_literal.is_empty() {
                panic!("TODO build an empty string in LLVM");
            } else {
                let ctx = env.context;
                let builder = env.builder;
                let str_len = str_literal.len() + 1/* TODO drop the +1 when we have structs and this is no longer a NUL-terminated CString.*/;

                let byte_type = ctx.i8_type();
                let nul_terminator = byte_type.const_zero();
                let len_val = ctx.i64_type().const_int(str_len as u64, false);
                let ptr = env
                    .builder
                    .build_array_malloc(ctx.i8_type(), len_val, "str_ptr")
                    .unwrap();

                // TODO check if malloc returned null; if so, runtime error for OOM!

                // Copy the bytes from the string literal into the array
                for (index, byte) in str_literal.bytes().enumerate() {
                    let index_val = ctx.i64_type().const_int(index as u64, false);
                    let elem_ptr =
                        unsafe { builder.build_in_bounds_gep(ptr, &[index_val], "byte") };

                    builder.build_store(elem_ptr, byte_type.const_int(byte as u64, false));
                }

                // Add a NUL terminator at the end.
                // TODO: Instead of NUL-terminating, return a struct
                // with the pointer and also the length and capacity.
                let index_val = ctx.i64_type().const_int(str_len as u64 - 1, false);
                let elem_ptr =
                    unsafe { builder.build_in_bounds_gep(ptr, &[index_val], "nul_terminator") };

                builder.build_store(elem_ptr, nul_terminator);

                BasicValueEnum::PointerValue(ptr)
            }
        }
    }
}

pub fn build_exp_expr<'a, 'ctx, 'env>(
    env: &Env<'a, 'ctx, 'env>,
    layout_ids: &mut LayoutIds<'a>,
    scope: &Scope<'a, 'ctx>,
    parent: FunctionValue<'ctx>,
    expr: &roc_mono::ir::Expr<'a>,
) -> BasicValueEnum<'ctx> {
    use roc_mono::ir::CallType::*;
    use roc_mono::ir::Expr::*;

    match expr {
        Literal(literal) => build_exp_literal(env, literal),
        RunLowLevel(op, symbols) => run_low_level(env, scope, parent, *op, symbols),

        FunctionCall {
            call_type: ByName(name),
            layout,
            args,
            ..
        } => {
            let mut arg_tuples: Vec<BasicValueEnum> = Vec::with_capacity_in(args.len(), env.arena);

            for symbol in args.iter() {
                arg_tuples.push(load_symbol(env, scope, symbol));
            }

            call_with_args(
                env,
                layout_ids,
                layout,
                *name,
                parent,
                arg_tuples.into_bump_slice(),
            )
        }

        FunctionCall {
            call_type: ByPointer(name),
            layout: _,
            args,
            ..
        } => {
            let sub_expr = load_symbol(env, scope, name);

            let mut arg_vals: Vec<BasicValueEnum> = Vec::with_capacity_in(args.len(), env.arena);

            for arg in args.iter() {
                arg_vals.push(load_symbol(env, scope, arg));
            }

            let call = match sub_expr {
                BasicValueEnum::PointerValue(ptr) => {
                    env.builder.build_call(ptr, arg_vals.as_slice(), "tmp")
                }
                non_ptr => {
                    panic!(
                        "Tried to call by pointer, but encountered a non-pointer: {:?}",
                        non_ptr
                    );
                }
            };

            if env.exposed_to_host.contains(name) {
                // If this is an external-facing function, use the C calling convention.
                call.set_call_convention(C_CALL_CONV);
            } else {
                // If it's an internal-only function, use the fast calling conention.
                call.set_call_convention(FAST_CALL_CONV);
            }

            call.try_as_basic_value()
                .left()
                .unwrap_or_else(|| panic!("LLVM error: Invalid call by pointer."))
        }

        Struct(sorted_fields) => {
            let ctx = env.context;
            let builder = env.builder;
            let ptr_bytes = env.ptr_bytes;

            // Determine types
            let num_fields = sorted_fields.len();
            let mut field_types = Vec::with_capacity_in(num_fields, env.arena);
            let mut field_vals = Vec::with_capacity_in(num_fields, env.arena);

            for symbol in sorted_fields.iter() {
                // Zero-sized fields have no runtime representation.
                // The layout of the struct expects them to be dropped!
                let (field_expr, field_layout) = load_symbol_and_layout(env, scope, symbol);
                if field_layout.stack_size(ptr_bytes) != 0 {
                    field_types.push(basic_type_from_layout(
                        env.arena,
                        env.context,
                        &field_layout,
                        env.ptr_bytes,
                    ));

                    field_vals.push(field_expr);
                }
            }

            // If the record has only one field that isn't zero-sized,
            // unwrap it. This is what the layout expects us to do.
            if field_vals.len() == 1 {
                field_vals.pop().unwrap()
            } else {
                // Create the struct_type
                let struct_type = ctx.struct_type(field_types.into_bump_slice(), false);
                let mut struct_val = struct_type.const_zero().into();

                // Insert field exprs into struct_val
                for (index, field_val) in field_vals.into_iter().enumerate() {
                    struct_val = builder
                        .build_insert_value(struct_val, field_val, index as u32, "insert_field")
                        .unwrap();
                }

                BasicValueEnum::StructValue(struct_val.into_struct_value())
            }
        }

        Tag {
            union_size,
            arguments,
            ..
        } if *union_size == 1 => {
            let it = arguments.iter();

            let ctx = env.context;
            let ptr_bytes = env.ptr_bytes;
            let builder = env.builder;

            // Determine types
            let num_fields = arguments.len() + 1;
            let mut field_types = Vec::with_capacity_in(num_fields, env.arena);
            let mut field_vals = Vec::with_capacity_in(num_fields, env.arena);

            for field_symbol in it {
                let (val, field_layout) = load_symbol_and_layout(env, scope, field_symbol);
                // Zero-sized fields have no runtime representation.
                // The layout of the struct expects them to be dropped!
                if field_layout.stack_size(ptr_bytes) != 0 {
                    let field_type = basic_type_from_layout(
                        env.arena,
                        env.context,
                        &field_layout,
                        env.ptr_bytes,
                    );

                    field_types.push(field_type);
                    field_vals.push(val);
                }
            }

            // If the struct has only one field that isn't zero-sized,
            // unwrap it. This is what the layout expects us to do.
            if field_vals.len() == 1 {
                field_vals.pop().unwrap()
            } else {
                // Create the struct_type
                let struct_type = ctx.struct_type(field_types.into_bump_slice(), false);
                let mut struct_val = struct_type.const_zero().into();

                // Insert field exprs into struct_val
                for (index, field_val) in field_vals.into_iter().enumerate() {
                    struct_val = builder
                        .build_insert_value(struct_val, field_val, index as u32, "insert_field")
                        .unwrap();
                }

                BasicValueEnum::StructValue(struct_val.into_struct_value())
            }
        }

        Tag {
            arguments,
            tag_layout,
            union_size,
            ..
        } => {
            debug_assert!(*union_size > 1);
            let ptr_size = env.ptr_bytes;

            let mut filler = tag_layout.stack_size(ptr_size);

            let ctx = env.context;
            let builder = env.builder;

            // Determine types
            let num_fields = arguments.len() + 1;
            let mut field_types = Vec::with_capacity_in(num_fields, env.arena);
            let mut field_vals = Vec::with_capacity_in(num_fields, env.arena);

            for field_symbol in arguments.iter() {
                let (val, field_layout) = load_symbol_and_layout(env, scope, field_symbol);
                let field_size = field_layout.stack_size(ptr_size);

                // Zero-sized fields have no runtime representation.
                // The layout of the struct expects them to be dropped!
                if field_size != 0 {
                    let field_type =
                        basic_type_from_layout(env.arena, env.context, field_layout, ptr_size);

                    field_types.push(field_type);
                    field_vals.push(val);

                    filler -= field_size;
                }
            }

            // TODO verify that this is required (better safe than sorry)
            if filler > 0 {
                field_types.push(env.context.i8_type().array_type(filler).into());
            }

            // Create the struct_type
            let struct_type = ctx.struct_type(field_types.into_bump_slice(), false);
            let mut struct_val = struct_type.const_zero().into();

            // Insert field exprs into struct_val
            for (index, field_val) in field_vals.into_iter().enumerate() {
                struct_val = builder
                    .build_insert_value(struct_val, field_val, index as u32, "insert_field")
                    .unwrap();
            }

            // How we create tag values
            //
            // The memory layout of tags can be different. e.g. in
            //
            // [ Ok Int, Err Str ]
            //
            // the `Ok` tag stores a 64-bit integer, the `Err` tag stores a struct.
            // All tags of a union must have the same length, for easy addressing (e.g. array lookups).
            // So we need to ask for the maximum of all tag's sizes, even if most tags won't use
            // all that memory, and certainly won't use it in the same way (the tags have fields of
            // different types/sizes)
            //
            // In llvm, we must be explicit about the type of value we're creating: we can't just
            // make a unspecified block of memory. So what we do is create a byte array of the
            // desired size. Then when we know which tag we have (which is here, in this function),
            // we need to cast that down to the array of bytes that llvm expects
            //
            // There is the bitcast instruction, but it doesn't work for arrays. So we need to jump
            // through some hoops using store and load to get this to work: the array is put into a
            // one-element struct, which can be cast to the desired type.
            //
            // This tricks comes from
            // https://github.com/raviqqe/ssf/blob/bc32aae68940d5bddf5984128e85af75ca4f4686/ssf-llvm/src/expression_compiler.rs#L116

            let internal_type =
                basic_type_from_layout(env.arena, env.context, tag_layout, env.ptr_bytes);

            cast_basic_basic(
                builder,
                struct_val.into_struct_value().into(),
                internal_type,
            )
        }
        AccessAtIndex {
            index,
            structure,
            is_unwrapped,
            ..
        } if *is_unwrapped => {
            use inkwell::values::BasicValueEnum::*;

            let builder = env.builder;

            // Get Struct val
            // Since this is a one-element tag union, we get the underlying value
            // right away. However, that struct might have only one field which
            // is not zero-sized, which would make it unwrapped. If that happens,
            // we must be
            match load_symbol(env, scope, structure) {
                StructValue(argument) => builder
                    .build_extract_value(
                        argument,
                        *index as u32,
                        env.arena.alloc(format!("tag_field_access_{}_", index)),
                    )
                    .unwrap(),
                other => {
                    // If it's not a Struct, that means it was unwrapped,
                    // so we should return it directly.
                    other
                }
            }
        }

        AccessAtIndex {
            index,
            structure,
            field_layouts,
            ..
        } => {
            let builder = env.builder;

            // Determine types, assumes the descriminant is in the field layouts
            let num_fields = field_layouts.len();
            let mut field_types = Vec::with_capacity_in(num_fields, env.arena);
            let ptr_bytes = env.ptr_bytes;

            for field_layout in field_layouts.iter() {
                let field_type =
                    basic_type_from_layout(env.arena, env.context, &field_layout, ptr_bytes);
                field_types.push(field_type);
            }

            // Create the struct_type
            let struct_type = env
                .context
                .struct_type(field_types.into_bump_slice(), false);

            // cast the argument bytes into the desired shape for this tag
            let argument = load_symbol(env, scope, structure).into_struct_value();

            let struct_value = cast_struct_struct(builder, argument, struct_type);

            builder
                .build_extract_value(struct_value, *index as u32, "")
                .expect("desired field did not decode")
        }
        EmptyArray => empty_polymorphic_list(env),
        Array { elem_layout, elems } => list_literal(env, scope, elem_layout, elems),
        FunctionPointer(symbol, layout) => {
            let fn_name = layout_ids
                .get(*symbol, layout)
                .to_symbol_string(*symbol, &env.interns);
            let ptr = env
                .module
                .get_function(fn_name.as_str())
                .unwrap_or_else(|| panic!("Could not get pointer to unknown function {:?}", symbol))
                .as_global_value()
                .as_pointer_value();

            BasicValueEnum::PointerValue(ptr)
        }
        RuntimeErrorFunction(_) => todo!(),
    }
}

pub fn build_exp_stmt<'a, 'ctx, 'env>(
    env: &Env<'a, 'ctx, 'env>,
    layout_ids: &mut LayoutIds<'a>,
    scope: &mut Scope<'a, 'ctx>,
    parent: FunctionValue<'ctx>,
    stmt: &roc_mono::ir::Stmt<'a>,
) -> BasicValueEnum<'ctx> {
    use roc_mono::ir::Stmt::*;

    match stmt {
        Let(symbol, expr, layout, cont) => {
            let context = &env.context;

            let val = build_exp_expr(env, layout_ids, &scope, parent, &expr);
            let expr_bt = basic_type_from_layout(env.arena, context, &layout, env.ptr_bytes);
            let alloca =
                create_entry_block_alloca(env, parent, expr_bt, symbol.ident_string(&env.interns));

            env.builder.build_store(alloca, val);

            // Make a new scope which includes the binding we just encountered.
            // This should be done *after* compiling the bound expr, since any
            // recursive (in the LetRec sense) bindings should already have
            // been extracted as procedures. Nothing in here should need to
            // access itself!
            // scope = scope.clone();

            scope.insert(*symbol, (layout.clone(), alloca));
            let result = build_exp_stmt(env, layout_ids, scope, parent, cont);
            scope.remove(symbol);

            result
        }
        Ret(symbol) => load_symbol(env, scope, symbol),

        Cond {
            branching_symbol,
            pass: pass_stmt,
            fail: fail_stmt,
            ret_layout,
            ..
        } => {
            let ret_type =
                basic_type_from_layout(env.arena, env.context, &ret_layout, env.ptr_bytes);

            let cond_expr = load_symbol(env, scope, branching_symbol);

            match cond_expr {
                IntValue(value) => {
                    // This is a call tobuild_basic_phi2, except inlined to prevent
                    // problems with lifetimes and closures involving layout_ids.
                    let builder = env.builder;
                    let context = env.context;

                    // build blocks
                    let then_block = context.append_basic_block(parent, "then");
                    let else_block = context.append_basic_block(parent, "else");
                    let mut blocks: std::vec::Vec<(
                        &dyn inkwell::values::BasicValue<'_>,
                        inkwell::basic_block::BasicBlock<'_>,
                    )> = std::vec::Vec::with_capacity(2);
                    let cont_block = context.append_basic_block(parent, "branchcont");

                    builder.build_conditional_branch(value, then_block, else_block);

                    // build then block
                    builder.position_at_end(then_block);
                    let then_val = build_exp_stmt(env, layout_ids, scope, parent, pass_stmt);
                    if then_block.get_terminator().is_none() {
                        builder.build_unconditional_branch(cont_block);
                        let then_block = builder.get_insert_block().unwrap();
                        blocks.push((&then_val, then_block));
                    }

                    // build else block
                    builder.position_at_end(else_block);
                    let else_val = build_exp_stmt(env, layout_ids, scope, parent, fail_stmt);
                    if else_block.get_terminator().is_none() {
                        let else_block = builder.get_insert_block().unwrap();
                        builder.build_unconditional_branch(cont_block);
                        blocks.push((&else_val, else_block));
                    }

                    // emit merge block
                    if blocks.is_empty() {
                        // SAFETY there are no other references to this block in this case
                        unsafe {
                            cont_block.delete().unwrap();
                        }

                        // return garbage value
                        context.i64_type().const_int(0, false).into()
                    } else {
                        builder.position_at_end(cont_block);

                        let phi = builder.build_phi(ret_type, "branch");

                        // phi.add_incoming(&[(&then_val, then_block), (&else_val, else_block)]);
                        phi.add_incoming(&blocks);

                        phi.as_basic_value()
                    }
                }
                _ => panic!(
                    "Tried to make a branch out of an invalid condition: cond_expr = {:?}",
                    cond_expr,
                ),
            }
        }

        Switch {
            branches,
            default_branch,
            ret_layout,
            cond_layout,
            cond_symbol,
        } => {
            let ret_type =
                basic_type_from_layout(env.arena, env.context, &ret_layout, env.ptr_bytes);

            let switch_args = SwitchArgsIr {
                cond_layout: cond_layout.clone(),
                cond_symbol: *cond_symbol,
                branches,
                default_branch,
                ret_type,
            };

            build_switch_ir(env, layout_ids, scope, parent, switch_args)
        }
        Join {
            id,
            parameters,
            remainder,
            continuation,
        } => {
            let builder = env.builder;
            let context = env.context;

            let mut joinpoint_args = Vec::with_capacity_in(parameters.len(), env.arena);

            for param in parameters.iter() {
                let btype =
                    basic_type_from_layout(env.arena, env.context, &param.layout, env.ptr_bytes);
                joinpoint_args.push(create_entry_block_alloca(
                    env,
                    parent,
                    btype,
                    "joinpointarg",
                ));
            }

            // create new block
            let cont_block = context.append_basic_block(parent, "joinpointcont");

            // store this join point
            let joinpoint_args = joinpoint_args.into_bump_slice();
            scope.join_points.insert(*id, (cont_block, joinpoint_args));

            // construct the blocks that may jump to this join point
            build_exp_stmt(env, layout_ids, scope, parent, remainder);

            // remove this join point again
            scope.join_points.remove(&id);

            for (ptr, param) in joinpoint_args.iter().zip(parameters.iter()) {
                scope.insert(param.symbol, (param.layout.clone(), *ptr));
            }

            let phi_block = builder.get_insert_block().unwrap();

            // put the cont block at the back
            builder.position_at_end(cont_block);

            // put the continuation in
            let result = build_exp_stmt(env, layout_ids, scope, parent, continuation);

            cont_block.move_after(phi_block).unwrap();

            result
        }
        Jump(join_point, arguments) => {
            let builder = env.builder;
            let context = env.context;
            let (cont_block, argument_pointers) = scope.join_points.get(join_point).unwrap();

            for (pointer, argument) in argument_pointers.iter().zip(arguments.iter()) {
                let value = load_symbol(env, scope, argument);
                builder.build_store(*pointer, value);
            }

            builder.build_unconditional_branch(*cont_block);

            // This doesn't currently do anything
            context.i64_type().const_zero().into()
        }
        Inc(symbol, cont) => {
            let (value, layout) = load_symbol_and_layout(env, scope, symbol);
            let layout = layout.clone();

            match layout {
                Layout::Builtin(Builtin::List(MemoryMode::Refcounted, _)) => {
                    increment_refcount_list(env, value.into_struct_value());
                    build_exp_stmt(env, layout_ids, scope, parent, cont)
                }
                _ => build_exp_stmt(env, layout_ids, scope, parent, cont),
            }
        }
        Dec(symbol, cont) => {
            let (value, layout) = load_symbol_and_layout(env, scope, symbol);
            let layout = layout.clone();

            if layout.contains_refcounted() {
                decrement_refcount_layout(env, parent, value, &layout);
            }

            build_exp_stmt(env, layout_ids, scope, parent, cont)
        }
        _ => todo!("unsupported expr {:?}", stmt),
    }
}

fn refcount_is_one_comparison<'ctx>(
    builder: &Builder<'ctx>,
    context: &'ctx Context,
    refcount: IntValue<'ctx>,
) -> IntValue<'ctx> {
    let refcount_one: IntValue<'ctx> = context.i64_type().const_int((std::usize::MAX) as _, false);
    // Note: Check for refcount < refcount_1 as the "true" condition,
    // to avoid misprediction. (In practice this should usually pass,
    // and CPUs generally default to predicting that a forward jump
    // shouldn't be taken; that is, they predict "else" won't be taken.)
    builder.build_int_compare(
        IntPredicate::EQ,
        refcount,
        refcount_one,
        "refcount_one_check",
    )
}

#[allow(dead_code)]
fn list_get_refcount_ptr<'a, 'ctx, 'env>(
    env: &Env<'a, 'ctx, 'env>,
    list_wrapper: StructValue<'ctx>,
) -> PointerValue<'ctx> {
    let builder = env.builder;
    let ctx = env.context;

    // pointer to usize
    let ptr_bytes = env.ptr_bytes;
    let int_type = ptr_int(ctx, ptr_bytes);

    // fetch the pointer to the array data, as an integer
    let ptr_as_int = builder
        .build_extract_value(list_wrapper, Builtin::WRAPPER_PTR, "read_list_ptr")
        .unwrap()
        .into_int_value();

    // subtract ptr_size, to access the refcount
    let refcount_ptr = builder.build_int_sub(
        ptr_as_int,
        ctx.i64_type().const_int(env.ptr_bytes as u64, false),
        "make_refcount_ptr",
    );

    builder.build_int_to_ptr(
        refcount_ptr,
        int_type.ptr_type(AddressSpace::Generic),
        "get_refcount_ptr",
    )
}

fn decrement_refcount_layout<'a, 'ctx, 'env>(
    env: &Env<'a, 'ctx, 'env>,
    parent: FunctionValue<'ctx>,
    value: BasicValueEnum<'ctx>,
    layout: &Layout<'a>,
) {
    use Layout::*;

    match layout {
        Builtin(builtin) => decrement_refcount_builtin(env, parent, value, builtin),
        Struct(layouts) => {
            let wrapper_struct = value.into_struct_value();

            for (i, field_layout) in layouts.iter().enumerate() {
                if field_layout.contains_refcounted() {
                    let field_ptr = env
                        .builder
                        .build_extract_value(wrapper_struct, i as u32, "decrement_struct_field")
                        .unwrap();

                    decrement_refcount_layout(env, parent, field_ptr, field_layout)
                }
            }
        }
        Union(tags) => {
            debug_assert!(!tags.is_empty());
            let wrapper_struct = value.into_struct_value();

            // read the tag_id
            let tag_id = env
                .builder
                .build_extract_value(wrapper_struct, 0, "read_tag_id")
                .unwrap()
                .into_int_value();

            // next, make a jump table for all possible values of the tag_id
            let mut cases = Vec::with_capacity_in(tags.len(), env.arena);

            let merge_block = env.context.append_basic_block(parent, "decrement_merge");

            for (tag_id, field_layouts) in tags.iter().enumerate() {
                let block = env.context.append_basic_block(parent, "tag_id_decrement");
                env.builder.position_at_end(block);

                for (i, field_layout) in field_layouts.iter().enumerate() {
                    if field_layout.contains_refcounted() {
                        let field_ptr = env
                            .builder
                            .build_extract_value(wrapper_struct, i as u32, "decrement_struct_field")
                            .unwrap();

                        decrement_refcount_layout(env, parent, field_ptr, field_layout)
                    }
                }

                env.builder.build_unconditional_branch(merge_block);

                cases.push((env.context.i8_type().const_int(tag_id as u64, false), block));
            }

            let (_, default_block) = cases.pop().unwrap();

            env.builder.build_switch(tag_id, default_block, &cases);

            env.builder.position_at_end(merge_block);
        }

        FunctionPointer(_, _) | Pointer(_) => {}
    }
}

#[inline(always)]
fn decrement_refcount_builtin<'a, 'ctx, 'env>(
    env: &Env<'a, 'ctx, 'env>,
    parent: FunctionValue<'ctx>,
    value: BasicValueEnum<'ctx>,
    builtin: &Builtin<'a>,
) {
    use Builtin::*;

    match builtin {
        List(MemoryMode::Refcounted, element_layout) => {
            if element_layout.contains_refcounted() {
                // TODO decrement all values
            }
            let wrapper_struct = value.into_struct_value();
            decrement_refcount_list(env, parent, wrapper_struct);
        }
        List(MemoryMode::Unique, _element_layout) => {
            // do nothing
        }
        Set(element_layout) => {
            if element_layout.contains_refcounted() {
                // TODO decrement all values
            }
            let wrapper_struct = value.into_struct_value();
            decrement_refcount_list(env, parent, wrapper_struct);
        }
        Map(key_layout, value_layout) => {
            if key_layout.contains_refcounted() || value_layout.contains_refcounted() {
                // TODO decrement all values
            }

            let wrapper_struct = value.into_struct_value();
            decrement_refcount_list(env, parent, wrapper_struct);
        }
        _ => {}
    }
}

fn increment_refcount_list<'a, 'ctx, 'env>(
    env: &Env<'a, 'ctx, 'env>,
    original_wrapper: StructValue<'ctx>,
) {
    let builder = env.builder;
    let ctx = env.context;

    let refcount_ptr = list_get_refcount_ptr(env, original_wrapper);

    let refcount = env
        .builder
        .build_load(refcount_ptr, "get_refcount")
        .into_int_value();

    // our refcount 0 is actually usize::MAX, so incrementing the refcount means decrementing this value.
    let decremented = env.builder.build_int_sub(
        refcount,
        ctx.i64_type().const_int(1 as u64, false),
        "incremented_refcount",
    );

    // Mutate the new array in-place to change the element.
    builder.build_store(refcount_ptr, decremented);
}

fn decrement_refcount_list<'a, 'ctx, 'env>(
    env: &Env<'a, 'ctx, 'env>,
    parent: FunctionValue<'ctx>,
    original_wrapper: StructValue<'ctx>,
) {
    let builder = env.builder;
    let ctx = env.context;

    let refcount_ptr = list_get_refcount_ptr(env, original_wrapper);

    let refcount = env
        .builder
        .build_load(refcount_ptr, "get_refcount")
        .into_int_value();

    let comparison = refcount_is_one_comparison(builder, env.context, refcount);

    // build blocks
    let then_block = ctx.append_basic_block(parent, "then");
    let else_block = ctx.append_basic_block(parent, "else");
    let cont_block = ctx.append_basic_block(parent, "branchcont");

    builder.build_conditional_branch(comparison, then_block, else_block);

    // build then block
    {
        builder.position_at_end(then_block);
        // our refcount 0 is actually usize::MAX, so decrementing the refcount means incrementing this value.
        let decremented = env.builder.build_int_add(
            ctx.i64_type().const_int(1 as u64, false),
            refcount,
            "decremented_refcount",
        );

        // Mutate the new array in-place to change the element.
        builder.build_store(refcount_ptr, decremented);

        builder.build_unconditional_branch(cont_block);
    }

    // build else block
    {
        builder.position_at_end(else_block);
        if !env.leak {
            let free = builder.build_free(refcount_ptr);
            builder.insert_instruction(&free, None);
        }
        builder.build_unconditional_branch(cont_block);
    }

    // emit merge block
    builder.position_at_end(cont_block);
}

fn load_symbol<'a, 'ctx, 'env>(
    env: &Env<'a, 'ctx, 'env>,
    scope: &Scope<'a, 'ctx>,
    symbol: &Symbol,
) -> BasicValueEnum<'ctx> {
    match scope.get(symbol) {
        Some((_, ptr)) => env
            .builder
            .build_load(*ptr, symbol.ident_string(&env.interns)),
        None => panic!("There was no entry for {:?} in scope {:?}", symbol, scope),
    }
}

fn load_symbol_and_layout<'a, 'ctx, 'env, 'b>(
    env: &Env<'a, 'ctx, 'env>,
    scope: &'b Scope<'a, 'ctx>,
    symbol: &Symbol,
) -> (BasicValueEnum<'ctx>, &'b Layout<'a>) {
    match scope.get(symbol) {
        Some((layout, ptr)) => (
            env.builder
                .build_load(*ptr, symbol.ident_string(&env.interns)),
            layout,
        ),
        None => panic!("There was no entry for {:?} in scope {:?}", symbol, scope),
    }
}

/// Cast a struct to another struct of the same (or smaller?) size
fn cast_struct_struct<'ctx>(
    builder: &Builder<'ctx>,
    from_value: StructValue<'ctx>,
    to_type: StructType<'ctx>,
) -> StructValue<'ctx> {
    cast_basic_basic(builder, from_value.into(), to_type.into()).into_struct_value()
}

/// Cast a value to another value of the same (or smaller?) size
fn cast_basic_basic<'ctx>(
    builder: &Builder<'ctx>,
    from_value: BasicValueEnum<'ctx>,
    to_type: BasicTypeEnum<'ctx>,
) -> BasicValueEnum<'ctx> {
    use inkwell::types::BasicType;
    // store the value in memory
    let argument_pointer = builder.build_alloca(from_value.get_type(), "");
    builder.build_store(argument_pointer, from_value);

    // then read it back as a different type
    let to_type_pointer = builder
        .build_bitcast(
            argument_pointer,
            to_type.ptr_type(inkwell::AddressSpace::Generic),
            "cast_basic_basic",
        )
        .into_pointer_value();

    builder.build_load(to_type_pointer, "")
}

fn extract_tag_discriminant<'a, 'ctx, 'env>(
    env: &Env<'a, 'ctx, 'env>,
    from_value: StructValue<'ctx>,
) -> IntValue<'ctx> {
    let struct_type = env
        .context
        .struct_type(&[env.context.i64_type().into()], false);

    let struct_value = cast_struct_struct(env.builder, from_value, struct_type);

    env.builder
        .build_extract_value(struct_value, 0, "")
        .expect("desired field did not decode")
        .into_int_value()
}

struct SwitchArgsIr<'a, 'ctx> {
    pub cond_symbol: Symbol,
    pub cond_layout: Layout<'a>,
    pub branches: &'a [(u64, roc_mono::ir::Stmt<'a>)],
    pub default_branch: &'a roc_mono::ir::Stmt<'a>,
    pub ret_type: BasicTypeEnum<'ctx>,
}

fn build_switch_ir<'a, 'ctx, 'env>(
    env: &Env<'a, 'ctx, 'env>,
    layout_ids: &mut LayoutIds<'a>,
    scope: &Scope<'a, 'ctx>,
    parent: FunctionValue<'ctx>,
    switch_args: SwitchArgsIr<'a, 'ctx>,
) -> BasicValueEnum<'ctx> {
    let arena = env.arena;
    let builder = env.builder;
    let context = env.context;
    let SwitchArgsIr {
        branches,
        cond_symbol,
        mut cond_layout,
        default_branch,
        ret_type,
        ..
    } = switch_args;

    let mut copy = scope.clone();
    let scope = &mut copy;

    let cond_symbol = &cond_symbol;

    let cont_block = context.append_basic_block(parent, "cont");

    // Build the condition
    let cond = match cond_layout {
        Layout::Builtin(Builtin::Float64) => {
            // float matches are done on the bit pattern
            cond_layout = Layout::Builtin(Builtin::Int64);
            let full_cond = load_symbol(env, scope, cond_symbol);

            builder
                .build_bitcast(full_cond, env.context.i64_type(), "")
                .into_int_value()
        }
        Layout::Union(_) => {
            // we match on the discriminant, not the whole Tag
            cond_layout = Layout::Builtin(Builtin::Int64);
            let full_cond = load_symbol(env, scope, cond_symbol).into_struct_value();

            extract_tag_discriminant(env, full_cond)
        }
        Layout::Builtin(_) => load_symbol(env, scope, cond_symbol).into_int_value(),
        other => todo!("Build switch value from layout: {:?}", other),
    };

    // Build the cases
    let mut incoming = Vec::with_capacity_in(branches.len(), arena);
    let mut cases = Vec::with_capacity_in(branches.len(), arena);

    for (int, _) in branches.iter() {
        // Switch constants must all be same type as switch value!
        // e.g. this is incorrect, and will trigger a LLVM warning:
        //
        //   switch i8 %apple1, label %default [
        //     i64 2, label %branch2
        //     i64 0, label %branch0
        //     i64 1, label %branch1
        //   ]
        //
        // they either need to all be i8, or i64
        let int_val = match cond_layout {
            Layout::Builtin(Builtin::Int128) => context.i128_type().const_int(*int as u64, false), /* TODO file an issue: you can't currently have an int literal bigger than 64 bits long, and also (as we see here), you can't currently have (at least in Inkwell) a when-branch with an i128 literal in its pattren  */
            Layout::Builtin(Builtin::Int64) => context.i64_type().const_int(*int as u64, false),
            Layout::Builtin(Builtin::Int32) => context.i32_type().const_int(*int as u64, false),
            Layout::Builtin(Builtin::Int16) => context.i16_type().const_int(*int as u64, false),
            Layout::Builtin(Builtin::Int8) => context.i8_type().const_int(*int as u64, false),
            Layout::Builtin(Builtin::Int1) => context.bool_type().const_int(*int as u64, false),
            _ => panic!("Can't cast to cond_layout = {:?}", cond_layout),
        };
        let block = context.append_basic_block(parent, format!("branch{}", int).as_str());

        cases.push((int_val, block));
    }

    let default_block = context.append_basic_block(parent, "default");

    builder.build_switch(cond, default_block, &cases);

    for ((_, branch_expr), (_, block)) in branches.iter().zip(cases) {
        builder.position_at_end(block);

        let branch_val = build_exp_stmt(env, layout_ids, scope, parent, branch_expr);

        if block.get_terminator().is_none() {
            builder.build_unconditional_branch(cont_block);
            incoming.push((branch_val, block));
        }
    }

    // The block for the conditional's default branch.
    builder.position_at_end(default_block);

    let default_val = build_exp_stmt(env, layout_ids, scope, parent, default_branch);

    if default_block.get_terminator().is_none() {
        builder.build_unconditional_branch(cont_block);
        incoming.push((default_val, default_block));
    }

    // emit merge block
    if incoming.is_empty() {
        unsafe {
            cont_block.delete().unwrap();
        }
        // produce unused garbage value
        context.i64_type().const_zero().into()
    } else {
        builder.position_at_end(cont_block);

        let phi = builder.build_phi(ret_type, "branch");

        for (branch_val, block) in incoming {
            phi.add_incoming(&[(&Into::<BasicValueEnum>::into(branch_val), block)]);
        }

        phi.as_basic_value()
    }
}

/// TODO could this be added to Inkwell itself as a method on BasicValueEnum?
fn set_name(bv_enum: BasicValueEnum<'_>, name: &str) {
    match bv_enum {
        ArrayValue(val) => val.set_name(name),
        IntValue(val) => val.set_name(name),
        FloatValue(val) => val.set_name(name),
        PointerValue(val) => val.set_name(name),
        StructValue(val) => val.set_name(name),
        VectorValue(val) => val.set_name(name),
    }
}

/// Creates a new stack allocation instruction in the entry block of the function.
pub fn create_entry_block_alloca<'a, 'ctx>(
    env: &Env<'a, 'ctx, '_>,
    parent: FunctionValue<'_>,
    basic_type: BasicTypeEnum<'ctx>,
    name: &str,
) -> PointerValue<'ctx> {
    let builder = env.context.create_builder();
    let entry = parent.get_first_basic_block().unwrap();

    match entry.get_first_instruction() {
        Some(first_instr) => builder.position_before(&first_instr),
        None => builder.position_at_end(entry),
    }

    builder.build_alloca(basic_type, name)
}

pub fn build_proc_header<'a, 'ctx, 'env>(
    env: &Env<'a, 'ctx, 'env>,
    layout_ids: &mut LayoutIds<'a>,
    symbol: Symbol,
    layout: &Layout<'a>,
    proc: &roc_mono::ir::Proc<'a>,
) -> (FunctionValue<'ctx>, Vec<'a, BasicTypeEnum<'ctx>>) {
    let args = proc.args;
    let arena = env.arena;
    let context = &env.context;
    let ret_type = basic_type_from_layout(arena, context, &proc.ret_layout, env.ptr_bytes);
    let mut arg_basic_types = Vec::with_capacity_in(args.len(), arena);
    let mut arg_symbols = Vec::new_in(arena);

    for (layout, arg_symbol) in args.iter() {
        let arg_type = basic_type_from_layout(arena, env.context, &layout, env.ptr_bytes);

        arg_basic_types.push(arg_type);
        arg_symbols.push(arg_symbol);
    }

    let fn_type = get_fn_type(&ret_type, &arg_basic_types);

    let fn_name = layout_ids
        .get(symbol, layout)
        .to_symbol_string(symbol, &env.interns);
    let fn_val = env
        .module
        .add_function(fn_name.as_str(), fn_type, Some(Linkage::Private));

    if env.exposed_to_host.contains(&symbol) {
        // If this is an external-facing function, it'll use the C calling convention
        // and external linkage.
        fn_val.set_linkage(Linkage::External);
        fn_val.set_call_conventions(C_CALL_CONV);
    } else {
        // If it's an internal-only function, it should use the fast calling conention.
        fn_val.set_call_conventions(FAST_CALL_CONV);
    }

    (fn_val, arg_basic_types)
}

pub fn build_proc<'a, 'ctx, 'env>(
    env: &Env<'a, 'ctx, 'env>,
    layout_ids: &mut LayoutIds<'a>,
    proc: roc_mono::ir::Proc<'a>,
    fn_val: FunctionValue<'ctx>,
    arg_basic_types: Vec<'a, BasicTypeEnum<'ctx>>,
) {
    let args = proc.args;
    let context = &env.context;

    // Add a basic block for the entry point
    let entry = context.append_basic_block(fn_val, "entry");
    let builder = env.builder;

    builder.position_at_end(entry);

    let mut scope = Scope::default();

    // Add args to scope
    for ((arg_val, arg_type), (layout, arg_symbol)) in
        fn_val.get_param_iter().zip(arg_basic_types).zip(args)
    {
        set_name(arg_val, arg_symbol.ident_string(&env.interns));

        let alloca =
            create_entry_block_alloca(env, fn_val, arg_type, arg_symbol.ident_string(&env.interns));

        builder.build_store(alloca, arg_val);

        scope.insert(*arg_symbol, (layout.clone(), alloca));
    }

    let body = build_exp_stmt(env, layout_ids, &mut scope, fn_val, &proc.body);

    builder.build_return(Some(&body));
}

pub fn verify_fn(fn_val: FunctionValue<'_>) {
    if !fn_val.verify(PRINT_FN_VERIFICATION_OUTPUT) {
        unsafe {
            fn_val.delete();
        }

        panic!("Invalid generated fn_val.")
    }
}

<<<<<<< HEAD
=======
pub fn allocate_list<'a, 'ctx, 'env>(
    env: &Env<'a, 'ctx, 'env>,
    elem_layout: &Layout<'a>,
    length: IntValue<'ctx>,
) -> PointerValue<'ctx> {
    let builder = env.builder;
    let ctx = env.context;

    let elem_type = basic_type_from_layout(env.arena, ctx, elem_layout, env.ptr_bytes);
    let elem_bytes = elem_layout.stack_size(env.ptr_bytes) as u64;

    let len_type = env.ptr_int();
    // bytes per element
    let bytes_len = len_type.const_int(elem_bytes, false);
    let offset = (env.ptr_bytes as u64).max(elem_bytes);

    let ptr = {
        let len = builder.build_int_mul(bytes_len, length, "data_length");
        let len =
            builder.build_int_add(len, len_type.const_int(offset, false), "add_refcount_space");

        env.builder
            .build_array_malloc(ctx.i8_type(), len, "create_list_ptr")
            .unwrap()

        // TODO check if malloc returned null; if so, runtime error for OOM!
    };

    // We must return a pointer to the first element:
    let ptr_bytes = env.ptr_bytes;
    let int_type = ptr_int(ctx, ptr_bytes);
    let ptr_as_int = builder.build_ptr_to_int(ptr, int_type, "list_cast_ptr");
    let incremented = builder.build_int_add(
        ptr_as_int,
        ctx.i64_type().const_int(offset, false),
        "increment_list_ptr",
    );

    let ptr_type = get_ptr_type(&elem_type, AddressSpace::Generic);
    let list_element_ptr = builder.build_int_to_ptr(incremented, ptr_type, "list_cast_ptr");

    // subtract ptr_size, to access the refcount
    let refcount_ptr = builder.build_int_sub(
        incremented,
        ctx.i64_type().const_int(env.ptr_bytes as u64, false),
        "refcount_ptr",
    );

    let refcount_ptr = builder.build_int_to_ptr(
        refcount_ptr,
        int_type.ptr_type(AddressSpace::Generic),
        "make ptr",
    );

    // put our "refcount 0" in the first slot
    let ref_count_zero = ctx.i64_type().const_int(std::usize::MAX as u64, false);
    builder.build_store(refcount_ptr, ref_count_zero);

    list_element_ptr
}

/// List.single : a -> List a
fn list_single<'a, 'ctx, 'env>(
    env: &Env<'a, 'ctx, 'env>,
    elem: BasicValueEnum<'ctx>,
    elem_layout: &Layout<'a>,
) -> BasicValueEnum<'ctx> {
    let builder = env.builder;
    let ctx = env.context;

    // allocate a list of size 1 on the heap
    let size = ctx.i64_type().const_int(1, false);
    let ptr = allocate_list(env, elem_layout, size);

    // Put the element into the list
    let elem_ptr = unsafe {
        builder.build_in_bounds_gep(
            ptr,
            &[ctx.i64_type().const_int(
                // 0 as in 0 index of our new list
                0 as u64, false,
            )],
            "index",
        )
    };

    builder.build_store(elem_ptr, elem);

    let ptr_bytes = env.ptr_bytes;
    let int_type = ptr_int(ctx, ptr_bytes);
    let ptr_as_int = builder.build_ptr_to_int(ptr, int_type, "list_cast_ptr");
    let struct_type = collection(ctx, ptr_bytes);
    let len = BasicValueEnum::IntValue(env.ptr_int().const_int(1, false));

    let mut struct_val;

    // Store the pointer
    struct_val = builder
        .build_insert_value(
            struct_type.get_undef(),
            ptr_as_int,
            Builtin::WRAPPER_PTR,
            "insert_ptr",
        )
        .unwrap();

    // Store the length
    struct_val = builder
        .build_insert_value(struct_val, len, Builtin::WRAPPER_LEN, "insert_len")
        .unwrap();

    //
    builder.build_bitcast(
        struct_val.into_struct_value(),
        collection(ctx, ptr_bytes),
        "cast_collection",
    )
}

/// List.repeat : Int, elem -> List elem
fn list_repeat<'a, 'ctx, 'env>(
    env: &Env<'a, 'ctx, 'env>,
    parent: FunctionValue<'ctx>,
    list_len: IntValue<'ctx>,
    elem: BasicValueEnum<'ctx>,
    elem_layout: &Layout<'a>,
) -> BasicValueEnum<'ctx> {
    let builder = env.builder;
    let ctx = env.context;

    // list_len > 0
    // We have to do a loop below, continuously adding the `elem`
    // to the output list `List elem` until we have reached the
    // number of repeats. This `comparison` is used to check
    // if we need to do any looping; because if we dont, then we
    // dont need to allocate memory for the index or the check
    // if index != 0
    let comparison = builder.build_int_compare(
        IntPredicate::UGT,
        list_len,
        ctx.i64_type().const_int(0, false),
        "atleastzero",
    );

    let build_then = || {
        // Allocate space for the new array that we'll copy into.
        let list_ptr = allocate_list(env, elem_layout, list_len);
        // TODO check if malloc returned null; if so, runtime error for OOM!

        let index_name = "#index";
        let start_alloca = builder.build_alloca(ctx.i64_type(), index_name);

        // Start at the last element in the list.
        let last_elem_index = builder.build_int_sub(
            list_len,
            ctx.i64_type().const_int(1, false),
            "lastelemindex",
        );
        builder.build_store(start_alloca, last_elem_index);

        let loop_bb = ctx.append_basic_block(parent, "loop");
        builder.build_unconditional_branch(loop_bb);
        builder.position_at_end(loop_bb);

        // #index = #index - 1
        let curr_index = builder
            .build_load(start_alloca, index_name)
            .into_int_value();
        let next_index =
            builder.build_int_sub(curr_index, ctx.i64_type().const_int(1, false), "nextindex");

        builder.build_store(start_alloca, next_index);
        let elem_ptr =
            unsafe { builder.build_in_bounds_gep(list_ptr, &[curr_index], "load_index") };

        // Mutate the new array in-place to change the element.
        builder.build_store(elem_ptr, elem);

        // #index != 0
        let end_cond = builder.build_int_compare(
            IntPredicate::NE,
            ctx.i64_type().const_int(0, false),
            curr_index,
            "loopcond",
        );

        let after_bb = ctx.append_basic_block(parent, "afterloop");

        builder.build_conditional_branch(end_cond, loop_bb, after_bb);
        builder.position_at_end(after_bb);

        let ptr_bytes = env.ptr_bytes;
        let int_type = ptr_int(ctx, ptr_bytes);
        let ptr_as_int = builder.build_ptr_to_int(list_ptr, int_type, "list_cast_ptr");
        let struct_type = collection(ctx, ptr_bytes);

        let mut struct_val;

        // Store the pointer
        struct_val = builder
            .build_insert_value(
                struct_type.get_undef(),
                ptr_as_int,
                Builtin::WRAPPER_PTR,
                "insert_ptr",
            )
            .unwrap();

        // Store the length
        struct_val = builder
            .build_insert_value(struct_val, list_len, Builtin::WRAPPER_LEN, "insert_len")
            .unwrap();

        builder.build_bitcast(
            struct_val.into_struct_value(),
            collection(ctx, ptr_bytes),
            "cast_collection",
        )
    };

    let build_else = || empty_polymorphic_list(env);

    let struct_type = collection(ctx, env.ptr_bytes);

    build_basic_phi2(
        env,
        parent,
        comparison,
        build_then,
        build_else,
        BasicTypeEnum::StructType(struct_type),
    )
}

// #[allow(clippy::cognitive_complexity)]
>>>>>>> aac7b511
#[inline(always)]
fn call_with_args<'a, 'ctx, 'env>(
    env: &Env<'a, 'ctx, 'env>,
    layout_ids: &mut LayoutIds<'a>,
    layout: &Layout<'a>,
    symbol: Symbol,
    _parent: FunctionValue<'ctx>,
    args: &[BasicValueEnum<'ctx>],
) -> BasicValueEnum<'ctx> {
    let fn_name = layout_ids
        .get(symbol, layout)
        .to_symbol_string(symbol, &env.interns);

    let fn_val = env
        .module
        .get_function(fn_name.as_str())
        .unwrap_or_else(|| {
            if symbol.is_builtin() {
                panic!("Unrecognized builtin function: {:?}", symbol)
            } else {
                panic!("Unrecognized non-builtin function: {:?}", symbol)
            }
        });

    let call = env.builder.build_call(fn_val, args, "call");

    call.set_call_convention(fn_val.get_call_conventions());

    call.try_as_basic_value()
        .left()
        .unwrap_or_else(|| panic!("LLVM error: Invalid call by name for name {:?}", symbol))
}

fn call_intrinsic<'a, 'ctx, 'env>(
    intrinsic_name: &'static str,
    env: &Env<'a, 'ctx, 'env>,
    args: &[(BasicValueEnum<'ctx>, &'a Layout<'a>)],
) -> BasicValueEnum<'ctx> {
    let fn_val = env
        .module
        .get_function(intrinsic_name)
        .unwrap_or_else(|| panic!("Unrecognized intrinsic function: {}", intrinsic_name));

    let mut arg_vals: Vec<BasicValueEnum> = Vec::with_capacity_in(args.len(), env.arena);

    for (arg, _layout) in args.iter() {
        arg_vals.push(*arg);
    }

    let call = env
        .builder
        .build_call(fn_val, arg_vals.into_bump_slice(), "call");

    call.set_call_convention(fn_val.get_call_conventions());

    call.try_as_basic_value().left().unwrap_or_else(|| {
        panic!(
            "LLVM error: Invalid call by name for intrinsic {}",
            intrinsic_name
        )
    })
}

<<<<<<< HEAD
pub enum InPlace {
=======
pub fn load_list_len<'ctx>(
    builder: &Builder<'ctx>,
    wrapper_struct: StructValue<'ctx>,
) -> IntValue<'ctx> {
    builder
        .build_extract_value(wrapper_struct, Builtin::WRAPPER_LEN, "list_len")
        .unwrap()
        .into_int_value()
}

fn list_is_not_empty<'ctx>(
    builder: &Builder<'ctx>,
    ctx: &'ctx Context,
    list_len: IntValue<'ctx>,
) -> IntValue<'ctx> {
    builder.build_int_compare(
        IntPredicate::UGT,
        list_len,
        ctx.i64_type().const_int(0, false),
        "greaterthanzero",
    )
}

fn load_list_ptr<'ctx>(
    builder: &Builder<'ctx>,
    wrapper_struct: StructValue<'ctx>,
    ptr_type: PointerType<'ctx>,
) -> PointerValue<'ctx> {
    let ptr_as_int = builder
        .build_extract_value(wrapper_struct, Builtin::WRAPPER_PTR, "read_list_ptr")
        .unwrap()
        .into_int_value();

    builder.build_int_to_ptr(ptr_as_int, ptr_type, "list_cast_ptr")
}

fn clone_nonempty_list<'a, 'ctx, 'env>(
    env: &Env<'a, 'ctx, 'env>,
    list_len: IntValue<'ctx>,
    elems_ptr: PointerValue<'ctx>,
    elem_layout: &Layout<'_>,
) -> (StructValue<'ctx>, PointerValue<'ctx>) {
    let builder = env.builder;
    let ctx = env.context;
    let ptr_bytes = env.ptr_bytes;

    // Calculate the number of bytes we'll need to allocate.
    let elem_bytes = env
        .ptr_int()
        .const_int(elem_layout.stack_size(env.ptr_bytes) as u64, false);
    let size = env
        .builder
        .build_int_mul(elem_bytes, list_len, "clone_mul_len_by_elem_bytes");

    // Allocate space for the new array that we'll copy into.
    let clone_ptr = allocate_list(env, elem_layout, list_len);

    let int_type = ptr_int(ctx, ptr_bytes);
    let ptr_as_int = builder.build_ptr_to_int(clone_ptr, int_type, "list_cast_ptr");

    // TODO check if malloc returned null; if so, runtime error for OOM!

    // Either memcpy or deep clone the array elements
    if elem_layout.safe_to_memcpy() {
        // Copy the bytes from the original array into the new
        // one we just malloc'd.
        //
        // TODO how do we decide when to do the small memcpy vs the normal one?
        builder.build_memcpy(clone_ptr, ptr_bytes, elems_ptr, ptr_bytes, size);
    } else {
        panic!("TODO Cranelift currently only knows how to clone list elements that are Copy.");
    }

    // Create a fresh wrapper struct for the newly populated array
    let struct_type = collection(ctx, env.ptr_bytes);
    let mut struct_val;

    // Store the pointer
    struct_val = builder
        .build_insert_value(
            struct_type.get_undef(),
            ptr_as_int,
            Builtin::WRAPPER_PTR,
            "insert_ptr",
        )
        .unwrap();

    // Store the length
    struct_val = builder
        .build_insert_value(struct_val, list_len, Builtin::WRAPPER_LEN, "insert_len")
        .unwrap();

    let answer = builder
        .build_bitcast(
            struct_val.into_struct_value(),
            collection(ctx, ptr_bytes),
            "cast_collection",
        )
        .into_struct_value();

    (answer, clone_ptr)
}

#[derive(Debug)]
enum InPlace {
>>>>>>> aac7b511
    InPlace,
    Clone,
}

<<<<<<< HEAD
/// Translates a target_lexicon::Triple to a LLVM calling convention u32
/// as described in https://llvm.org/doxygen/namespacellvm_1_1CallingConv.html
pub fn get_call_conventions(cc: CallingConvention) -> u32 {
    use CallingConvention::*;

    // For now, we're returning 0 for the C calling convention on all of these.
    // Not sure if we should be picking something more specific!
    match cc {
        SystemV => C_CALL_CONV,
        WasmBasicCAbi => C_CALL_CONV,
        WindowsFastcall => C_CALL_CONV,
    }
=======
fn empty_polymorphic_list<'a, 'ctx, 'env>(env: &Env<'a, 'ctx, 'env>) -> BasicValueEnum<'ctx> {
    let ctx = env.context;

    let struct_type = collection(ctx, env.ptr_bytes);

    // The pointer should be null (aka zero) and the length should be zero,
    // so the whole struct should be a const_zero
    BasicValueEnum::StructValue(struct_type.const_zero())
}

fn list_literal<'a, 'ctx, 'env>(
    env: &Env<'a, 'ctx, 'env>,
    scope: &Scope<'a, 'ctx>,
    elem_layout: &Layout<'a>,
    elems: &&[Symbol],
) -> BasicValueEnum<'ctx> {
    let ctx = env.context;
    let builder = env.builder;

    let len_u64 = elems.len() as u64;
    let elem_bytes = elem_layout.stack_size(env.ptr_bytes) as u64;

    let ptr = {
        let bytes_len = elem_bytes * len_u64;
        let len_type = env.ptr_int();
        let len = len_type.const_int(bytes_len, false);

        allocate_list(env, elem_layout, len)

        // TODO check if malloc returned null; if so, runtime error for OOM!
    };

    // Copy the elements from the list literal into the array
    for (index, symbol) in elems.iter().enumerate() {
        let val = load_symbol(env, scope, symbol);
        let index_val = ctx.i64_type().const_int(index as u64, false);
        let elem_ptr = unsafe { builder.build_in_bounds_gep(ptr, &[index_val], "index") };

        builder.build_store(elem_ptr, val);
    }

    let ptr_bytes = env.ptr_bytes;
    let int_type = ptr_int(ctx, ptr_bytes);
    let ptr_as_int = builder.build_ptr_to_int(ptr, int_type, "list_cast_ptr");
    let struct_type = collection(ctx, ptr_bytes);
    let len = BasicValueEnum::IntValue(env.ptr_int().const_int(len_u64, false));
    let mut struct_val;

    // Store the pointer
    struct_val = builder
        .build_insert_value(
            struct_type.get_undef(),
            ptr_as_int,
            Builtin::WRAPPER_PTR,
            "insert_ptr",
        )
        .unwrap();

    // Store the length
    struct_val = builder
        .build_insert_value(struct_val, len, Builtin::WRAPPER_LEN, "insert_len")
        .unwrap();

    // Bitcast to an array of raw bytes
    builder.build_bitcast(
        struct_val.into_struct_value(),
        collection(ctx, ptr_bytes),
        "cast_collection",
    )
}

// TODO investigate: does this cause problems when the layout is known? this value is now not refcounted!
fn empty_list<'a, 'ctx, 'env>(env: &Env<'a, 'ctx, 'env>) -> BasicValueEnum<'ctx> {
    let ctx = env.context;

    let struct_type = collection(ctx, env.ptr_bytes);

    // The pointer should be null (aka zero) and the length should be zero,
    // so the whole struct should be a const_zero
    BasicValueEnum::StructValue(struct_type.const_zero())
}

fn bounds_check_comparison<'ctx>(
    builder: &Builder<'ctx>,
    elem_index: IntValue<'ctx>,
    len: IntValue<'ctx>,
) -> IntValue<'ctx> {
    // Note: Check for index < length as the "true" condition,
    // to avoid misprediction. (In practice this should usually pass,
    // and CPUs generally default to predicting that a forward jump
    // shouldn't be taken; that is, they predict "else" won't be taken.)
    builder.build_int_compare(IntPredicate::ULT, elem_index, len, "bounds_check")
}

/// List.push List elem, elem -> List elem
fn list_append<'a, 'ctx, 'env>(
    env: &Env<'a, 'ctx, 'env>,
    original_wrapper: StructValue<'ctx>,
    elem: BasicValueEnum<'ctx>,
    elem_layout: &Layout<'a>,
) -> BasicValueEnum<'ctx> {
    let builder = env.builder;
    let ctx = env.context;

    // Load the usize length from the wrapper.
    let list_len = load_list_len(builder, original_wrapper);
    let elem_type = basic_type_from_layout(env.arena, ctx, elem_layout, env.ptr_bytes);
    let ptr_type = get_ptr_type(&elem_type, AddressSpace::Generic);

    let list_ptr = load_list_ptr(builder, original_wrapper, ptr_type);

    // The output list length, which is the old list length + 1
    let new_list_len = env.builder.build_int_add(
        ctx.i64_type().const_int(1 as u64, false),
        list_len,
        "new_list_length",
    );

    let ptr_bytes = env.ptr_bytes;

    // Calculate the number of bytes we'll need to allocate.
    let elem_bytes = env
        .ptr_int()
        .const_int(elem_layout.stack_size(env.ptr_bytes) as u64, false);

    // This is the size of the list coming in, before we have added an element
    // to the end.
    let list_size = env
        .builder
        .build_int_mul(elem_bytes, list_len, "mul_old_len_by_elem_bytes");

    // Allocate space for the new array that we'll copy into.
    let clone_ptr = allocate_list(env, elem_layout, new_list_len);
    let int_type = ptr_int(ctx, ptr_bytes);
    let ptr_as_int = builder.build_ptr_to_int(clone_ptr, int_type, "list_cast_ptr");

    // TODO check if malloc returned null; if so, runtime error for OOM!

    if elem_layout.safe_to_memcpy() {
        // Copy the bytes from the original array into the new
        // one we just malloc'd.
        //
        // TODO how do we decide when to do the small memcpy vs the normal one?
        builder.build_memcpy(clone_ptr, ptr_bytes, list_ptr, ptr_bytes, list_size);
    } else {
        panic!("TODO Cranelift currently only knows how to clone list elements that are Copy.");
    }

    // Create a fresh wrapper struct for the newly populated array
    let struct_type = collection(ctx, env.ptr_bytes);
    let mut struct_val;

    // Store the pointer
    struct_val = builder
        .build_insert_value(
            struct_type.get_undef(),
            ptr_as_int,
            Builtin::WRAPPER_PTR,
            "insert_ptr",
        )
        .unwrap();

    // Store the length
    struct_val = builder
        .build_insert_value(struct_val, new_list_len, Builtin::WRAPPER_LEN, "insert_len")
        .unwrap();

    let elem_ptr = unsafe { builder.build_in_bounds_gep(clone_ptr, &[list_len], "load_index") };

    builder.build_store(elem_ptr, elem);

    builder.build_bitcast(
        struct_val.into_struct_value(),
        collection(ctx, ptr_bytes),
        "cast_collection",
    )
}

/// List.join : List (List elem) -> List elem
fn list_join<'a, 'ctx, 'env>(
    env: &Env<'a, 'ctx, 'env>,
    parent: FunctionValue<'ctx>,
    outer_list_wrapper: StructValue<'ctx>,
    outer_list_layout: &Layout<'a>,
) -> BasicValueEnum<'ctx> {
    // List.join is implemented as follows:
    // 1. loop over every list to sum the list lengths
    // 2. using the sum of all the list lengths, allocate an output list of
    //    that size.
    // 3. loop over every list, for every list, loop over every element
    //    putting it into the output list

    match outer_list_layout {
        // If the input list is empty, or if it is a list of empty lists
        // then simply return an empty list
        Layout::Builtin(Builtin::EmptyList)
        | Layout::Builtin(Builtin::List(_, Layout::Builtin(Builtin::EmptyList))) => empty_list(env),
        Layout::Builtin(Builtin::List(_, Layout::Builtin(Builtin::List(_, elem_layout)))) => {
            let inner_list_layout =
                Layout::Builtin(Builtin::List(MemoryMode::Refcounted, elem_layout));

            let builder = env.builder;
            let ctx = env.context;

            let elem_type = basic_type_from_layout(env.arena, ctx, elem_layout, env.ptr_bytes);
            let elem_ptr_type = get_ptr_type(&elem_type, AddressSpace::Generic);

            let inner_list_type =
                basic_type_from_layout(env.arena, ctx, &inner_list_layout, env.ptr_bytes);

            let outer_list_len = load_list_len(builder, outer_list_wrapper);
            let outer_list_ptr = {
                let elem_ptr_type = get_ptr_type(&inner_list_type, AddressSpace::Generic);

                load_list_ptr(builder, outer_list_wrapper, elem_ptr_type)
            };

            // outer_list_len > 0
            // We do this check to avoid allocating memory. If the input
            // list is empty, then we can just return an empty list.
            let comparison = builder.build_int_compare(
                IntPredicate::UGT,
                outer_list_len,
                ctx.i64_type().const_int(0, false),
                "greaterthanzero",
            );

            let build_then = || {
                let list_len_sum_name = "#listslengthsum";
                let list_len_sum_alloca = builder.build_alloca(ctx.i64_type(), list_len_sum_name);

                builder.build_store(list_len_sum_alloca, ctx.i64_type().const_int(0, false));

                // List Sum Loop
                {
                    let index_name = "#index";
                    let index_alloca = builder.build_alloca(ctx.i64_type(), index_name);

                    // index in the outer list, pointing to a inner list
                    let outer_list_index = ctx.i64_type().const_int(0, false);

                    builder.build_store(index_alloca, outer_list_index);

                    let outer_loop_bb = ctx.append_basic_block(parent, "loop");
                    builder.build_unconditional_branch(outer_loop_bb);
                    builder.position_at_end(outer_loop_bb);

                    // #index = #index + 1
                    let curr_index = builder
                        .build_load(index_alloca, index_name)
                        .into_int_value();
                    let next_index = builder.build_int_add(
                        curr_index,
                        ctx.i64_type().const_int(1, false),
                        "nextindex",
                    );

                    builder.build_store(index_alloca, next_index);

                    let inner_list_wrapper_ptr = unsafe {
                        builder.build_in_bounds_gep(outer_list_ptr, &[curr_index], "load_index")
                    };

                    let inner_list = builder.build_load(inner_list_wrapper_ptr, "inner_list");
                    let inner_list_len = load_list_len(builder, inner_list.into_struct_value());

                    let next_list_sum = builder.build_int_add(
                        builder
                            .build_load(list_len_sum_alloca, list_len_sum_name)
                            .into_int_value(),
                        inner_list_len,
                        "nextlistsum",
                    );

                    builder.build_store(list_len_sum_alloca, next_list_sum);

                    // #index < outer_list_len
                    let outer_loop_end_cond = builder.build_int_compare(
                        IntPredicate::ULT,
                        next_index,
                        outer_list_len,
                        "loopcond",
                    );

                    let after_outer_loop_bb = ctx.append_basic_block(parent, "after_outer_loop");

                    builder.build_conditional_branch(
                        outer_loop_end_cond,
                        outer_loop_bb,
                        after_outer_loop_bb,
                    );
                    builder.position_at_end(after_outer_loop_bb);
                }
                let final_list_sum = builder
                    .build_load(list_len_sum_alloca, list_len_sum_name)
                    .into_int_value();

                let final_list_ptr = builder
                    .build_array_malloc(elem_type, final_list_sum, "final_list_sum")
                    .unwrap();

                let dest_elem_ptr_alloca = builder.build_alloca(elem_ptr_type, "dest_elem");

                builder.build_store(dest_elem_ptr_alloca, final_list_ptr);

                // Element inserting loop
                {
                    let index_name = "#index";
                    let index_alloca = builder.build_alloca(ctx.i64_type(), index_name);

                    // index in the outer list, pointing to a inner list
                    let outer_list_index = ctx.i64_type().const_int(0, false);

                    builder.build_store(index_alloca, outer_list_index);

                    let outer_loop_bb = ctx.append_basic_block(parent, "loop");
                    builder.build_unconditional_branch(outer_loop_bb);
                    builder.position_at_end(outer_loop_bb);

                    // #index = #index + 1
                    let curr_index = builder
                        .build_load(index_alloca, index_name)
                        .into_int_value();
                    let next_index = builder.build_int_add(
                        curr_index,
                        ctx.i64_type().const_int(1, false),
                        "nextindex",
                    );

                    builder.build_store(index_alloca, next_index);

                    let inner_list_wrapper = {
                        let wrapper_ptr = unsafe {
                            builder.build_in_bounds_gep(outer_list_ptr, &[curr_index], "load_index")
                        };

                        builder
                            .build_load(wrapper_ptr, "inner_list_wrapper")
                            .into_struct_value()
                    };

                    // Inner Loop
                    {
                        let inner_list_len = load_list_len(builder, inner_list_wrapper);

                        // inner_list_len > 0
                        let inner_list_comparison = list_is_not_empty(builder, ctx, inner_list_len);

                        let inner_list_non_empty_block =
                            ctx.append_basic_block(parent, "inner_list_non_empty");

                        let after_inner_list_non_empty_block =
                            ctx.append_basic_block(parent, "branchcont");

                        builder.build_conditional_branch(
                            inner_list_comparison,
                            inner_list_non_empty_block,
                            after_inner_list_non_empty_block,
                        );
                        builder.position_at_end(inner_list_non_empty_block);

                        let inner_index_name = "#inner_index";
                        let inner_index_alloca =
                            builder.build_alloca(ctx.i64_type(), inner_index_name);

                        let inner_list_index = ctx.i64_type().const_int(0, false);
                        builder.build_store(inner_index_alloca, inner_list_index);

                        let inner_loop_bb = ctx.append_basic_block(parent, "loop");
                        builder.build_unconditional_branch(inner_loop_bb);
                        builder.position_at_end(inner_loop_bb);

                        // #index = #index + 1
                        let curr_inner_index = builder
                            .build_load(inner_index_alloca, inner_index_name)
                            .into_int_value();
                        let next_inner_index = builder.build_int_add(
                            curr_inner_index,
                            ctx.i64_type().const_int(1, false),
                            "nextindex",
                        );

                        builder.build_store(inner_index_alloca, next_inner_index);

                        let src_elem_ptr = unsafe {
                            let inner_list_ptr =
                                load_list_ptr(builder, inner_list_wrapper, elem_ptr_type);

                            builder.build_in_bounds_gep(
                                inner_list_ptr,
                                &[curr_inner_index],
                                "load_index",
                            )
                        };

                        let src_elem = builder.build_load(src_elem_ptr, "get_elem");
                        // TODO clone src_elem

                        let curr_dest_elem_ptr = builder
                            .build_load(dest_elem_ptr_alloca, "load_dest_elem_ptr")
                            .into_pointer_value();

                        builder.build_store(curr_dest_elem_ptr, src_elem);

                        let inc_dest_elem_ptr = BasicValueEnum::PointerValue(unsafe {
                            builder.build_in_bounds_gep(
                                curr_dest_elem_ptr,
                                &[env.ptr_int().const_int(1 as u64, false)],
                                "increment_dest_elem",
                            )
                        });

                        builder.build_store(dest_elem_ptr_alloca, inc_dest_elem_ptr);

                        let inner_loop_end_cond = builder.build_int_compare(
                            IntPredicate::ULT,
                            next_inner_index,
                            inner_list_len,
                            "loopcond",
                        );

                        let after_inner_loop_bb =
                            ctx.append_basic_block(parent, "after_inner_loop");

                        builder.build_conditional_branch(
                            inner_loop_end_cond,
                            inner_loop_bb,
                            after_inner_loop_bb,
                        );
                        builder.position_at_end(after_inner_loop_bb);

                        builder.build_unconditional_branch(after_inner_list_non_empty_block);
                        builder.position_at_end(after_inner_list_non_empty_block);
                    }

                    // #index < outer_list_len
                    let outer_loop_end_cond = builder.build_int_compare(
                        IntPredicate::ULT,
                        next_index,
                        outer_list_len,
                        "loopcond",
                    );

                    let after_outer_loop_bb = ctx.append_basic_block(parent, "after_outer_loop");

                    builder.build_conditional_branch(
                        outer_loop_end_cond,
                        outer_loop_bb,
                        after_outer_loop_bb,
                    );
                    builder.position_at_end(after_outer_loop_bb);

                    let ptr_bytes = env.ptr_bytes;
                    let int_type = ptr_int(ctx, ptr_bytes);
                    let ptr_as_int =
                        builder.build_ptr_to_int(final_list_ptr, int_type, "list_cast_ptr");
                    let struct_type = collection(ctx, ptr_bytes);

                    let mut struct_val;

                    // Store the pointer
                    struct_val = builder
                        .build_insert_value(
                            struct_type.get_undef(),
                            ptr_as_int,
                            Builtin::WRAPPER_PTR,
                            "insert_ptr",
                        )
                        .unwrap();

                    // Store the length
                    struct_val = builder
                        .build_insert_value(
                            struct_val,
                            final_list_sum,
                            Builtin::WRAPPER_LEN,
                            "insert_len",
                        )
                        .unwrap();

                    builder.build_bitcast(
                        struct_val.into_struct_value(),
                        collection(ctx, ptr_bytes),
                        "cast_collection",
                    )
                }
            };

            let build_else = || empty_list(env);

            let struct_type = collection(ctx, env.ptr_bytes);

            build_basic_phi2(
                env,
                parent,
                comparison,
                build_then,
                build_else,
                BasicTypeEnum::StructType(struct_type),
            )
        }

        _ => {
            unreachable!("Invalid List layout for List.join {:?}", outer_list_layout);
        }
    }
}

/// List.prepend List elem, elem -> List elem
fn list_prepend<'a, 'ctx, 'env>(
    env: &Env<'a, 'ctx, 'env>,
    original_wrapper: StructValue<'ctx>,
    elem: BasicValueEnum<'ctx>,
    elem_layout: &Layout<'a>,
) -> BasicValueEnum<'ctx> {
    let builder = env.builder;
    let ctx = env.context;

    // Load the usize length from the wrapper.
    let list_len = load_list_len(builder, original_wrapper);
    let elem_type = basic_type_from_layout(env.arena, ctx, elem_layout, env.ptr_bytes);
    let ptr_type = get_ptr_type(&elem_type, AddressSpace::Generic);
    let list_ptr = load_list_ptr(builder, original_wrapper, ptr_type);

    // The output list length, which is the old list length + 1
    let new_list_len = env.builder.build_int_add(
        ctx.i64_type().const_int(1 as u64, false),
        list_len,
        "new_list_length",
    );

    let ptr_bytes = env.ptr_bytes;

    // Allocate space for the new array that we'll copy into.
    let elem_type = basic_type_from_layout(env.arena, ctx, elem_layout, env.ptr_bytes);
    let clone_ptr = builder
        .build_array_malloc(elem_type, new_list_len, "list_ptr")
        .unwrap();
    let int_type = ptr_int(ctx, ptr_bytes);
    let ptr_as_int = builder.build_ptr_to_int(clone_ptr, int_type, "list_cast_ptr");

    builder.build_store(clone_ptr, elem);

    let index_1_ptr = unsafe {
        builder.build_in_bounds_gep(
            clone_ptr,
            &[ctx.i64_type().const_int(1 as u64, false)],
            "load_index",
        )
    };

    // Calculate the number of bytes we'll need to allocate.
    let elem_bytes = env
        .ptr_int()
        .const_int(elem_layout.stack_size(env.ptr_bytes) as u64, false);

    // This is the size of the list coming in, before we have added an element
    // to the beginning.
    let list_size = env
        .builder
        .build_int_mul(elem_bytes, list_len, "mul_old_len_by_elem_bytes");

    if elem_layout.safe_to_memcpy() {
        // Copy the bytes from the original array into the new
        // one we just malloc'd.
        //
        // TODO how do we decide when to do the small memcpy vs the normal one?
        builder.build_memcpy(index_1_ptr, ptr_bytes, list_ptr, ptr_bytes, list_size);
    } else {
        panic!("TODO Cranelift currently only knows how to clone list elements that are Copy.");
    }

    // Create a fresh wrapper struct for the newly populated array
    let struct_type = collection(ctx, env.ptr_bytes);
    let mut struct_val;

    // Store the pointer
    struct_val = builder
        .build_insert_value(
            struct_type.get_undef(),
            ptr_as_int,
            Builtin::WRAPPER_PTR,
            "insert_ptr",
        )
        .unwrap();

    // Store the length
    struct_val = builder
        .build_insert_value(struct_val, new_list_len, Builtin::WRAPPER_LEN, "insert_len")
        .unwrap();

    builder.build_bitcast(
        struct_val.into_struct_value(),
        collection(ctx, ptr_bytes),
        "cast_collection",
    )
}

fn list_set<'a, 'ctx, 'env>(
    parent: FunctionValue<'ctx>,
    args: &[(BasicValueEnum<'ctx>, &'a Layout<'a>)],
    env: &Env<'a, 'ctx, 'env>,
    in_place: InPlace,
) -> BasicValueEnum<'ctx> {
    // List.set : List elem, Int, elem -> List elem
    let builder = env.builder;

    debug_assert_eq!(args.len(), 3);

    let original_wrapper = args[0].0.into_struct_value();
    let elem_index = args[1].0.into_int_value();

    // Load the usize length from the wrapper. We need it for bounds checking.
    let list_len = load_list_len(builder, original_wrapper);

    // Bounds check: only proceed if index < length.
    // Otherwise, return the list unaltered.
    let comparison = bounds_check_comparison(builder, elem_index, list_len);

    // If the index is in bounds, clone and mutate in place.
    let build_then = || {
        let (elem, elem_layout) = args[2];
        let ctx = env.context;
        let elem_type = basic_type_from_layout(env.arena, ctx, elem_layout, env.ptr_bytes);
        let ptr_type = get_ptr_type(&elem_type, AddressSpace::Generic);
        let (new_wrapper, array_data_ptr) = match in_place {
            InPlace::InPlace => (
                original_wrapper,
                load_list_ptr(builder, original_wrapper, ptr_type),
            ),
            InPlace::Clone => clone_nonempty_list(
                env,
                list_len,
                load_list_ptr(builder, original_wrapper, ptr_type),
                elem_layout,
            ),
        };

        // If we got here, we passed the bounds check, so this is an in-bounds GEP
        let elem_ptr =
            unsafe { builder.build_in_bounds_gep(array_data_ptr, &[elem_index], "load_index") };

        // Mutate the new array in-place to change the element.
        builder.build_store(elem_ptr, elem);

        BasicValueEnum::StructValue(new_wrapper)
    };

    // If the index was out of bounds, return the original list unaltered.
    let build_else = || BasicValueEnum::StructValue(original_wrapper);
    let ret_type = original_wrapper.get_type();

    build_basic_phi2(
        env,
        parent,
        comparison,
        build_then,
        build_else,
        ret_type.into(),
    )
>>>>>>> aac7b511
}

/// Source: https://llvm.org/doxygen/namespacellvm_1_1CallingConv.html
pub static C_CALL_CONV: u32 = 0;
pub static FAST_CALL_CONV: u32 = 8;
pub static COLD_CALL_CONV: u32 = 9;

fn run_low_level<'a, 'ctx, 'env>(
    env: &Env<'a, 'ctx, 'env>,
    scope: &Scope<'a, 'ctx>,
    parent: FunctionValue<'ctx>,
    op: LowLevel,
    args: &[Symbol],
) -> BasicValueEnum<'ctx> {
    use LowLevel::*;

    match op {
        ListLen => {
            // List.len : List * -> Int
            debug_assert_eq!(args.len(), 1);

            let arg = load_symbol(env, scope, &args[0]);

            list_len(env.builder, arg.into_struct_value()).into()
        }
        ListSingle => {
            // List.single : a -> List a
            debug_assert_eq!(args.len(), 1);

            let (arg, arg_layout) = load_symbol_and_layout(env, scope, &args[0]);

            list_single(env, arg, arg_layout)
        }
        ListRepeat => {
            // List.repeat : Int, elem -> List elem
            debug_assert_eq!(args.len(), 2);

            let list_len = load_symbol(env, scope, &args[0]).into_int_value();
            let (elem, elem_layout) = load_symbol_and_layout(env, scope, &args[1]);

            list_repeat(env, parent, list_len, elem, elem_layout)
        }
        ListReverse => {
            // List.reverse : List elem -> List elem
            debug_assert_eq!(args.len(), 1);

            let list = &args[0];
            let (_, list_layout) = load_symbol_and_layout(env, scope, &args[0]);

<<<<<<< HEAD
            list_reverse(env, parent, layout_ids, scope, list, list_layout)
=======
            match list_layout {
                Layout::Builtin(Builtin::List(_, elem_layout)) => {
                    let wrapper_struct = load_symbol(env, scope, list).into_struct_value();

                    let builder = env.builder;
                    let ctx = env.context;

                    let list_len = load_list_len(builder, wrapper_struct);

                    // list_len > 0
                    // We do this check to avoid allocating memory. If the input
                    // list is empty, then we can just return an empty list.
                    let comparison = builder.build_int_compare(
                        IntPredicate::UGT,
                        list_len,
                        ctx.i64_type().const_int(0, false),
                        "greaterthanzero",
                    );

                    let build_then = || {
                        // Allocate space for the new array that we'll copy into.
                        let elem_type =
                            basic_type_from_layout(env.arena, ctx, elem_layout, env.ptr_bytes);

                        let ptr_type = get_ptr_type(&elem_type, AddressSpace::Generic);

                        let reversed_list_ptr = allocate_list(env, elem_layout, list_len);

                        // TODO check if malloc returned null; if so, runtime error for OOM!

                        let index_name = "#index";
                        let start_alloca = builder.build_alloca(ctx.i64_type(), index_name);

                        // Start at the last element in the list.
                        let last_elem_index = builder.build_int_sub(
                            list_len,
                            ctx.i64_type().const_int(1, false),
                            "lastelemindex",
                        );
                        builder.build_store(start_alloca, last_elem_index);

                        let loop_bb = ctx.append_basic_block(parent, "loop");
                        builder.build_unconditional_branch(loop_bb);
                        builder.position_at_end(loop_bb);

                        // #index = #index - 1
                        let curr_index = builder
                            .build_load(start_alloca, index_name)
                            .into_int_value();
                        let next_index = builder.build_int_sub(
                            curr_index,
                            ctx.i64_type().const_int(1, false),
                            "nextindex",
                        );

                        builder.build_store(start_alloca, next_index);

                        let list_ptr = load_list_ptr(builder, wrapper_struct, ptr_type);

                        // The pointer to the element in the input list
                        let elem_ptr = unsafe {
                            builder.build_in_bounds_gep(list_ptr, &[curr_index], "load_index")
                        };

                        // The pointer to the element in the reversed list
                        let reverse_elem_ptr = unsafe {
                            builder.build_in_bounds_gep(
                                reversed_list_ptr,
                                &[builder.build_int_sub(
                                    list_len,
                                    builder.build_int_add(
                                        curr_index,
                                        ctx.i64_type().const_int(1, false),
                                        "curr_index_plus_one",
                                    ),
                                    "next_index",
                                )],
                                "load_index_reversed_list",
                            )
                        };

                        let elem = builder.build_load(elem_ptr, "get_elem");

                        // Mutate the new array in-place to change the element.
                        builder.build_store(reverse_elem_ptr, elem);

                        // #index != 0
                        let end_cond = builder.build_int_compare(
                            IntPredicate::NE,
                            ctx.i64_type().const_int(0, false),
                            curr_index,
                            "loopcond",
                        );

                        let after_bb = ctx.append_basic_block(parent, "afterloop");

                        builder.build_conditional_branch(end_cond, loop_bb, after_bb);
                        builder.position_at_end(after_bb);

                        let ptr_bytes = env.ptr_bytes;
                        let int_type = ptr_int(ctx, ptr_bytes);
                        let ptr_as_int =
                            builder.build_ptr_to_int(reversed_list_ptr, int_type, "list_cast_ptr");
                        let struct_type = collection(ctx, ptr_bytes);

                        let mut struct_val;

                        // Store the pointer
                        struct_val = builder
                            .build_insert_value(
                                struct_type.get_undef(),
                                ptr_as_int,
                                Builtin::WRAPPER_PTR,
                                "insert_ptr",
                            )
                            .unwrap();

                        // Store the length
                        struct_val = builder
                            .build_insert_value(
                                struct_val,
                                list_len,
                                Builtin::WRAPPER_LEN,
                                "insert_len",
                            )
                            .unwrap();

                        builder.build_bitcast(
                            struct_val.into_struct_value(),
                            collection(ctx, ptr_bytes),
                            "cast_collection",
                        )
                    };

                    let build_else = || empty_polymorphic_list(env);

                    let struct_type = collection(ctx, env.ptr_bytes);

                    build_basic_phi2(
                        env,
                        parent,
                        comparison,
                        build_then,
                        build_else,
                        BasicTypeEnum::StructType(struct_type),
                    )
                }
                Layout::Builtin(Builtin::EmptyList) => empty_polymorphic_list(env),
                _ => {
                    unreachable!("Invalid List layout for List.reverse {:?}", list_layout);
                }
            }
>>>>>>> aac7b511
        }
        ListConcat => list_concat(env, scope, parent, args),
        ListAppend => {
            // List.append : List elem, elem -> List elem
            debug_assert_eq!(args.len(), 2);

            let original_wrapper = load_symbol(env, scope, &args[0]).into_struct_value();
            let (elem, elem_layout) = load_symbol_and_layout(env, scope, &args[1]);

            list_append(env, original_wrapper, elem, elem_layout)
        }
        ListPrepend => {
            // List.prepend : List elem, elem -> List elem
            debug_assert_eq!(args.len(), 2);

            let original_wrapper = load_symbol(env, scope, &args[0]).into_struct_value();
            let (elem, elem_layout) = load_symbol_and_layout(env, scope, &args[1]);

            list_prepend(env, original_wrapper, elem, elem_layout)
        }
        ListJoin => {
            // List.join : List (List elem) -> List elem
            debug_assert_eq!(args.len(), 1);

            let (list, outer_list_layout) = load_symbol_and_layout(env, scope, &args[0]);
            let outer_wrapper_struct = list.into_struct_value();

            list_join(env, parent, outer_wrapper_struct, outer_list_layout)
        }
        NumAbs | NumNeg | NumRound | NumSqrtUnchecked | NumSin | NumCos | NumToFloat => {
            debug_assert_eq!(args.len(), 1);

            let (arg, arg_layout) = load_symbol_and_layout(env, scope, &args[0]);

            match arg_layout {
                Layout::Builtin(arg_builtin) => {
                    use roc_mono::layout::Builtin::*;

                    match arg_builtin {
                        Int128 | Int64 | Int32 | Int16 | Int8 => {
                            build_int_unary_op(env, arg.into_int_value(), arg_layout, op)
                        }
                        Float128 | Float64 | Float32 | Float16 => {
                            build_float_unary_op(env, arg.into_float_value(), arg_layout, op)
                        }
                        _ => {
                            unreachable!("Compiler bug: tried to run numeric operation {:?} on invalid builtin layout: ({:?})", op, arg_layout);
                        }
                    }
                }
                _ => {
                    unreachable!(
                        "Compiler bug: tried to run numeric operation {:?} on invalid layout: {:?}",
                        op, arg_layout
                    );
                }
            }
        }
        NumAdd | NumSub | NumMul | NumLt | NumLte | NumGt | NumGte | NumRemUnchecked
        | NumDivUnchecked => {
            debug_assert_eq!(args.len(), 2);

            let (lhs_arg, lhs_layout) = load_symbol_and_layout(env, scope, &args[0]);
            let (rhs_arg, rhs_layout) = load_symbol_and_layout(env, scope, &args[1]);

            match (lhs_layout, rhs_layout) {
                (Layout::Builtin(lhs_builtin), Layout::Builtin(rhs_builtin))
                    if lhs_builtin == rhs_builtin =>
                {
                    use roc_mono::layout::Builtin::*;

                    match lhs_builtin {
                        Int128 | Int64 | Int32 | Int16 | Int8 => build_int_binop(
                            env,
                            lhs_arg.into_int_value(),
                            lhs_layout,
                            rhs_arg.into_int_value(),
                            rhs_layout,
                            op,
                        ),
                        Float128 | Float64 | Float32 | Float16 => build_float_binop(
                            env,
                            lhs_arg.into_float_value(),
                            lhs_layout,
                            rhs_arg.into_float_value(),
                            rhs_layout,
                            op,
                        ),
                        _ => {
                            unreachable!("Compiler bug: tried to run numeric operation {:?} on invalid builtin layout: ({:?})", op, lhs_layout);
                        }
                    }
                }
                _ => {
                    unreachable!("Compiler bug: tried to run numeric operation {:?} on invalid layouts. The 2 layouts were: ({:?}) and ({:?})", op, lhs_layout, rhs_layout);
                }
            }
        }
        Eq => {
            debug_assert_eq!(args.len(), 2);

            let (lhs_arg, lhs_layout) = load_symbol_and_layout(env, scope, &args[0]);
            let (rhs_arg, rhs_layout) = load_symbol_and_layout(env, scope, &args[1]);

            build_eq(env, lhs_arg, rhs_arg, lhs_layout, rhs_layout)
        }
        NotEq => {
            debug_assert_eq!(args.len(), 2);

            let (lhs_arg, lhs_layout) = load_symbol_and_layout(env, scope, &args[0]);
            let (rhs_arg, rhs_layout) = load_symbol_and_layout(env, scope, &args[1]);

            build_neq(env, lhs_arg, rhs_arg, lhs_layout, rhs_layout)
        }
        And => {
            // The (&&) operator
            debug_assert_eq!(args.len(), 2);

            let lhs_arg = load_symbol(env, scope, &args[0]);
            let rhs_arg = load_symbol(env, scope, &args[1]);
            let bool_val = env.builder.build_and(
                lhs_arg.into_int_value(),
                rhs_arg.into_int_value(),
                "bool_and",
            );

            BasicValueEnum::IntValue(bool_val)
        }
        Or => {
            // The (||) operator
            debug_assert_eq!(args.len(), 2);

            let lhs_arg = load_symbol(env, scope, &args[0]);
            let rhs_arg = load_symbol(env, scope, &args[1]);
            let bool_val = env.builder.build_or(
                lhs_arg.into_int_value(),
                rhs_arg.into_int_value(),
                "bool_or",
            );

            BasicValueEnum::IntValue(bool_val)
        }
        Not => {
            // The (!) operator
            debug_assert_eq!(args.len(), 1);

            let arg = load_symbol(env, scope, &args[0]);
            let bool_val = env.builder.build_not(arg.into_int_value(), "bool_not");

            BasicValueEnum::IntValue(bool_val)
        }
        ListGetUnsafe => {
            // List.get : List elem, Int -> [ Ok elem, OutOfBounds ]*
            debug_assert_eq!(args.len(), 2);

<<<<<<< HEAD
            let (_, list_layout) = &args[0];
            let wrapper_struct =
                build_expr(env, layout_ids, scope, parent, &args[0].0).into_struct_value();
            let elem_index =
                build_expr(env, layout_ids, scope, parent, &args[1].0).into_int_value();

            list_get_unsafe(env, list_layout, elem_index, wrapper_struct)
=======
            let builder = env.builder;
            let (wrapper_struct, list_layout) = load_symbol_and_layout(env, scope, &args[0]);
            let wrapper_struct = wrapper_struct.into_struct_value();
            let elem_index = load_symbol(env, scope, &args[1]).into_int_value();

            match list_layout {
                Layout::Builtin(Builtin::List(_, elem_layout)) => {
                    let ctx = env.context;
                    let elem_type =
                        basic_type_from_layout(env.arena, ctx, elem_layout, env.ptr_bytes);
                    let ptr_type = get_ptr_type(&elem_type, AddressSpace::Generic);
                    // Load the pointer to the array data
                    let array_data_ptr = load_list_ptr(builder, wrapper_struct, ptr_type);

                    // Assume the bounds have already been checked earlier
                    // (e.g. by List.get or List.first, which wrap List.#getUnsafe)
                    let elem_ptr = unsafe {
                        builder.build_in_bounds_gep(array_data_ptr, &[elem_index], "elem")
                    };

                    builder.build_load(elem_ptr, "List.get")
                }
                _ => {
                    unreachable!(
                        "Invalid List layout for ListGetUnsafe operation: {:?}",
                        list_layout
                    );
                }
            }
>>>>>>> aac7b511
        }
        ListSet => {
            let (list_symbol, list_layout) = load_symbol_and_layout(env, scope, &args[0]);

            let in_place = match &list_layout {
                Layout::Builtin(Builtin::List(MemoryMode::Unique, _)) => InPlace::InPlace,
                _ => InPlace::Clone,
            };

            list_set(
                parent,
                &[
                    (list_symbol, list_layout),
                    (load_symbol_and_layout(env, scope, &args[1])),
                    (load_symbol_and_layout(env, scope, &args[2])),
                ],
                env,
                in_place,
            )
        }
        ListSetInPlace => list_set(
            parent,
            &[
                (load_symbol_and_layout(env, scope, &args[0])),
                (load_symbol_and_layout(env, scope, &args[1])),
                (load_symbol_and_layout(env, scope, &args[2])),
            ],
            env,
            InPlace::InPlace,
        ),
    }
}

fn build_int_binop<'a, 'ctx, 'env>(
    env: &Env<'a, 'ctx, 'env>,
    lhs: IntValue<'ctx>,
    _lhs_layout: &Layout<'a>,
    rhs: IntValue<'ctx>,
    _rhs_layout: &Layout<'a>,
    op: LowLevel,
) -> BasicValueEnum<'ctx> {
    use inkwell::IntPredicate::*;
    use roc_module::low_level::LowLevel::*;

    let bd = env.builder;

    match op {
        NumAdd => bd.build_int_add(lhs, rhs, "add_int").into(),
        NumSub => bd.build_int_sub(lhs, rhs, "sub_int").into(),
        NumMul => bd.build_int_mul(lhs, rhs, "mul_int").into(),
        NumGt => bd.build_int_compare(SGT, lhs, rhs, "int_gt").into(),
        NumGte => bd.build_int_compare(SGE, lhs, rhs, "int_gte").into(),
        NumLt => bd.build_int_compare(SLT, lhs, rhs, "int_lt").into(),
        NumLte => bd.build_int_compare(SLE, lhs, rhs, "int_lte").into(),
        NumRemUnchecked => bd.build_int_signed_rem(lhs, rhs, "rem_int").into(),
        NumDivUnchecked => bd.build_int_signed_div(lhs, rhs, "div_int").into(),
        _ => {
            unreachable!("Unrecognized int binary operation: {:?}", op);
        }
    }
}

<<<<<<< HEAD
=======
fn list_concat<'a, 'ctx, 'env>(
    env: &Env<'a, 'ctx, 'env>,
    scope: &Scope<'a, 'ctx>,
    parent: FunctionValue<'ctx>,
    args: &[Symbol],
) -> BasicValueEnum<'ctx> {
    // List.concat : List elem, List elem -> List elem
    debug_assert_eq!(args.len(), 2);

    // This implementation is quite long, let me explain what is complicating it. Here are our
    // contraints:
    //
    // constraint 1. lists might be empty because they have the layout `EmptyList`, or they might
    // be empty because they have a `List` layout, but happen to be empty, such as in this code:
    //
    //     list : List Int
    //     list =
    //         []
    //
    // So we have two sources of truth for emptiness.
    //
    // constraint 2. iterating over a non-empty list involves allocating memory for a index and
    // a loop, and allocating memory is costly, so we dont want to even try to iterate over empty
    // lists.
    //
    // Accounting for all the possibilities in the two constraints above gives us 9 code paths:
    //
    //           first list     EmptyList          List(list)               List(list)
    // second list                                 where list.length = 0   where list.length > 0
    //                       ---------------------------------------------------------------------
    // EmptyList             |  []              |  []                    |  clone(1st_list)      |
    //                       ---------------------------------------------------------------------
    // List(list)            |  []              |  []                    |  clone(1st_list)      |
    // where list.length = 0 |                  |                        |                       |
    //                       ---------------------------------------------------------------------
    // List(list)            |  clone(2nd_list) |  clone(2nd_list)       |  2nd_list ++ 1st_list |
    // where list.length > 0 |                  |                        |                       |
    //                       ---------------------------------------------------------------------
    //
    let builder = env.builder;
    let ctx = env.context;

    let (first_list, first_list_layout) = load_symbol_and_layout(env, scope, &args[0]);

    let (second_list, second_list_layout) = load_symbol_and_layout(env, scope, &args[1]);

    let second_list_wrapper = second_list.into_struct_value();

    let second_list_len = load_list_len(builder, second_list_wrapper);

    match first_list_layout {
        Layout::Builtin(Builtin::EmptyList) => {
            match second_list_layout {
                Layout::Builtin(Builtin::EmptyList) => empty_polymorphic_list(env),
                Layout::Builtin(Builtin::List(_, elem_layout)) => {
                    // THIS IS A COPY AND PASTE
                    // All the code under the Layout::Builtin(Builtin::List()) match branch
                    // is the same as what is under `if_first_list_is_empty`. Re-using
                    // `if_first_list_is_empty` here however, creates memory problems.

                    // second_list_len > 0
                    // We do this check to avoid allocating memory. If the second input
                    // list is empty, then we can just return the first list cloned
                    let second_list_length_comparison =
                        list_is_not_empty(builder, ctx, second_list_len);

                    let build_second_list_then = || {
                        let elem_type =
                            basic_type_from_layout(env.arena, ctx, elem_layout, env.ptr_bytes);
                        let ptr_type = get_ptr_type(&elem_type, AddressSpace::Generic);

                        let (new_wrapper, _) = clone_nonempty_list(
                            env,
                            second_list_len,
                            load_list_ptr(builder, second_list_wrapper, ptr_type),
                            elem_layout,
                        );

                        BasicValueEnum::StructValue(new_wrapper)
                    };

                    let build_second_list_else = || empty_polymorphic_list(env);

                    build_basic_phi2(
                        env,
                        parent,
                        second_list_length_comparison,
                        build_second_list_then,
                        build_second_list_else,
                        BasicTypeEnum::StructType(collection(ctx, env.ptr_bytes)),
                    )
                }
                _ => {
                    unreachable!(
                        "Invalid List layout for second input list of List.concat: {:?}",
                        second_list_layout
                    );
                }
            }
        }
        Layout::Builtin(Builtin::List(_, elem_layout)) => {
            let first_list_wrapper = first_list.into_struct_value();

            let first_list_len = load_list_len(builder, first_list_wrapper);

            // first_list_len > 0
            // We do this check to avoid allocating memory. If the first input
            // list is empty, then we can just return the second list cloned
            let first_list_length_comparison = list_is_not_empty(builder, ctx, first_list_len);

            let if_first_list_is_not_empty = || {
                let elem_type = basic_type_from_layout(env.arena, ctx, elem_layout, env.ptr_bytes);
                let ptr_type = get_ptr_type(&elem_type, AddressSpace::Generic);

                let if_second_list_is_empty = || {
                    let (new_wrapper, _) = clone_nonempty_list(
                        env,
                        first_list_len,
                        load_list_ptr(builder, first_list_wrapper, ptr_type),
                        elem_layout,
                    );

                    BasicValueEnum::StructValue(new_wrapper)
                };

                match second_list_layout {
                    Layout::Builtin(Builtin::EmptyList) => {
                        let (new_wrapper, _) = clone_nonempty_list(
                            env,
                            first_list_len,
                            load_list_ptr(builder, first_list_wrapper, ptr_type),
                            elem_layout,
                        );

                        BasicValueEnum::StructValue(new_wrapper)
                    }
                    Layout::Builtin(Builtin::List(_, _)) => {
                        // second_list_len > 0
                        // We do this check to avoid allocating memory. If the second input
                        // list is empty, then we can just return the first list cloned
                        let second_list_length_comparison =
                            list_is_not_empty(builder, ctx, second_list_len);

                        let if_second_list_is_not_empty = || {
                            let combined_list_len = builder.build_int_add(
                                first_list_len,
                                second_list_len,
                                "add_list_lengths",
                            );

                            let combined_list_ptr =
                                allocate_list(env, elem_layout, combined_list_len);

                            let index_name = "#index";
                            let index_alloca = builder.build_alloca(ctx.i64_type(), index_name);
                            // The index variable begins at 0 and increments
                            // on each iteration of the loop
                            builder.build_store(index_alloca, ctx.i64_type().const_int(0, false));

                            // FIRST LOOP
                            {
                                let first_loop_bb =
                                    ctx.append_basic_block(parent, "first_list_concat_loop");

                                builder.build_unconditional_branch(first_loop_bb);
                                builder.position_at_end(first_loop_bb);

                                let curr_first_loop_index = builder
                                    .build_load(index_alloca, index_name)
                                    .into_int_value();

                                let first_list_ptr =
                                    load_list_ptr(builder, first_list_wrapper, ptr_type);

                                // The pointer to the element in the first list
                                let first_list_elem_ptr = unsafe {
                                    builder.build_in_bounds_gep(
                                        first_list_ptr,
                                        &[curr_first_loop_index],
                                        "load_index",
                                    )
                                };

                                // The pointer to the element in the combined list
                                let combined_list_elem_ptr = unsafe {
                                    builder.build_in_bounds_gep(
                                        combined_list_ptr,
                                        &[curr_first_loop_index],
                                        "load_index_combined_list",
                                    )
                                };

                                let first_list_elem =
                                    builder.build_load(first_list_elem_ptr, "get_elem");

                                // Mutate the new array in-place to change the element.
                                builder.build_store(combined_list_elem_ptr, first_list_elem);

                                // #index = #index + 1
                                let next_first_loop_index = builder.build_int_add(
                                    curr_first_loop_index,
                                    ctx.i64_type().const_int(1, false),
                                    "nextindex",
                                );

                                builder.build_store(index_alloca, next_first_loop_index);

                                // #index < first_list_len
                                let first_loop_end_cond = builder.build_int_compare(
                                    IntPredicate::ULT,
                                    next_first_loop_index,
                                    first_list_len,
                                    "loopcond",
                                );

                                let after_first_loop_bb =
                                    ctx.append_basic_block(parent, "after_first_loop");

                                builder.build_conditional_branch(
                                    first_loop_end_cond,
                                    first_loop_bb,
                                    after_first_loop_bb,
                                );

                                builder.position_at_end(after_first_loop_bb);
                            }

                            // Reset the index variable to 0
                            builder.build_store(index_alloca, ctx.i64_type().const_int(0, false));

                            // SECOND LOOP
                            {
                                let second_loop_bb =
                                    ctx.append_basic_block(parent, "second_list_concat_loop");

                                builder.build_unconditional_branch(second_loop_bb);
                                builder.position_at_end(second_loop_bb);

                                let curr_second_index = builder
                                    .build_load(index_alloca, index_name)
                                    .into_int_value();

                                let second_list_ptr =
                                    load_list_ptr(builder, second_list_wrapper, ptr_type);

                                // The pointer to the element in the second list
                                let second_list_elem_ptr = unsafe {
                                    builder.build_in_bounds_gep(
                                        second_list_ptr,
                                        &[curr_second_index],
                                        "load_index",
                                    )
                                };

                                // The pointer to the element in the combined list.
                                // Note that the pointer does not start at the index
                                // 0, it starts at the index of first_list_len. In that
                                // sense it is "offset".
                                let offset_combined_list_elem_ptr = unsafe {
                                    builder.build_in_bounds_gep(
                                        combined_list_ptr,
                                        &[first_list_len],
                                        "elem",
                                    )
                                };

                                // The pointer to the element from the second list
                                // in the combined list
                                let combined_list_elem_ptr = unsafe {
                                    builder.build_in_bounds_gep(
                                        offset_combined_list_elem_ptr,
                                        &[curr_second_index],
                                        "load_index_combined_list",
                                    )
                                };

                                let second_list_elem =
                                    builder.build_load(second_list_elem_ptr, "get_elem");

                                // Mutate the new array in-place to change the element.
                                builder.build_store(combined_list_elem_ptr, second_list_elem);

                                // #index = #index + 1
                                let next_second_index = builder.build_int_add(
                                    curr_second_index,
                                    ctx.i64_type().const_int(1, false),
                                    "increment_index",
                                );

                                builder.build_store(index_alloca, next_second_index);

                                // #index < second_list_len
                                let second_loop_end_cond = builder.build_int_compare(
                                    IntPredicate::ULT,
                                    next_second_index,
                                    second_list_len,
                                    "loopcond",
                                );

                                let after_second_loop_bb =
                                    ctx.append_basic_block(parent, "after_second_loop");

                                builder.build_conditional_branch(
                                    second_loop_end_cond,
                                    second_loop_bb,
                                    after_second_loop_bb,
                                );
                                builder.position_at_end(after_second_loop_bb);

                                let ptr_bytes = env.ptr_bytes;
                                let int_type = ptr_int(ctx, ptr_bytes);
                                let ptr_as_int = builder.build_ptr_to_int(
                                    combined_list_ptr,
                                    int_type,
                                    "list_cast_ptr",
                                );
                                let struct_type = collection(ctx, ptr_bytes);

                                let mut struct_val;

                                // Store the pointer
                                struct_val = builder
                                    .build_insert_value(
                                        struct_type.get_undef(),
                                        ptr_as_int,
                                        Builtin::WRAPPER_PTR,
                                        "insert_ptr",
                                    )
                                    .unwrap();

                                // Store the length
                                struct_val = builder
                                    .build_insert_value(
                                        struct_val,
                                        combined_list_len,
                                        Builtin::WRAPPER_LEN,
                                        "insert_len",
                                    )
                                    .unwrap();

                                builder.build_bitcast(
                                    struct_val.into_struct_value(),
                                    collection(ctx, ptr_bytes),
                                    "cast_collection",
                                )
                            }
                        };

                        build_basic_phi2(
                            env,
                            parent,
                            second_list_length_comparison,
                            if_second_list_is_not_empty,
                            if_second_list_is_empty,
                            BasicTypeEnum::StructType(collection(ctx, env.ptr_bytes)),
                        )
                    }
                    _ => {
                        unreachable!(
                            "Invalid List layout for second input list of List.concat: {:?}",
                            second_list_layout
                        );
                    }
                }
            };

            let if_first_list_is_empty = || {
                match second_list_layout {
                    Layout::Builtin(Builtin::EmptyList) => empty_polymorphic_list(env),
                    Layout::Builtin(Builtin::List(_, elem_layout)) => {
                        // second_list_len > 0
                        // We do this check to avoid allocating memory. If the second input
                        // list is empty, then we can just return the first list cloned
                        let second_list_length_comparison =
                            list_is_not_empty(builder, ctx, second_list_len);

                        let build_second_list_then = || {
                            let elem_type =
                                basic_type_from_layout(env.arena, ctx, elem_layout, env.ptr_bytes);
                            let ptr_type = get_ptr_type(&elem_type, AddressSpace::Generic);

                            let (new_wrapper, _) = clone_nonempty_list(
                                env,
                                second_list_len,
                                load_list_ptr(builder, second_list_wrapper, ptr_type),
                                elem_layout,
                            );

                            BasicValueEnum::StructValue(new_wrapper)
                        };

                        let build_second_list_else = || empty_polymorphic_list(env);

                        build_basic_phi2(
                            env,
                            parent,
                            second_list_length_comparison,
                            build_second_list_then,
                            build_second_list_else,
                            BasicTypeEnum::StructType(collection(ctx, env.ptr_bytes)),
                        )
                    }
                    _ => {
                        unreachable!(
                            "Invalid List layout for second input list of List.concat: {:?}",
                            second_list_layout
                        );
                    }
                }
            };

            build_basic_phi2(
                env,
                parent,
                first_list_length_comparison,
                if_first_list_is_not_empty,
                if_first_list_is_empty,
                BasicTypeEnum::StructType(collection(ctx, env.ptr_bytes)),
            )
        }
        _ => {
            unreachable!(
                "Invalid List layout for first list in List.concat : {:?}",
                first_list_layout
            );
        }
    }
}

>>>>>>> aac7b511
fn build_float_binop<'a, 'ctx, 'env>(
    env: &Env<'a, 'ctx, 'env>,
    lhs: FloatValue<'ctx>,
    _lhs_layout: &Layout<'a>,
    rhs: FloatValue<'ctx>,
    _rhs_layout: &Layout<'a>,
    op: LowLevel,
) -> BasicValueEnum<'ctx> {
    use inkwell::FloatPredicate::*;
    use roc_module::low_level::LowLevel::*;

    let bd = env.builder;

    match op {
        NumAdd => bd.build_float_add(lhs, rhs, "add_float").into(),
        NumSub => bd.build_float_sub(lhs, rhs, "sub_float").into(),
        NumMul => bd.build_float_mul(lhs, rhs, "mul_float").into(),
        NumGt => bd.build_float_compare(OGT, lhs, rhs, "float_gt").into(),
        NumGte => bd.build_float_compare(OGE, lhs, rhs, "float_gte").into(),
        NumLt => bd.build_float_compare(OLT, lhs, rhs, "float_lt").into(),
        NumLte => bd.build_float_compare(OLE, lhs, rhs, "float_lte").into(),
        NumRemUnchecked => bd.build_float_rem(lhs, rhs, "rem_float").into(),
        NumDivUnchecked => bd.build_float_div(lhs, rhs, "div_float").into(),
        _ => {
            unreachable!("Unrecognized int binary operation: {:?}", op);
        }
    }
}

fn build_int_unary_op<'a, 'ctx, 'env>(
    env: &Env<'a, 'ctx, 'env>,
    arg: IntValue<'ctx>,
    arg_layout: &Layout<'a>,
    op: LowLevel,
) -> BasicValueEnum<'ctx> {
    use roc_module::low_level::LowLevel::*;

    let bd = env.builder;

    match op {
        NumNeg => bd.build_int_neg(arg, "negate_int").into(),
        NumAbs => {
            // This is how libc's abs() is implemented - it uses no branching!
            //
            //     abs = \arg ->
            //         shifted = arg >>> 63
            //
            //         (xor arg shifted) - shifted

            let ctx = env.context;
            let shifted_name = "abs_shift_right";
            let shifted_alloca = {
                let bits_to_shift = ((arg_layout.stack_size(env.ptr_bytes) as u64) * 8) - 1;
                let shift_val = ctx.i64_type().const_int(bits_to_shift, false);
                let shifted = bd.build_right_shift(arg, shift_val, true, shifted_name);
                let alloca = bd.build_alloca(
                    basic_type_from_layout(env.arena, ctx, arg_layout, env.ptr_bytes),
                    "#int_abs_help",
                );

                // shifted = arg >>> 63
                bd.build_store(alloca, shifted);

                alloca
            };

            let xored_arg = bd.build_xor(
                arg,
                bd.build_load(shifted_alloca, shifted_name).into_int_value(),
                "xor_arg_shifted",
            );

            BasicValueEnum::IntValue(bd.build_int_sub(
                xored_arg,
                bd.build_load(shifted_alloca, shifted_name).into_int_value(),
                "sub_xored_shifted",
            ))
        }
        NumToFloat => {
            // TODO specialize this to be not just for i64!
            let builtin_fn_name = "i64_to_f64_";

            let fn_val = env
                .module
                .get_function(builtin_fn_name)
                .unwrap_or_else(|| panic!("Unrecognized builtin function: {:?} - if you're working on the Roc compiler, do you need to rebuild the bitcode? See compiler/builtins/bitcode/README.md", builtin_fn_name));

            let call = env
                .builder
                .build_call(fn_val, &[arg.into()], "call_builtin");

            call.set_call_convention(fn_val.get_call_conventions());

            call.try_as_basic_value()
                .left()
                .unwrap_or_else(|| panic!("LLVM error: Invalid call for low-level op {:?}", op))
        }
        _ => {
            unreachable!("Unrecognized int unary operation: {:?}", op);
        }
    }
}

fn build_float_unary_op<'a, 'ctx, 'env>(
    env: &Env<'a, 'ctx, 'env>,
    arg: FloatValue<'ctx>,
    arg_layout: &Layout<'a>,
    op: LowLevel,
) -> BasicValueEnum<'ctx> {
    use roc_module::low_level::LowLevel::*;

    let bd = env.builder;

    match op {
        NumNeg => bd.build_float_neg(arg, "negate_float").into(),
        NumAbs => call_intrinsic(LLVM_FABS_F64, env, &[(arg.into(), arg_layout)]),
        NumSqrtUnchecked => call_intrinsic(LLVM_SQRT_F64, env, &[(arg.into(), arg_layout)]),
        NumRound => call_intrinsic(LLVM_LROUND_I64_F64, env, &[(arg.into(), arg_layout)]),
        NumSin => call_intrinsic(LLVM_SIN_F64, env, &[(arg.into(), arg_layout)]),
        NumCos => call_intrinsic(LLVM_COS_F64, env, &[(arg.into(), arg_layout)]),
        NumToFloat => arg.into(), /* Converting from Float to Float is a no-op */
        _ => {
            unreachable!("Unrecognized int unary operation: {:?}", op);
        }
    }
}<|MERGE_RESOLUTION|>--- conflicted
+++ resolved
@@ -1,7 +1,7 @@
 use crate::layout_id::LayoutIds;
 use crate::llvm::build_list::{
-    empty_list, list_append, list_concat, list_get_unsafe, list_join, list_len, list_prepend,
-    list_repeat, list_reverse, list_set, list_single,
+    allocate_list, empty_polymorphic_list, list_append, list_concat, list_get_unsafe, list_join,
+    list_len, list_prepend, list_repeat, list_reverse, list_set, list_single,
 };
 use crate::llvm::compare::{build_eq, build_neq};
 use crate::llvm::convert::{basic_type_from_layout, collection, get_fn_type, ptr_int};
@@ -16,18 +16,14 @@
 use inkwell::types::{BasicTypeEnum, FunctionType, IntType, StructType};
 use inkwell::values::BasicValueEnum::{self, *};
 use inkwell::values::{FloatValue, FunctionValue, IntValue, PointerValue, StructValue};
-<<<<<<< HEAD
-use inkwell::OptimizationLevel;
-use roc_collections::all::ImMap;
-=======
 use inkwell::AddressSpace;
 use inkwell::{IntPredicate, OptimizationLevel};
 use roc_collections::all::{ImMap, MutSet};
->>>>>>> aac7b511
 use roc_module::low_level::LowLevel;
 use roc_module::symbol::{Interns, Symbol};
 use roc_mono::ir::JoinPointId;
 use roc_mono::layout::{Builtin, Layout, MemoryMode};
+use target_lexicon::CallingConvention;
 
 /// This is for Inkwell's FunctionValue::verify - we want to know the verification
 /// output in debug builds, but we don't want it to print to stdout in release builds!
@@ -609,6 +605,67 @@
     }
 }
 
+fn list_literal<'a, 'ctx, 'env>(
+    env: &Env<'a, 'ctx, 'env>,
+    scope: &Scope<'a, 'ctx>,
+    elem_layout: &Layout<'a>,
+    elems: &&[Symbol],
+) -> BasicValueEnum<'ctx> {
+    let ctx = env.context;
+    let builder = env.builder;
+
+    let len_u64 = elems.len() as u64;
+    let elem_bytes = elem_layout.stack_size(env.ptr_bytes) as u64;
+
+    let ptr = {
+        let bytes_len = elem_bytes * len_u64;
+        let len_type = env.ptr_int();
+        let len = len_type.const_int(bytes_len, false);
+
+        allocate_list(env, elem_layout, len)
+
+        // TODO check if malloc returned null; if so, runtime error for OOM!
+    };
+
+    // Copy the elements from the list literal into the array
+    for (index, symbol) in elems.iter().enumerate() {
+        let val = load_symbol(env, scope, symbol);
+        let index_val = ctx.i64_type().const_int(index as u64, false);
+        let elem_ptr = unsafe { builder.build_in_bounds_gep(ptr, &[index_val], "index") };
+
+        builder.build_store(elem_ptr, val);
+    }
+
+    let ptr_bytes = env.ptr_bytes;
+    let int_type = ptr_int(ctx, ptr_bytes);
+    let ptr_as_int = builder.build_ptr_to_int(ptr, int_type, "list_cast_ptr");
+    let struct_type = collection(ctx, ptr_bytes);
+    let len = BasicValueEnum::IntValue(env.ptr_int().const_int(len_u64, false));
+    let mut struct_val;
+
+    // Store the pointer
+    struct_val = builder
+        .build_insert_value(
+            struct_type.get_undef(),
+            ptr_as_int,
+            Builtin::WRAPPER_PTR,
+            "insert_ptr",
+        )
+        .unwrap();
+
+    // Store the length
+    struct_val = builder
+        .build_insert_value(struct_val, len, Builtin::WRAPPER_LEN, "insert_len")
+        .unwrap();
+
+    // Bitcast to an array of raw bytes
+    builder.build_bitcast(
+        struct_val.into_struct_value(),
+        collection(ctx, ptr_bytes),
+        "cast_collection",
+    )
+}
+
 pub fn build_exp_stmt<'a, 'ctx, 'env>(
     env: &Env<'a, 'ctx, 'env>,
     layout_ids: &mut LayoutIds<'a>,
@@ -1070,7 +1127,7 @@
     builder.position_at_end(cont_block);
 }
 
-fn load_symbol<'a, 'ctx, 'env>(
+pub fn load_symbol<'a, 'ctx, 'env>(
     env: &Env<'a, 'ctx, 'env>,
     scope: &Scope<'a, 'ctx>,
     symbol: &Symbol,
@@ -1083,7 +1140,7 @@
     }
 }
 
-fn load_symbol_and_layout<'a, 'ctx, 'env, 'b>(
+pub fn load_symbol_and_layout<'a, 'ctx, 'env, 'b>(
     env: &Env<'a, 'ctx, 'env>,
     scope: &'b Scope<'a, 'ctx>,
     symbol: &Symbol,
@@ -1396,244 +1453,7 @@
     }
 }
 
-<<<<<<< HEAD
-=======
-pub fn allocate_list<'a, 'ctx, 'env>(
-    env: &Env<'a, 'ctx, 'env>,
-    elem_layout: &Layout<'a>,
-    length: IntValue<'ctx>,
-) -> PointerValue<'ctx> {
-    let builder = env.builder;
-    let ctx = env.context;
-
-    let elem_type = basic_type_from_layout(env.arena, ctx, elem_layout, env.ptr_bytes);
-    let elem_bytes = elem_layout.stack_size(env.ptr_bytes) as u64;
-
-    let len_type = env.ptr_int();
-    // bytes per element
-    let bytes_len = len_type.const_int(elem_bytes, false);
-    let offset = (env.ptr_bytes as u64).max(elem_bytes);
-
-    let ptr = {
-        let len = builder.build_int_mul(bytes_len, length, "data_length");
-        let len =
-            builder.build_int_add(len, len_type.const_int(offset, false), "add_refcount_space");
-
-        env.builder
-            .build_array_malloc(ctx.i8_type(), len, "create_list_ptr")
-            .unwrap()
-
-        // TODO check if malloc returned null; if so, runtime error for OOM!
-    };
-
-    // We must return a pointer to the first element:
-    let ptr_bytes = env.ptr_bytes;
-    let int_type = ptr_int(ctx, ptr_bytes);
-    let ptr_as_int = builder.build_ptr_to_int(ptr, int_type, "list_cast_ptr");
-    let incremented = builder.build_int_add(
-        ptr_as_int,
-        ctx.i64_type().const_int(offset, false),
-        "increment_list_ptr",
-    );
-
-    let ptr_type = get_ptr_type(&elem_type, AddressSpace::Generic);
-    let list_element_ptr = builder.build_int_to_ptr(incremented, ptr_type, "list_cast_ptr");
-
-    // subtract ptr_size, to access the refcount
-    let refcount_ptr = builder.build_int_sub(
-        incremented,
-        ctx.i64_type().const_int(env.ptr_bytes as u64, false),
-        "refcount_ptr",
-    );
-
-    let refcount_ptr = builder.build_int_to_ptr(
-        refcount_ptr,
-        int_type.ptr_type(AddressSpace::Generic),
-        "make ptr",
-    );
-
-    // put our "refcount 0" in the first slot
-    let ref_count_zero = ctx.i64_type().const_int(std::usize::MAX as u64, false);
-    builder.build_store(refcount_ptr, ref_count_zero);
-
-    list_element_ptr
-}
-
-/// List.single : a -> List a
-fn list_single<'a, 'ctx, 'env>(
-    env: &Env<'a, 'ctx, 'env>,
-    elem: BasicValueEnum<'ctx>,
-    elem_layout: &Layout<'a>,
-) -> BasicValueEnum<'ctx> {
-    let builder = env.builder;
-    let ctx = env.context;
-
-    // allocate a list of size 1 on the heap
-    let size = ctx.i64_type().const_int(1, false);
-    let ptr = allocate_list(env, elem_layout, size);
-
-    // Put the element into the list
-    let elem_ptr = unsafe {
-        builder.build_in_bounds_gep(
-            ptr,
-            &[ctx.i64_type().const_int(
-                // 0 as in 0 index of our new list
-                0 as u64, false,
-            )],
-            "index",
-        )
-    };
-
-    builder.build_store(elem_ptr, elem);
-
-    let ptr_bytes = env.ptr_bytes;
-    let int_type = ptr_int(ctx, ptr_bytes);
-    let ptr_as_int = builder.build_ptr_to_int(ptr, int_type, "list_cast_ptr");
-    let struct_type = collection(ctx, ptr_bytes);
-    let len = BasicValueEnum::IntValue(env.ptr_int().const_int(1, false));
-
-    let mut struct_val;
-
-    // Store the pointer
-    struct_val = builder
-        .build_insert_value(
-            struct_type.get_undef(),
-            ptr_as_int,
-            Builtin::WRAPPER_PTR,
-            "insert_ptr",
-        )
-        .unwrap();
-
-    // Store the length
-    struct_val = builder
-        .build_insert_value(struct_val, len, Builtin::WRAPPER_LEN, "insert_len")
-        .unwrap();
-
-    //
-    builder.build_bitcast(
-        struct_val.into_struct_value(),
-        collection(ctx, ptr_bytes),
-        "cast_collection",
-    )
-}
-
-/// List.repeat : Int, elem -> List elem
-fn list_repeat<'a, 'ctx, 'env>(
-    env: &Env<'a, 'ctx, 'env>,
-    parent: FunctionValue<'ctx>,
-    list_len: IntValue<'ctx>,
-    elem: BasicValueEnum<'ctx>,
-    elem_layout: &Layout<'a>,
-) -> BasicValueEnum<'ctx> {
-    let builder = env.builder;
-    let ctx = env.context;
-
-    // list_len > 0
-    // We have to do a loop below, continuously adding the `elem`
-    // to the output list `List elem` until we have reached the
-    // number of repeats. This `comparison` is used to check
-    // if we need to do any looping; because if we dont, then we
-    // dont need to allocate memory for the index or the check
-    // if index != 0
-    let comparison = builder.build_int_compare(
-        IntPredicate::UGT,
-        list_len,
-        ctx.i64_type().const_int(0, false),
-        "atleastzero",
-    );
-
-    let build_then = || {
-        // Allocate space for the new array that we'll copy into.
-        let list_ptr = allocate_list(env, elem_layout, list_len);
-        // TODO check if malloc returned null; if so, runtime error for OOM!
-
-        let index_name = "#index";
-        let start_alloca = builder.build_alloca(ctx.i64_type(), index_name);
-
-        // Start at the last element in the list.
-        let last_elem_index = builder.build_int_sub(
-            list_len,
-            ctx.i64_type().const_int(1, false),
-            "lastelemindex",
-        );
-        builder.build_store(start_alloca, last_elem_index);
-
-        let loop_bb = ctx.append_basic_block(parent, "loop");
-        builder.build_unconditional_branch(loop_bb);
-        builder.position_at_end(loop_bb);
-
-        // #index = #index - 1
-        let curr_index = builder
-            .build_load(start_alloca, index_name)
-            .into_int_value();
-        let next_index =
-            builder.build_int_sub(curr_index, ctx.i64_type().const_int(1, false), "nextindex");
-
-        builder.build_store(start_alloca, next_index);
-        let elem_ptr =
-            unsafe { builder.build_in_bounds_gep(list_ptr, &[curr_index], "load_index") };
-
-        // Mutate the new array in-place to change the element.
-        builder.build_store(elem_ptr, elem);
-
-        // #index != 0
-        let end_cond = builder.build_int_compare(
-            IntPredicate::NE,
-            ctx.i64_type().const_int(0, false),
-            curr_index,
-            "loopcond",
-        );
-
-        let after_bb = ctx.append_basic_block(parent, "afterloop");
-
-        builder.build_conditional_branch(end_cond, loop_bb, after_bb);
-        builder.position_at_end(after_bb);
-
-        let ptr_bytes = env.ptr_bytes;
-        let int_type = ptr_int(ctx, ptr_bytes);
-        let ptr_as_int = builder.build_ptr_to_int(list_ptr, int_type, "list_cast_ptr");
-        let struct_type = collection(ctx, ptr_bytes);
-
-        let mut struct_val;
-
-        // Store the pointer
-        struct_val = builder
-            .build_insert_value(
-                struct_type.get_undef(),
-                ptr_as_int,
-                Builtin::WRAPPER_PTR,
-                "insert_ptr",
-            )
-            .unwrap();
-
-        // Store the length
-        struct_val = builder
-            .build_insert_value(struct_val, list_len, Builtin::WRAPPER_LEN, "insert_len")
-            .unwrap();
-
-        builder.build_bitcast(
-            struct_val.into_struct_value(),
-            collection(ctx, ptr_bytes),
-            "cast_collection",
-        )
-    };
-
-    let build_else = || empty_polymorphic_list(env);
-
-    let struct_type = collection(ctx, env.ptr_bytes);
-
-    build_basic_phi2(
-        env,
-        parent,
-        comparison,
-        build_then,
-        build_else,
-        BasicTypeEnum::StructType(struct_type),
-    )
-}
-
 // #[allow(clippy::cognitive_complexity)]
->>>>>>> aac7b511
 #[inline(always)]
 fn call_with_args<'a, 'ctx, 'env>(
     env: &Env<'a, 'ctx, 'env>,
@@ -1697,120 +1517,11 @@
     })
 }
 
-<<<<<<< HEAD
 pub enum InPlace {
-=======
-pub fn load_list_len<'ctx>(
-    builder: &Builder<'ctx>,
-    wrapper_struct: StructValue<'ctx>,
-) -> IntValue<'ctx> {
-    builder
-        .build_extract_value(wrapper_struct, Builtin::WRAPPER_LEN, "list_len")
-        .unwrap()
-        .into_int_value()
-}
-
-fn list_is_not_empty<'ctx>(
-    builder: &Builder<'ctx>,
-    ctx: &'ctx Context,
-    list_len: IntValue<'ctx>,
-) -> IntValue<'ctx> {
-    builder.build_int_compare(
-        IntPredicate::UGT,
-        list_len,
-        ctx.i64_type().const_int(0, false),
-        "greaterthanzero",
-    )
-}
-
-fn load_list_ptr<'ctx>(
-    builder: &Builder<'ctx>,
-    wrapper_struct: StructValue<'ctx>,
-    ptr_type: PointerType<'ctx>,
-) -> PointerValue<'ctx> {
-    let ptr_as_int = builder
-        .build_extract_value(wrapper_struct, Builtin::WRAPPER_PTR, "read_list_ptr")
-        .unwrap()
-        .into_int_value();
-
-    builder.build_int_to_ptr(ptr_as_int, ptr_type, "list_cast_ptr")
-}
-
-fn clone_nonempty_list<'a, 'ctx, 'env>(
-    env: &Env<'a, 'ctx, 'env>,
-    list_len: IntValue<'ctx>,
-    elems_ptr: PointerValue<'ctx>,
-    elem_layout: &Layout<'_>,
-) -> (StructValue<'ctx>, PointerValue<'ctx>) {
-    let builder = env.builder;
-    let ctx = env.context;
-    let ptr_bytes = env.ptr_bytes;
-
-    // Calculate the number of bytes we'll need to allocate.
-    let elem_bytes = env
-        .ptr_int()
-        .const_int(elem_layout.stack_size(env.ptr_bytes) as u64, false);
-    let size = env
-        .builder
-        .build_int_mul(elem_bytes, list_len, "clone_mul_len_by_elem_bytes");
-
-    // Allocate space for the new array that we'll copy into.
-    let clone_ptr = allocate_list(env, elem_layout, list_len);
-
-    let int_type = ptr_int(ctx, ptr_bytes);
-    let ptr_as_int = builder.build_ptr_to_int(clone_ptr, int_type, "list_cast_ptr");
-
-    // TODO check if malloc returned null; if so, runtime error for OOM!
-
-    // Either memcpy or deep clone the array elements
-    if elem_layout.safe_to_memcpy() {
-        // Copy the bytes from the original array into the new
-        // one we just malloc'd.
-        //
-        // TODO how do we decide when to do the small memcpy vs the normal one?
-        builder.build_memcpy(clone_ptr, ptr_bytes, elems_ptr, ptr_bytes, size);
-    } else {
-        panic!("TODO Cranelift currently only knows how to clone list elements that are Copy.");
-    }
-
-    // Create a fresh wrapper struct for the newly populated array
-    let struct_type = collection(ctx, env.ptr_bytes);
-    let mut struct_val;
-
-    // Store the pointer
-    struct_val = builder
-        .build_insert_value(
-            struct_type.get_undef(),
-            ptr_as_int,
-            Builtin::WRAPPER_PTR,
-            "insert_ptr",
-        )
-        .unwrap();
-
-    // Store the length
-    struct_val = builder
-        .build_insert_value(struct_val, list_len, Builtin::WRAPPER_LEN, "insert_len")
-        .unwrap();
-
-    let answer = builder
-        .build_bitcast(
-            struct_val.into_struct_value(),
-            collection(ctx, ptr_bytes),
-            "cast_collection",
-        )
-        .into_struct_value();
-
-    (answer, clone_ptr)
-}
-
-#[derive(Debug)]
-enum InPlace {
->>>>>>> aac7b511
     InPlace,
     Clone,
 }
 
-<<<<<<< HEAD
 /// Translates a target_lexicon::Triple to a LLVM calling convention u32
 /// as described in https://llvm.org/doxygen/namespacellvm_1_1CallingConv.html
 pub fn get_call_conventions(cc: CallingConvention) -> u32 {
@@ -1823,668 +1534,6 @@
         WasmBasicCAbi => C_CALL_CONV,
         WindowsFastcall => C_CALL_CONV,
     }
-=======
-fn empty_polymorphic_list<'a, 'ctx, 'env>(env: &Env<'a, 'ctx, 'env>) -> BasicValueEnum<'ctx> {
-    let ctx = env.context;
-
-    let struct_type = collection(ctx, env.ptr_bytes);
-
-    // The pointer should be null (aka zero) and the length should be zero,
-    // so the whole struct should be a const_zero
-    BasicValueEnum::StructValue(struct_type.const_zero())
-}
-
-fn list_literal<'a, 'ctx, 'env>(
-    env: &Env<'a, 'ctx, 'env>,
-    scope: &Scope<'a, 'ctx>,
-    elem_layout: &Layout<'a>,
-    elems: &&[Symbol],
-) -> BasicValueEnum<'ctx> {
-    let ctx = env.context;
-    let builder = env.builder;
-
-    let len_u64 = elems.len() as u64;
-    let elem_bytes = elem_layout.stack_size(env.ptr_bytes) as u64;
-
-    let ptr = {
-        let bytes_len = elem_bytes * len_u64;
-        let len_type = env.ptr_int();
-        let len = len_type.const_int(bytes_len, false);
-
-        allocate_list(env, elem_layout, len)
-
-        // TODO check if malloc returned null; if so, runtime error for OOM!
-    };
-
-    // Copy the elements from the list literal into the array
-    for (index, symbol) in elems.iter().enumerate() {
-        let val = load_symbol(env, scope, symbol);
-        let index_val = ctx.i64_type().const_int(index as u64, false);
-        let elem_ptr = unsafe { builder.build_in_bounds_gep(ptr, &[index_val], "index") };
-
-        builder.build_store(elem_ptr, val);
-    }
-
-    let ptr_bytes = env.ptr_bytes;
-    let int_type = ptr_int(ctx, ptr_bytes);
-    let ptr_as_int = builder.build_ptr_to_int(ptr, int_type, "list_cast_ptr");
-    let struct_type = collection(ctx, ptr_bytes);
-    let len = BasicValueEnum::IntValue(env.ptr_int().const_int(len_u64, false));
-    let mut struct_val;
-
-    // Store the pointer
-    struct_val = builder
-        .build_insert_value(
-            struct_type.get_undef(),
-            ptr_as_int,
-            Builtin::WRAPPER_PTR,
-            "insert_ptr",
-        )
-        .unwrap();
-
-    // Store the length
-    struct_val = builder
-        .build_insert_value(struct_val, len, Builtin::WRAPPER_LEN, "insert_len")
-        .unwrap();
-
-    // Bitcast to an array of raw bytes
-    builder.build_bitcast(
-        struct_val.into_struct_value(),
-        collection(ctx, ptr_bytes),
-        "cast_collection",
-    )
-}
-
-// TODO investigate: does this cause problems when the layout is known? this value is now not refcounted!
-fn empty_list<'a, 'ctx, 'env>(env: &Env<'a, 'ctx, 'env>) -> BasicValueEnum<'ctx> {
-    let ctx = env.context;
-
-    let struct_type = collection(ctx, env.ptr_bytes);
-
-    // The pointer should be null (aka zero) and the length should be zero,
-    // so the whole struct should be a const_zero
-    BasicValueEnum::StructValue(struct_type.const_zero())
-}
-
-fn bounds_check_comparison<'ctx>(
-    builder: &Builder<'ctx>,
-    elem_index: IntValue<'ctx>,
-    len: IntValue<'ctx>,
-) -> IntValue<'ctx> {
-    // Note: Check for index < length as the "true" condition,
-    // to avoid misprediction. (In practice this should usually pass,
-    // and CPUs generally default to predicting that a forward jump
-    // shouldn't be taken; that is, they predict "else" won't be taken.)
-    builder.build_int_compare(IntPredicate::ULT, elem_index, len, "bounds_check")
-}
-
-/// List.push List elem, elem -> List elem
-fn list_append<'a, 'ctx, 'env>(
-    env: &Env<'a, 'ctx, 'env>,
-    original_wrapper: StructValue<'ctx>,
-    elem: BasicValueEnum<'ctx>,
-    elem_layout: &Layout<'a>,
-) -> BasicValueEnum<'ctx> {
-    let builder = env.builder;
-    let ctx = env.context;
-
-    // Load the usize length from the wrapper.
-    let list_len = load_list_len(builder, original_wrapper);
-    let elem_type = basic_type_from_layout(env.arena, ctx, elem_layout, env.ptr_bytes);
-    let ptr_type = get_ptr_type(&elem_type, AddressSpace::Generic);
-
-    let list_ptr = load_list_ptr(builder, original_wrapper, ptr_type);
-
-    // The output list length, which is the old list length + 1
-    let new_list_len = env.builder.build_int_add(
-        ctx.i64_type().const_int(1 as u64, false),
-        list_len,
-        "new_list_length",
-    );
-
-    let ptr_bytes = env.ptr_bytes;
-
-    // Calculate the number of bytes we'll need to allocate.
-    let elem_bytes = env
-        .ptr_int()
-        .const_int(elem_layout.stack_size(env.ptr_bytes) as u64, false);
-
-    // This is the size of the list coming in, before we have added an element
-    // to the end.
-    let list_size = env
-        .builder
-        .build_int_mul(elem_bytes, list_len, "mul_old_len_by_elem_bytes");
-
-    // Allocate space for the new array that we'll copy into.
-    let clone_ptr = allocate_list(env, elem_layout, new_list_len);
-    let int_type = ptr_int(ctx, ptr_bytes);
-    let ptr_as_int = builder.build_ptr_to_int(clone_ptr, int_type, "list_cast_ptr");
-
-    // TODO check if malloc returned null; if so, runtime error for OOM!
-
-    if elem_layout.safe_to_memcpy() {
-        // Copy the bytes from the original array into the new
-        // one we just malloc'd.
-        //
-        // TODO how do we decide when to do the small memcpy vs the normal one?
-        builder.build_memcpy(clone_ptr, ptr_bytes, list_ptr, ptr_bytes, list_size);
-    } else {
-        panic!("TODO Cranelift currently only knows how to clone list elements that are Copy.");
-    }
-
-    // Create a fresh wrapper struct for the newly populated array
-    let struct_type = collection(ctx, env.ptr_bytes);
-    let mut struct_val;
-
-    // Store the pointer
-    struct_val = builder
-        .build_insert_value(
-            struct_type.get_undef(),
-            ptr_as_int,
-            Builtin::WRAPPER_PTR,
-            "insert_ptr",
-        )
-        .unwrap();
-
-    // Store the length
-    struct_val = builder
-        .build_insert_value(struct_val, new_list_len, Builtin::WRAPPER_LEN, "insert_len")
-        .unwrap();
-
-    let elem_ptr = unsafe { builder.build_in_bounds_gep(clone_ptr, &[list_len], "load_index") };
-
-    builder.build_store(elem_ptr, elem);
-
-    builder.build_bitcast(
-        struct_val.into_struct_value(),
-        collection(ctx, ptr_bytes),
-        "cast_collection",
-    )
-}
-
-/// List.join : List (List elem) -> List elem
-fn list_join<'a, 'ctx, 'env>(
-    env: &Env<'a, 'ctx, 'env>,
-    parent: FunctionValue<'ctx>,
-    outer_list_wrapper: StructValue<'ctx>,
-    outer_list_layout: &Layout<'a>,
-) -> BasicValueEnum<'ctx> {
-    // List.join is implemented as follows:
-    // 1. loop over every list to sum the list lengths
-    // 2. using the sum of all the list lengths, allocate an output list of
-    //    that size.
-    // 3. loop over every list, for every list, loop over every element
-    //    putting it into the output list
-
-    match outer_list_layout {
-        // If the input list is empty, or if it is a list of empty lists
-        // then simply return an empty list
-        Layout::Builtin(Builtin::EmptyList)
-        | Layout::Builtin(Builtin::List(_, Layout::Builtin(Builtin::EmptyList))) => empty_list(env),
-        Layout::Builtin(Builtin::List(_, Layout::Builtin(Builtin::List(_, elem_layout)))) => {
-            let inner_list_layout =
-                Layout::Builtin(Builtin::List(MemoryMode::Refcounted, elem_layout));
-
-            let builder = env.builder;
-            let ctx = env.context;
-
-            let elem_type = basic_type_from_layout(env.arena, ctx, elem_layout, env.ptr_bytes);
-            let elem_ptr_type = get_ptr_type(&elem_type, AddressSpace::Generic);
-
-            let inner_list_type =
-                basic_type_from_layout(env.arena, ctx, &inner_list_layout, env.ptr_bytes);
-
-            let outer_list_len = load_list_len(builder, outer_list_wrapper);
-            let outer_list_ptr = {
-                let elem_ptr_type = get_ptr_type(&inner_list_type, AddressSpace::Generic);
-
-                load_list_ptr(builder, outer_list_wrapper, elem_ptr_type)
-            };
-
-            // outer_list_len > 0
-            // We do this check to avoid allocating memory. If the input
-            // list is empty, then we can just return an empty list.
-            let comparison = builder.build_int_compare(
-                IntPredicate::UGT,
-                outer_list_len,
-                ctx.i64_type().const_int(0, false),
-                "greaterthanzero",
-            );
-
-            let build_then = || {
-                let list_len_sum_name = "#listslengthsum";
-                let list_len_sum_alloca = builder.build_alloca(ctx.i64_type(), list_len_sum_name);
-
-                builder.build_store(list_len_sum_alloca, ctx.i64_type().const_int(0, false));
-
-                // List Sum Loop
-                {
-                    let index_name = "#index";
-                    let index_alloca = builder.build_alloca(ctx.i64_type(), index_name);
-
-                    // index in the outer list, pointing to a inner list
-                    let outer_list_index = ctx.i64_type().const_int(0, false);
-
-                    builder.build_store(index_alloca, outer_list_index);
-
-                    let outer_loop_bb = ctx.append_basic_block(parent, "loop");
-                    builder.build_unconditional_branch(outer_loop_bb);
-                    builder.position_at_end(outer_loop_bb);
-
-                    // #index = #index + 1
-                    let curr_index = builder
-                        .build_load(index_alloca, index_name)
-                        .into_int_value();
-                    let next_index = builder.build_int_add(
-                        curr_index,
-                        ctx.i64_type().const_int(1, false),
-                        "nextindex",
-                    );
-
-                    builder.build_store(index_alloca, next_index);
-
-                    let inner_list_wrapper_ptr = unsafe {
-                        builder.build_in_bounds_gep(outer_list_ptr, &[curr_index], "load_index")
-                    };
-
-                    let inner_list = builder.build_load(inner_list_wrapper_ptr, "inner_list");
-                    let inner_list_len = load_list_len(builder, inner_list.into_struct_value());
-
-                    let next_list_sum = builder.build_int_add(
-                        builder
-                            .build_load(list_len_sum_alloca, list_len_sum_name)
-                            .into_int_value(),
-                        inner_list_len,
-                        "nextlistsum",
-                    );
-
-                    builder.build_store(list_len_sum_alloca, next_list_sum);
-
-                    // #index < outer_list_len
-                    let outer_loop_end_cond = builder.build_int_compare(
-                        IntPredicate::ULT,
-                        next_index,
-                        outer_list_len,
-                        "loopcond",
-                    );
-
-                    let after_outer_loop_bb = ctx.append_basic_block(parent, "after_outer_loop");
-
-                    builder.build_conditional_branch(
-                        outer_loop_end_cond,
-                        outer_loop_bb,
-                        after_outer_loop_bb,
-                    );
-                    builder.position_at_end(after_outer_loop_bb);
-                }
-                let final_list_sum = builder
-                    .build_load(list_len_sum_alloca, list_len_sum_name)
-                    .into_int_value();
-
-                let final_list_ptr = builder
-                    .build_array_malloc(elem_type, final_list_sum, "final_list_sum")
-                    .unwrap();
-
-                let dest_elem_ptr_alloca = builder.build_alloca(elem_ptr_type, "dest_elem");
-
-                builder.build_store(dest_elem_ptr_alloca, final_list_ptr);
-
-                // Element inserting loop
-                {
-                    let index_name = "#index";
-                    let index_alloca = builder.build_alloca(ctx.i64_type(), index_name);
-
-                    // index in the outer list, pointing to a inner list
-                    let outer_list_index = ctx.i64_type().const_int(0, false);
-
-                    builder.build_store(index_alloca, outer_list_index);
-
-                    let outer_loop_bb = ctx.append_basic_block(parent, "loop");
-                    builder.build_unconditional_branch(outer_loop_bb);
-                    builder.position_at_end(outer_loop_bb);
-
-                    // #index = #index + 1
-                    let curr_index = builder
-                        .build_load(index_alloca, index_name)
-                        .into_int_value();
-                    let next_index = builder.build_int_add(
-                        curr_index,
-                        ctx.i64_type().const_int(1, false),
-                        "nextindex",
-                    );
-
-                    builder.build_store(index_alloca, next_index);
-
-                    let inner_list_wrapper = {
-                        let wrapper_ptr = unsafe {
-                            builder.build_in_bounds_gep(outer_list_ptr, &[curr_index], "load_index")
-                        };
-
-                        builder
-                            .build_load(wrapper_ptr, "inner_list_wrapper")
-                            .into_struct_value()
-                    };
-
-                    // Inner Loop
-                    {
-                        let inner_list_len = load_list_len(builder, inner_list_wrapper);
-
-                        // inner_list_len > 0
-                        let inner_list_comparison = list_is_not_empty(builder, ctx, inner_list_len);
-
-                        let inner_list_non_empty_block =
-                            ctx.append_basic_block(parent, "inner_list_non_empty");
-
-                        let after_inner_list_non_empty_block =
-                            ctx.append_basic_block(parent, "branchcont");
-
-                        builder.build_conditional_branch(
-                            inner_list_comparison,
-                            inner_list_non_empty_block,
-                            after_inner_list_non_empty_block,
-                        );
-                        builder.position_at_end(inner_list_non_empty_block);
-
-                        let inner_index_name = "#inner_index";
-                        let inner_index_alloca =
-                            builder.build_alloca(ctx.i64_type(), inner_index_name);
-
-                        let inner_list_index = ctx.i64_type().const_int(0, false);
-                        builder.build_store(inner_index_alloca, inner_list_index);
-
-                        let inner_loop_bb = ctx.append_basic_block(parent, "loop");
-                        builder.build_unconditional_branch(inner_loop_bb);
-                        builder.position_at_end(inner_loop_bb);
-
-                        // #index = #index + 1
-                        let curr_inner_index = builder
-                            .build_load(inner_index_alloca, inner_index_name)
-                            .into_int_value();
-                        let next_inner_index = builder.build_int_add(
-                            curr_inner_index,
-                            ctx.i64_type().const_int(1, false),
-                            "nextindex",
-                        );
-
-                        builder.build_store(inner_index_alloca, next_inner_index);
-
-                        let src_elem_ptr = unsafe {
-                            let inner_list_ptr =
-                                load_list_ptr(builder, inner_list_wrapper, elem_ptr_type);
-
-                            builder.build_in_bounds_gep(
-                                inner_list_ptr,
-                                &[curr_inner_index],
-                                "load_index",
-                            )
-                        };
-
-                        let src_elem = builder.build_load(src_elem_ptr, "get_elem");
-                        // TODO clone src_elem
-
-                        let curr_dest_elem_ptr = builder
-                            .build_load(dest_elem_ptr_alloca, "load_dest_elem_ptr")
-                            .into_pointer_value();
-
-                        builder.build_store(curr_dest_elem_ptr, src_elem);
-
-                        let inc_dest_elem_ptr = BasicValueEnum::PointerValue(unsafe {
-                            builder.build_in_bounds_gep(
-                                curr_dest_elem_ptr,
-                                &[env.ptr_int().const_int(1 as u64, false)],
-                                "increment_dest_elem",
-                            )
-                        });
-
-                        builder.build_store(dest_elem_ptr_alloca, inc_dest_elem_ptr);
-
-                        let inner_loop_end_cond = builder.build_int_compare(
-                            IntPredicate::ULT,
-                            next_inner_index,
-                            inner_list_len,
-                            "loopcond",
-                        );
-
-                        let after_inner_loop_bb =
-                            ctx.append_basic_block(parent, "after_inner_loop");
-
-                        builder.build_conditional_branch(
-                            inner_loop_end_cond,
-                            inner_loop_bb,
-                            after_inner_loop_bb,
-                        );
-                        builder.position_at_end(after_inner_loop_bb);
-
-                        builder.build_unconditional_branch(after_inner_list_non_empty_block);
-                        builder.position_at_end(after_inner_list_non_empty_block);
-                    }
-
-                    // #index < outer_list_len
-                    let outer_loop_end_cond = builder.build_int_compare(
-                        IntPredicate::ULT,
-                        next_index,
-                        outer_list_len,
-                        "loopcond",
-                    );
-
-                    let after_outer_loop_bb = ctx.append_basic_block(parent, "after_outer_loop");
-
-                    builder.build_conditional_branch(
-                        outer_loop_end_cond,
-                        outer_loop_bb,
-                        after_outer_loop_bb,
-                    );
-                    builder.position_at_end(after_outer_loop_bb);
-
-                    let ptr_bytes = env.ptr_bytes;
-                    let int_type = ptr_int(ctx, ptr_bytes);
-                    let ptr_as_int =
-                        builder.build_ptr_to_int(final_list_ptr, int_type, "list_cast_ptr");
-                    let struct_type = collection(ctx, ptr_bytes);
-
-                    let mut struct_val;
-
-                    // Store the pointer
-                    struct_val = builder
-                        .build_insert_value(
-                            struct_type.get_undef(),
-                            ptr_as_int,
-                            Builtin::WRAPPER_PTR,
-                            "insert_ptr",
-                        )
-                        .unwrap();
-
-                    // Store the length
-                    struct_val = builder
-                        .build_insert_value(
-                            struct_val,
-                            final_list_sum,
-                            Builtin::WRAPPER_LEN,
-                            "insert_len",
-                        )
-                        .unwrap();
-
-                    builder.build_bitcast(
-                        struct_val.into_struct_value(),
-                        collection(ctx, ptr_bytes),
-                        "cast_collection",
-                    )
-                }
-            };
-
-            let build_else = || empty_list(env);
-
-            let struct_type = collection(ctx, env.ptr_bytes);
-
-            build_basic_phi2(
-                env,
-                parent,
-                comparison,
-                build_then,
-                build_else,
-                BasicTypeEnum::StructType(struct_type),
-            )
-        }
-
-        _ => {
-            unreachable!("Invalid List layout for List.join {:?}", outer_list_layout);
-        }
-    }
-}
-
-/// List.prepend List elem, elem -> List elem
-fn list_prepend<'a, 'ctx, 'env>(
-    env: &Env<'a, 'ctx, 'env>,
-    original_wrapper: StructValue<'ctx>,
-    elem: BasicValueEnum<'ctx>,
-    elem_layout: &Layout<'a>,
-) -> BasicValueEnum<'ctx> {
-    let builder = env.builder;
-    let ctx = env.context;
-
-    // Load the usize length from the wrapper.
-    let list_len = load_list_len(builder, original_wrapper);
-    let elem_type = basic_type_from_layout(env.arena, ctx, elem_layout, env.ptr_bytes);
-    let ptr_type = get_ptr_type(&elem_type, AddressSpace::Generic);
-    let list_ptr = load_list_ptr(builder, original_wrapper, ptr_type);
-
-    // The output list length, which is the old list length + 1
-    let new_list_len = env.builder.build_int_add(
-        ctx.i64_type().const_int(1 as u64, false),
-        list_len,
-        "new_list_length",
-    );
-
-    let ptr_bytes = env.ptr_bytes;
-
-    // Allocate space for the new array that we'll copy into.
-    let elem_type = basic_type_from_layout(env.arena, ctx, elem_layout, env.ptr_bytes);
-    let clone_ptr = builder
-        .build_array_malloc(elem_type, new_list_len, "list_ptr")
-        .unwrap();
-    let int_type = ptr_int(ctx, ptr_bytes);
-    let ptr_as_int = builder.build_ptr_to_int(clone_ptr, int_type, "list_cast_ptr");
-
-    builder.build_store(clone_ptr, elem);
-
-    let index_1_ptr = unsafe {
-        builder.build_in_bounds_gep(
-            clone_ptr,
-            &[ctx.i64_type().const_int(1 as u64, false)],
-            "load_index",
-        )
-    };
-
-    // Calculate the number of bytes we'll need to allocate.
-    let elem_bytes = env
-        .ptr_int()
-        .const_int(elem_layout.stack_size(env.ptr_bytes) as u64, false);
-
-    // This is the size of the list coming in, before we have added an element
-    // to the beginning.
-    let list_size = env
-        .builder
-        .build_int_mul(elem_bytes, list_len, "mul_old_len_by_elem_bytes");
-
-    if elem_layout.safe_to_memcpy() {
-        // Copy the bytes from the original array into the new
-        // one we just malloc'd.
-        //
-        // TODO how do we decide when to do the small memcpy vs the normal one?
-        builder.build_memcpy(index_1_ptr, ptr_bytes, list_ptr, ptr_bytes, list_size);
-    } else {
-        panic!("TODO Cranelift currently only knows how to clone list elements that are Copy.");
-    }
-
-    // Create a fresh wrapper struct for the newly populated array
-    let struct_type = collection(ctx, env.ptr_bytes);
-    let mut struct_val;
-
-    // Store the pointer
-    struct_val = builder
-        .build_insert_value(
-            struct_type.get_undef(),
-            ptr_as_int,
-            Builtin::WRAPPER_PTR,
-            "insert_ptr",
-        )
-        .unwrap();
-
-    // Store the length
-    struct_val = builder
-        .build_insert_value(struct_val, new_list_len, Builtin::WRAPPER_LEN, "insert_len")
-        .unwrap();
-
-    builder.build_bitcast(
-        struct_val.into_struct_value(),
-        collection(ctx, ptr_bytes),
-        "cast_collection",
-    )
-}
-
-fn list_set<'a, 'ctx, 'env>(
-    parent: FunctionValue<'ctx>,
-    args: &[(BasicValueEnum<'ctx>, &'a Layout<'a>)],
-    env: &Env<'a, 'ctx, 'env>,
-    in_place: InPlace,
-) -> BasicValueEnum<'ctx> {
-    // List.set : List elem, Int, elem -> List elem
-    let builder = env.builder;
-
-    debug_assert_eq!(args.len(), 3);
-
-    let original_wrapper = args[0].0.into_struct_value();
-    let elem_index = args[1].0.into_int_value();
-
-    // Load the usize length from the wrapper. We need it for bounds checking.
-    let list_len = load_list_len(builder, original_wrapper);
-
-    // Bounds check: only proceed if index < length.
-    // Otherwise, return the list unaltered.
-    let comparison = bounds_check_comparison(builder, elem_index, list_len);
-
-    // If the index is in bounds, clone and mutate in place.
-    let build_then = || {
-        let (elem, elem_layout) = args[2];
-        let ctx = env.context;
-        let elem_type = basic_type_from_layout(env.arena, ctx, elem_layout, env.ptr_bytes);
-        let ptr_type = get_ptr_type(&elem_type, AddressSpace::Generic);
-        let (new_wrapper, array_data_ptr) = match in_place {
-            InPlace::InPlace => (
-                original_wrapper,
-                load_list_ptr(builder, original_wrapper, ptr_type),
-            ),
-            InPlace::Clone => clone_nonempty_list(
-                env,
-                list_len,
-                load_list_ptr(builder, original_wrapper, ptr_type),
-                elem_layout,
-            ),
-        };
-
-        // If we got here, we passed the bounds check, so this is an in-bounds GEP
-        let elem_ptr =
-            unsafe { builder.build_in_bounds_gep(array_data_ptr, &[elem_index], "load_index") };
-
-        // Mutate the new array in-place to change the element.
-        builder.build_store(elem_ptr, elem);
-
-        BasicValueEnum::StructValue(new_wrapper)
-    };
-
-    // If the index was out of bounds, return the original list unaltered.
-    let build_else = || BasicValueEnum::StructValue(original_wrapper);
-    let ret_type = original_wrapper.get_type();
-
-    build_basic_phi2(
-        env,
-        parent,
-        comparison,
-        build_then,
-        build_else,
-        ret_type.into(),
-    )
->>>>>>> aac7b511
 }
 
 /// Source: https://llvm.org/doxygen/namespacellvm_1_1CallingConv.html
@@ -2532,164 +1581,8 @@
             debug_assert_eq!(args.len(), 1);
 
             let list = &args[0];
-            let (_, list_layout) = load_symbol_and_layout(env, scope, &args[0]);
-
-<<<<<<< HEAD
-            list_reverse(env, parent, layout_ids, scope, list, list_layout)
-=======
-            match list_layout {
-                Layout::Builtin(Builtin::List(_, elem_layout)) => {
-                    let wrapper_struct = load_symbol(env, scope, list).into_struct_value();
-
-                    let builder = env.builder;
-                    let ctx = env.context;
-
-                    let list_len = load_list_len(builder, wrapper_struct);
-
-                    // list_len > 0
-                    // We do this check to avoid allocating memory. If the input
-                    // list is empty, then we can just return an empty list.
-                    let comparison = builder.build_int_compare(
-                        IntPredicate::UGT,
-                        list_len,
-                        ctx.i64_type().const_int(0, false),
-                        "greaterthanzero",
-                    );
-
-                    let build_then = || {
-                        // Allocate space for the new array that we'll copy into.
-                        let elem_type =
-                            basic_type_from_layout(env.arena, ctx, elem_layout, env.ptr_bytes);
-
-                        let ptr_type = get_ptr_type(&elem_type, AddressSpace::Generic);
-
-                        let reversed_list_ptr = allocate_list(env, elem_layout, list_len);
-
-                        // TODO check if malloc returned null; if so, runtime error for OOM!
-
-                        let index_name = "#index";
-                        let start_alloca = builder.build_alloca(ctx.i64_type(), index_name);
-
-                        // Start at the last element in the list.
-                        let last_elem_index = builder.build_int_sub(
-                            list_len,
-                            ctx.i64_type().const_int(1, false),
-                            "lastelemindex",
-                        );
-                        builder.build_store(start_alloca, last_elem_index);
-
-                        let loop_bb = ctx.append_basic_block(parent, "loop");
-                        builder.build_unconditional_branch(loop_bb);
-                        builder.position_at_end(loop_bb);
-
-                        // #index = #index - 1
-                        let curr_index = builder
-                            .build_load(start_alloca, index_name)
-                            .into_int_value();
-                        let next_index = builder.build_int_sub(
-                            curr_index,
-                            ctx.i64_type().const_int(1, false),
-                            "nextindex",
-                        );
-
-                        builder.build_store(start_alloca, next_index);
-
-                        let list_ptr = load_list_ptr(builder, wrapper_struct, ptr_type);
-
-                        // The pointer to the element in the input list
-                        let elem_ptr = unsafe {
-                            builder.build_in_bounds_gep(list_ptr, &[curr_index], "load_index")
-                        };
-
-                        // The pointer to the element in the reversed list
-                        let reverse_elem_ptr = unsafe {
-                            builder.build_in_bounds_gep(
-                                reversed_list_ptr,
-                                &[builder.build_int_sub(
-                                    list_len,
-                                    builder.build_int_add(
-                                        curr_index,
-                                        ctx.i64_type().const_int(1, false),
-                                        "curr_index_plus_one",
-                                    ),
-                                    "next_index",
-                                )],
-                                "load_index_reversed_list",
-                            )
-                        };
-
-                        let elem = builder.build_load(elem_ptr, "get_elem");
-
-                        // Mutate the new array in-place to change the element.
-                        builder.build_store(reverse_elem_ptr, elem);
-
-                        // #index != 0
-                        let end_cond = builder.build_int_compare(
-                            IntPredicate::NE,
-                            ctx.i64_type().const_int(0, false),
-                            curr_index,
-                            "loopcond",
-                        );
-
-                        let after_bb = ctx.append_basic_block(parent, "afterloop");
-
-                        builder.build_conditional_branch(end_cond, loop_bb, after_bb);
-                        builder.position_at_end(after_bb);
-
-                        let ptr_bytes = env.ptr_bytes;
-                        let int_type = ptr_int(ctx, ptr_bytes);
-                        let ptr_as_int =
-                            builder.build_ptr_to_int(reversed_list_ptr, int_type, "list_cast_ptr");
-                        let struct_type = collection(ctx, ptr_bytes);
-
-                        let mut struct_val;
-
-                        // Store the pointer
-                        struct_val = builder
-                            .build_insert_value(
-                                struct_type.get_undef(),
-                                ptr_as_int,
-                                Builtin::WRAPPER_PTR,
-                                "insert_ptr",
-                            )
-                            .unwrap();
-
-                        // Store the length
-                        struct_val = builder
-                            .build_insert_value(
-                                struct_val,
-                                list_len,
-                                Builtin::WRAPPER_LEN,
-                                "insert_len",
-                            )
-                            .unwrap();
-
-                        builder.build_bitcast(
-                            struct_val.into_struct_value(),
-                            collection(ctx, ptr_bytes),
-                            "cast_collection",
-                        )
-                    };
-
-                    let build_else = || empty_polymorphic_list(env);
-
-                    let struct_type = collection(ctx, env.ptr_bytes);
-
-                    build_basic_phi2(
-                        env,
-                        parent,
-                        comparison,
-                        build_then,
-                        build_else,
-                        BasicTypeEnum::StructType(struct_type),
-                    )
-                }
-                Layout::Builtin(Builtin::EmptyList) => empty_polymorphic_list(env),
-                _ => {
-                    unreachable!("Invalid List layout for List.reverse {:?}", list_layout);
-                }
-            }
->>>>>>> aac7b511
+
+            list_reverse(env, parent, scope, list)
         }
         ListConcat => list_concat(env, scope, parent, args),
         ListAppend => {
@@ -2845,45 +1738,11 @@
             // List.get : List elem, Int -> [ Ok elem, OutOfBounds ]*
             debug_assert_eq!(args.len(), 2);
 
-<<<<<<< HEAD
-            let (_, list_layout) = &args[0];
-            let wrapper_struct =
-                build_expr(env, layout_ids, scope, parent, &args[0].0).into_struct_value();
-            let elem_index =
-                build_expr(env, layout_ids, scope, parent, &args[1].0).into_int_value();
-
-            list_get_unsafe(env, list_layout, elem_index, wrapper_struct)
-=======
-            let builder = env.builder;
             let (wrapper_struct, list_layout) = load_symbol_and_layout(env, scope, &args[0]);
             let wrapper_struct = wrapper_struct.into_struct_value();
             let elem_index = load_symbol(env, scope, &args[1]).into_int_value();
 
-            match list_layout {
-                Layout::Builtin(Builtin::List(_, elem_layout)) => {
-                    let ctx = env.context;
-                    let elem_type =
-                        basic_type_from_layout(env.arena, ctx, elem_layout, env.ptr_bytes);
-                    let ptr_type = get_ptr_type(&elem_type, AddressSpace::Generic);
-                    // Load the pointer to the array data
-                    let array_data_ptr = load_list_ptr(builder, wrapper_struct, ptr_type);
-
-                    // Assume the bounds have already been checked earlier
-                    // (e.g. by List.get or List.first, which wrap List.#getUnsafe)
-                    let elem_ptr = unsafe {
-                        builder.build_in_bounds_gep(array_data_ptr, &[elem_index], "elem")
-                    };
-
-                    builder.build_load(elem_ptr, "List.get")
-                }
-                _ => {
-                    unreachable!(
-                        "Invalid List layout for ListGetUnsafe operation: {:?}",
-                        list_layout
-                    );
-                }
-            }
->>>>>>> aac7b511
+            list_get_unsafe(env, list_layout, elem_index, wrapper_struct)
         }
         ListSet => {
             let (list_symbol, list_layout) = load_symbol_and_layout(env, scope, &args[0]);
@@ -2946,438 +1805,6 @@
     }
 }
 
-<<<<<<< HEAD
-=======
-fn list_concat<'a, 'ctx, 'env>(
-    env: &Env<'a, 'ctx, 'env>,
-    scope: &Scope<'a, 'ctx>,
-    parent: FunctionValue<'ctx>,
-    args: &[Symbol],
-) -> BasicValueEnum<'ctx> {
-    // List.concat : List elem, List elem -> List elem
-    debug_assert_eq!(args.len(), 2);
-
-    // This implementation is quite long, let me explain what is complicating it. Here are our
-    // contraints:
-    //
-    // constraint 1. lists might be empty because they have the layout `EmptyList`, or they might
-    // be empty because they have a `List` layout, but happen to be empty, such as in this code:
-    //
-    //     list : List Int
-    //     list =
-    //         []
-    //
-    // So we have two sources of truth for emptiness.
-    //
-    // constraint 2. iterating over a non-empty list involves allocating memory for a index and
-    // a loop, and allocating memory is costly, so we dont want to even try to iterate over empty
-    // lists.
-    //
-    // Accounting for all the possibilities in the two constraints above gives us 9 code paths:
-    //
-    //           first list     EmptyList          List(list)               List(list)
-    // second list                                 where list.length = 0   where list.length > 0
-    //                       ---------------------------------------------------------------------
-    // EmptyList             |  []              |  []                    |  clone(1st_list)      |
-    //                       ---------------------------------------------------------------------
-    // List(list)            |  []              |  []                    |  clone(1st_list)      |
-    // where list.length = 0 |                  |                        |                       |
-    //                       ---------------------------------------------------------------------
-    // List(list)            |  clone(2nd_list) |  clone(2nd_list)       |  2nd_list ++ 1st_list |
-    // where list.length > 0 |                  |                        |                       |
-    //                       ---------------------------------------------------------------------
-    //
-    let builder = env.builder;
-    let ctx = env.context;
-
-    let (first_list, first_list_layout) = load_symbol_and_layout(env, scope, &args[0]);
-
-    let (second_list, second_list_layout) = load_symbol_and_layout(env, scope, &args[1]);
-
-    let second_list_wrapper = second_list.into_struct_value();
-
-    let second_list_len = load_list_len(builder, second_list_wrapper);
-
-    match first_list_layout {
-        Layout::Builtin(Builtin::EmptyList) => {
-            match second_list_layout {
-                Layout::Builtin(Builtin::EmptyList) => empty_polymorphic_list(env),
-                Layout::Builtin(Builtin::List(_, elem_layout)) => {
-                    // THIS IS A COPY AND PASTE
-                    // All the code under the Layout::Builtin(Builtin::List()) match branch
-                    // is the same as what is under `if_first_list_is_empty`. Re-using
-                    // `if_first_list_is_empty` here however, creates memory problems.
-
-                    // second_list_len > 0
-                    // We do this check to avoid allocating memory. If the second input
-                    // list is empty, then we can just return the first list cloned
-                    let second_list_length_comparison =
-                        list_is_not_empty(builder, ctx, second_list_len);
-
-                    let build_second_list_then = || {
-                        let elem_type =
-                            basic_type_from_layout(env.arena, ctx, elem_layout, env.ptr_bytes);
-                        let ptr_type = get_ptr_type(&elem_type, AddressSpace::Generic);
-
-                        let (new_wrapper, _) = clone_nonempty_list(
-                            env,
-                            second_list_len,
-                            load_list_ptr(builder, second_list_wrapper, ptr_type),
-                            elem_layout,
-                        );
-
-                        BasicValueEnum::StructValue(new_wrapper)
-                    };
-
-                    let build_second_list_else = || empty_polymorphic_list(env);
-
-                    build_basic_phi2(
-                        env,
-                        parent,
-                        second_list_length_comparison,
-                        build_second_list_then,
-                        build_second_list_else,
-                        BasicTypeEnum::StructType(collection(ctx, env.ptr_bytes)),
-                    )
-                }
-                _ => {
-                    unreachable!(
-                        "Invalid List layout for second input list of List.concat: {:?}",
-                        second_list_layout
-                    );
-                }
-            }
-        }
-        Layout::Builtin(Builtin::List(_, elem_layout)) => {
-            let first_list_wrapper = first_list.into_struct_value();
-
-            let first_list_len = load_list_len(builder, first_list_wrapper);
-
-            // first_list_len > 0
-            // We do this check to avoid allocating memory. If the first input
-            // list is empty, then we can just return the second list cloned
-            let first_list_length_comparison = list_is_not_empty(builder, ctx, first_list_len);
-
-            let if_first_list_is_not_empty = || {
-                let elem_type = basic_type_from_layout(env.arena, ctx, elem_layout, env.ptr_bytes);
-                let ptr_type = get_ptr_type(&elem_type, AddressSpace::Generic);
-
-                let if_second_list_is_empty = || {
-                    let (new_wrapper, _) = clone_nonempty_list(
-                        env,
-                        first_list_len,
-                        load_list_ptr(builder, first_list_wrapper, ptr_type),
-                        elem_layout,
-                    );
-
-                    BasicValueEnum::StructValue(new_wrapper)
-                };
-
-                match second_list_layout {
-                    Layout::Builtin(Builtin::EmptyList) => {
-                        let (new_wrapper, _) = clone_nonempty_list(
-                            env,
-                            first_list_len,
-                            load_list_ptr(builder, first_list_wrapper, ptr_type),
-                            elem_layout,
-                        );
-
-                        BasicValueEnum::StructValue(new_wrapper)
-                    }
-                    Layout::Builtin(Builtin::List(_, _)) => {
-                        // second_list_len > 0
-                        // We do this check to avoid allocating memory. If the second input
-                        // list is empty, then we can just return the first list cloned
-                        let second_list_length_comparison =
-                            list_is_not_empty(builder, ctx, second_list_len);
-
-                        let if_second_list_is_not_empty = || {
-                            let combined_list_len = builder.build_int_add(
-                                first_list_len,
-                                second_list_len,
-                                "add_list_lengths",
-                            );
-
-                            let combined_list_ptr =
-                                allocate_list(env, elem_layout, combined_list_len);
-
-                            let index_name = "#index";
-                            let index_alloca = builder.build_alloca(ctx.i64_type(), index_name);
-                            // The index variable begins at 0 and increments
-                            // on each iteration of the loop
-                            builder.build_store(index_alloca, ctx.i64_type().const_int(0, false));
-
-                            // FIRST LOOP
-                            {
-                                let first_loop_bb =
-                                    ctx.append_basic_block(parent, "first_list_concat_loop");
-
-                                builder.build_unconditional_branch(first_loop_bb);
-                                builder.position_at_end(first_loop_bb);
-
-                                let curr_first_loop_index = builder
-                                    .build_load(index_alloca, index_name)
-                                    .into_int_value();
-
-                                let first_list_ptr =
-                                    load_list_ptr(builder, first_list_wrapper, ptr_type);
-
-                                // The pointer to the element in the first list
-                                let first_list_elem_ptr = unsafe {
-                                    builder.build_in_bounds_gep(
-                                        first_list_ptr,
-                                        &[curr_first_loop_index],
-                                        "load_index",
-                                    )
-                                };
-
-                                // The pointer to the element in the combined list
-                                let combined_list_elem_ptr = unsafe {
-                                    builder.build_in_bounds_gep(
-                                        combined_list_ptr,
-                                        &[curr_first_loop_index],
-                                        "load_index_combined_list",
-                                    )
-                                };
-
-                                let first_list_elem =
-                                    builder.build_load(first_list_elem_ptr, "get_elem");
-
-                                // Mutate the new array in-place to change the element.
-                                builder.build_store(combined_list_elem_ptr, first_list_elem);
-
-                                // #index = #index + 1
-                                let next_first_loop_index = builder.build_int_add(
-                                    curr_first_loop_index,
-                                    ctx.i64_type().const_int(1, false),
-                                    "nextindex",
-                                );
-
-                                builder.build_store(index_alloca, next_first_loop_index);
-
-                                // #index < first_list_len
-                                let first_loop_end_cond = builder.build_int_compare(
-                                    IntPredicate::ULT,
-                                    next_first_loop_index,
-                                    first_list_len,
-                                    "loopcond",
-                                );
-
-                                let after_first_loop_bb =
-                                    ctx.append_basic_block(parent, "after_first_loop");
-
-                                builder.build_conditional_branch(
-                                    first_loop_end_cond,
-                                    first_loop_bb,
-                                    after_first_loop_bb,
-                                );
-
-                                builder.position_at_end(after_first_loop_bb);
-                            }
-
-                            // Reset the index variable to 0
-                            builder.build_store(index_alloca, ctx.i64_type().const_int(0, false));
-
-                            // SECOND LOOP
-                            {
-                                let second_loop_bb =
-                                    ctx.append_basic_block(parent, "second_list_concat_loop");
-
-                                builder.build_unconditional_branch(second_loop_bb);
-                                builder.position_at_end(second_loop_bb);
-
-                                let curr_second_index = builder
-                                    .build_load(index_alloca, index_name)
-                                    .into_int_value();
-
-                                let second_list_ptr =
-                                    load_list_ptr(builder, second_list_wrapper, ptr_type);
-
-                                // The pointer to the element in the second list
-                                let second_list_elem_ptr = unsafe {
-                                    builder.build_in_bounds_gep(
-                                        second_list_ptr,
-                                        &[curr_second_index],
-                                        "load_index",
-                                    )
-                                };
-
-                                // The pointer to the element in the combined list.
-                                // Note that the pointer does not start at the index
-                                // 0, it starts at the index of first_list_len. In that
-                                // sense it is "offset".
-                                let offset_combined_list_elem_ptr = unsafe {
-                                    builder.build_in_bounds_gep(
-                                        combined_list_ptr,
-                                        &[first_list_len],
-                                        "elem",
-                                    )
-                                };
-
-                                // The pointer to the element from the second list
-                                // in the combined list
-                                let combined_list_elem_ptr = unsafe {
-                                    builder.build_in_bounds_gep(
-                                        offset_combined_list_elem_ptr,
-                                        &[curr_second_index],
-                                        "load_index_combined_list",
-                                    )
-                                };
-
-                                let second_list_elem =
-                                    builder.build_load(second_list_elem_ptr, "get_elem");
-
-                                // Mutate the new array in-place to change the element.
-                                builder.build_store(combined_list_elem_ptr, second_list_elem);
-
-                                // #index = #index + 1
-                                let next_second_index = builder.build_int_add(
-                                    curr_second_index,
-                                    ctx.i64_type().const_int(1, false),
-                                    "increment_index",
-                                );
-
-                                builder.build_store(index_alloca, next_second_index);
-
-                                // #index < second_list_len
-                                let second_loop_end_cond = builder.build_int_compare(
-                                    IntPredicate::ULT,
-                                    next_second_index,
-                                    second_list_len,
-                                    "loopcond",
-                                );
-
-                                let after_second_loop_bb =
-                                    ctx.append_basic_block(parent, "after_second_loop");
-
-                                builder.build_conditional_branch(
-                                    second_loop_end_cond,
-                                    second_loop_bb,
-                                    after_second_loop_bb,
-                                );
-                                builder.position_at_end(after_second_loop_bb);
-
-                                let ptr_bytes = env.ptr_bytes;
-                                let int_type = ptr_int(ctx, ptr_bytes);
-                                let ptr_as_int = builder.build_ptr_to_int(
-                                    combined_list_ptr,
-                                    int_type,
-                                    "list_cast_ptr",
-                                );
-                                let struct_type = collection(ctx, ptr_bytes);
-
-                                let mut struct_val;
-
-                                // Store the pointer
-                                struct_val = builder
-                                    .build_insert_value(
-                                        struct_type.get_undef(),
-                                        ptr_as_int,
-                                        Builtin::WRAPPER_PTR,
-                                        "insert_ptr",
-                                    )
-                                    .unwrap();
-
-                                // Store the length
-                                struct_val = builder
-                                    .build_insert_value(
-                                        struct_val,
-                                        combined_list_len,
-                                        Builtin::WRAPPER_LEN,
-                                        "insert_len",
-                                    )
-                                    .unwrap();
-
-                                builder.build_bitcast(
-                                    struct_val.into_struct_value(),
-                                    collection(ctx, ptr_bytes),
-                                    "cast_collection",
-                                )
-                            }
-                        };
-
-                        build_basic_phi2(
-                            env,
-                            parent,
-                            second_list_length_comparison,
-                            if_second_list_is_not_empty,
-                            if_second_list_is_empty,
-                            BasicTypeEnum::StructType(collection(ctx, env.ptr_bytes)),
-                        )
-                    }
-                    _ => {
-                        unreachable!(
-                            "Invalid List layout for second input list of List.concat: {:?}",
-                            second_list_layout
-                        );
-                    }
-                }
-            };
-
-            let if_first_list_is_empty = || {
-                match second_list_layout {
-                    Layout::Builtin(Builtin::EmptyList) => empty_polymorphic_list(env),
-                    Layout::Builtin(Builtin::List(_, elem_layout)) => {
-                        // second_list_len > 0
-                        // We do this check to avoid allocating memory. If the second input
-                        // list is empty, then we can just return the first list cloned
-                        let second_list_length_comparison =
-                            list_is_not_empty(builder, ctx, second_list_len);
-
-                        let build_second_list_then = || {
-                            let elem_type =
-                                basic_type_from_layout(env.arena, ctx, elem_layout, env.ptr_bytes);
-                            let ptr_type = get_ptr_type(&elem_type, AddressSpace::Generic);
-
-                            let (new_wrapper, _) = clone_nonempty_list(
-                                env,
-                                second_list_len,
-                                load_list_ptr(builder, second_list_wrapper, ptr_type),
-                                elem_layout,
-                            );
-
-                            BasicValueEnum::StructValue(new_wrapper)
-                        };
-
-                        let build_second_list_else = || empty_polymorphic_list(env);
-
-                        build_basic_phi2(
-                            env,
-                            parent,
-                            second_list_length_comparison,
-                            build_second_list_then,
-                            build_second_list_else,
-                            BasicTypeEnum::StructType(collection(ctx, env.ptr_bytes)),
-                        )
-                    }
-                    _ => {
-                        unreachable!(
-                            "Invalid List layout for second input list of List.concat: {:?}",
-                            second_list_layout
-                        );
-                    }
-                }
-            };
-
-            build_basic_phi2(
-                env,
-                parent,
-                first_list_length_comparison,
-                if_first_list_is_not_empty,
-                if_first_list_is_empty,
-                BasicTypeEnum::StructType(collection(ctx, env.ptr_bytes)),
-            )
-        }
-        _ => {
-            unreachable!(
-                "Invalid List layout for first list in List.concat : {:?}",
-                first_list_layout
-            );
-        }
-    }
-}
-
->>>>>>> aac7b511
 fn build_float_binop<'a, 'ctx, 'env>(
     env: &Env<'a, 'ctx, 'env>,
     lhs: FloatValue<'ctx>,

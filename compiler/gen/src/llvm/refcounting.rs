--- conflicted
+++ resolved
@@ -316,8 +316,6 @@
 fn modify_refcount_struct<'a, 'ctx, 'env>(
     env: &Env<'a, 'ctx, 'env>,
     layout_ids: &mut LayoutIds<'a>,
-<<<<<<< HEAD
-    value: BasicValueEnum<'ctx>,
     layouts: &'a [Layout<'a>],
     mode: Mode,
     when_recursive: &WhenRecursive<'a>,
@@ -327,7 +325,7 @@
 
     let layout = Layout::Struct(layouts);
 
-    let (call_name, fn_name) = function_name_from_mode(
+    let (_, fn_name) = function_name_from_mode(
         layout_ids,
         &env.interns,
         "increment_struct",
@@ -368,58 +366,6 @@
     layout_ids: &mut LayoutIds<'a>,
     mode: Mode,
     when_recursive: &WhenRecursive<'a>,
-=======
-    layouts: &'a [Layout<'a>],
-    mode: Mode,
-    when_recursive: &WhenRecursive<'a>,
-) -> FunctionValue<'ctx> {
-    let block = env.builder.get_insert_block().expect("to be in a function");
-    let di_location = env.builder.get_current_debug_location().unwrap();
-
-    let layout = Layout::Struct(layouts);
-
-    let (_, fn_name) = function_name_from_mode(
-        layout_ids,
-        &env.interns,
-        "increment_struct",
-        "decrement_struct",
-        &layout,
-        mode,
-    );
-
-    let function = match env.module.get_function(fn_name.as_str()) {
-        Some(function_value) => function_value,
-        None => {
-            let basic_type = basic_type_from_layout(env, &layout);
-            let function_value = build_header(env, basic_type, mode, &fn_name);
-
-            modify_refcount_struct_help(
-                env,
-                layout_ids,
-                mode,
-                when_recursive,
-                layouts,
-                function_value,
-            );
-
-            function_value
-        }
-    };
-
-    env.builder.position_at_end(block);
-    env.builder
-        .set_current_debug_location(env.context, di_location);
-
-    function
-}
-
-#[allow(clippy::too_many_arguments)]
-fn modify_refcount_struct_help<'a, 'ctx, 'env>(
-    env: &Env<'a, 'ctx, 'env>,
-    layout_ids: &mut LayoutIds<'a>,
-    mode: Mode,
-    when_recursive: &WhenRecursive<'a>,
->>>>>>> 4afd3cfc
     layouts: &[Layout<'a>],
     fn_val: FunctionValue<'ctx>,
 ) {
@@ -480,8 +426,6 @@
     layout: &Layout<'a>,
 ) {
     let amount = env.ptr_int().const_int(inc_amount, false);
-<<<<<<< HEAD
-=======
     increment_n_refcount_layout(env, parent, layout_ids, amount, value, layout);
 }
 
@@ -493,7 +437,6 @@
     value: BasicValueEnum<'ctx>,
     layout: &Layout<'a>,
 ) {
->>>>>>> 4afd3cfc
     modify_refcount_layout(
         env,
         parent,
@@ -542,35 +485,9 @@
             }
         }
         Set(element_layout) => {
-<<<<<<< HEAD
-            let wrapper_struct = value.into_struct_value();
-
-=======
->>>>>>> 4afd3cfc
             let key_layout = &Layout::Struct(&[]);
             let value_layout = element_layout;
 
-            let function = modify_refcount_dict(
-                env,
-                layout_ids,
-                mode,
-                when_recursive,
-                layout,
-                key_layout,
-                value_layout,
-<<<<<<< HEAD
-                wrapper_struct,
-=======
->>>>>>> 4afd3cfc
-            );
-
-            Some(function)
-        }
-        Dict(key_layout, value_layout) => {
-<<<<<<< HEAD
-            let wrapper_struct = value.into_struct_value();
-=======
->>>>>>> 4afd3cfc
             let function = modify_refcount_dict(
                 env,
                 layout_ids,
@@ -580,18 +497,20 @@
                 key_layout,
                 value_layout,
             );
-<<<<<<< HEAD
 
             Some(function)
         }
-
-        Str => {
-            let wrapper_struct = value.into_struct_value();
-            let function = modify_refcount_str(env, layout_ids, mode, layout, wrapper_struct);
-
-=======
-
->>>>>>> 4afd3cfc
+        Dict(key_layout, value_layout) => {
+            let function = modify_refcount_dict(
+                env,
+                layout_ids,
+                mode,
+                when_recursive,
+                layout,
+                key_layout,
+                value_layout,
+            );
+
             Some(function)
         }
 
@@ -649,19 +568,12 @@
         layout_ids,
         mode,
         when_recursive,
-<<<<<<< HEAD
-        value,
-=======
->>>>>>> 4afd3cfc
         layout,
     ) {
         Some(f) => f,
         None => return,
     };
 
-<<<<<<< HEAD
-    call_help(env, function, call_mode, value);
-=======
     match layout {
         Layout::RecursivePointer => match when_recursive {
             WhenRecursive::Unreachable => {
@@ -685,7 +597,6 @@
             call_help(env, function, call_mode, value);
         }
     }
->>>>>>> 4afd3cfc
 }
 
 fn call_help<'a, 'ctx, 'env>(
@@ -713,10 +624,6 @@
     layout_ids: &mut LayoutIds<'a>,
     mode: Mode,
     when_recursive: &WhenRecursive<'a>,
-<<<<<<< HEAD
-    value: BasicValueEnum<'ctx>,
-=======
->>>>>>> 4afd3cfc
     layout: &Layout<'a>,
 ) -> Option<FunctionValue<'ctx>> {
     use Layout::*;
@@ -733,11 +640,6 @@
                 NullableWrapped {
                     other_tags: tags, ..
                 } => {
-<<<<<<< HEAD
-                    debug_assert!(value.is_pointer_value());
-
-=======
->>>>>>> 4afd3cfc
                     let function = build_rec_union(
                         env,
                         layout_ids,
@@ -766,11 +668,6 @@
                 }
 
                 NonNullableUnwrapped(fields) => {
-<<<<<<< HEAD
-                    debug_assert!(value.is_pointer_value());
-
-=======
->>>>>>> 4afd3cfc
                     let function = build_rec_union(
                         env,
                         layout_ids,
@@ -783,10 +680,6 @@
                 }
 
                 Recursive(tags) => {
-<<<<<<< HEAD
-                    debug_assert!(value.is_pointer_value());
-=======
->>>>>>> 4afd3cfc
                     let function = build_rec_union(
                         env,
                         layout_ids,
@@ -800,46 +693,22 @@
 
                 NonRecursive(tags) => {
                     let function =
-<<<<<<< HEAD
-                        modify_refcount_union(env, layout_ids, mode, when_recursive, tags, value);
-=======
                         modify_refcount_union(env, layout_ids, mode, when_recursive, tags);
->>>>>>> 4afd3cfc
 
                     Some(function)
                 }
             }
         }
-<<<<<<< HEAD
+
         Closure(_, lambda_set, _) => {
             if lambda_set.contains_refcounted() {
-=======
-        Closure(argument_layouts, closure_layout, return_layout) => {
-            if closure_layout.contains_refcounted() {
-                // Temporary hack to make this work for now. With defunctionalization, none of this
-                // will matter
-                let p2 = closure_layout.as_block_of_memory_layout();
-                let mut argument_layouts =
-                    Vec::from_iter_in(argument_layouts.iter().copied(), env.arena);
-                argument_layouts.push(p2);
-                let argument_layouts = argument_layouts.into_bump_slice();
-
-                let p1 = Layout::FunctionPointer(argument_layouts, return_layout);
-                let actual_layout = Layout::Struct(env.arena.alloc([p1, p2]));
-
->>>>>>> 4afd3cfc
                 let function = modify_refcount_layout_build_function(
                     env,
                     parent,
                     layout_ids,
                     mode,
                     when_recursive,
-<<<<<<< HEAD
-                    value,
                     &lambda_set.runtime_representation(),
-=======
-                    &actual_layout,
->>>>>>> 4afd3cfc
                 )?;
 
                 Some(function)
@@ -849,19 +718,7 @@
         }
 
         Struct(layouts) => {
-<<<<<<< HEAD
-            let function = modify_refcount_struct(
-                env,
-                parent,
-                layout_ids,
-                value,
-                layouts,
-                mode,
-                when_recursive,
-            );
-=======
             let function = modify_refcount_struct(env, layout_ids, layouts, mode, when_recursive);
->>>>>>> 4afd3cfc
 
             Some(function)
         }
@@ -875,17 +732,6 @@
             WhenRecursive::Loop(union_layout) => {
                 let layout = Layout::Union(*union_layout);
 
-<<<<<<< HEAD
-                let bt = basic_type_from_layout(env, &layout);
-
-                // cast the i64 pointer to a pointer to block of memory
-                let field_cast = env
-                    .builder
-                    .build_bitcast(value, bt, "i64_to_opaque")
-                    .into_pointer_value();
-
-=======
->>>>>>> 4afd3cfc
                 let function = modify_refcount_layout_build_function(
                     env,
                     parent,
@@ -910,10 +756,6 @@
     when_recursive: &WhenRecursive<'a>,
     layout: &Layout<'a>,
     element_layout: &Layout<'a>,
-<<<<<<< HEAD
-    original_wrapper: StructValue<'ctx>,
-=======
->>>>>>> 4afd3cfc
 ) -> FunctionValue<'ctx> {
     let block = env.builder.get_insert_block().expect("to be in a function");
     let di_location = env.builder.get_current_debug_location().unwrap();
@@ -1051,10 +893,6 @@
     layout_ids: &mut LayoutIds<'a>,
     mode: Mode,
     layout: &Layout<'a>,
-<<<<<<< HEAD
-    original_wrapper: StructValue<'ctx>,
-=======
->>>>>>> 4afd3cfc
 ) -> FunctionValue<'ctx> {
     let block = env.builder.get_insert_block().expect("to be in a function");
     let di_location = env.builder.get_current_debug_location().unwrap();
@@ -1154,10 +992,6 @@
     layout: &Layout<'a>,
     key_layout: &Layout<'a>,
     value_layout: &Layout<'a>,
-<<<<<<< HEAD
-    original_wrapper: StructValue<'ctx>,
-=======
->>>>>>> 4afd3cfc
 ) -> FunctionValue<'ctx> {
     let block = env.builder.get_insert_block().expect("to be in a function");
     let di_location = env.builder.get_current_debug_location().unwrap();
@@ -1670,10 +1504,6 @@
     mode: Mode,
     when_recursive: &WhenRecursive<'a>,
     fields: &'a [&'a [Layout<'a>]],
-<<<<<<< HEAD
-    value: BasicValueEnum<'ctx>,
-=======
->>>>>>> 4afd3cfc
 ) -> FunctionValue<'ctx> {
     let layout = Layout::Union(UnionLayout::NonRecursive(fields));
 

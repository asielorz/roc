interface EnvDecoding exposes [EnvFormat, format] imports []

<<<<<<< HEAD
EnvFormat := {} implements [
         DecoderFormatting {
             u8: envU8,
             u16: envU16,
             u32: envU32,
             u64: envU64,
             u128: envU128,
             i8: envI8,
             i16: envI16,
             i32: envI32,
             i64: envI64,
             i128: envI128,
             f32: envF32,
             f64: envF64,
             dec: envDec,
             bool: envBool,
             string: envString,
             list: envList,
             record: envRecord,
             tuple: envTuple,
         },
     ]
=======
EnvFormat := {} has [
        DecoderFormatting {
            u8: envU8,
            u16: envU16,
            u32: envU32,
            u64: envU64,
            u128: envU128,
            i8: envI8,
            i16: envI16,
            i32: envI32,
            i64: envI64,
            i128: envI128,
            f32: envF32,
            f64: envF64,
            dec: envDec,
            bool: envBool,
            string: envString,
            list: envList,
            record: envRecord,
            tuple: envTuple,
        },
    ]
>>>>>>> 2bd998a2

format : {} -> EnvFormat
format = \{} -> @EnvFormat {}

decodeBytesToNum = \bytes, transformer ->
    when Str.fromUtf8 bytes is
        Ok s ->
            when transformer s is
                Ok n -> { result: Ok n, rest: [] }
                Err _ -> { result: Err TooShort, rest: bytes }

        Err _ -> { result: Err TooShort, rest: bytes }

envU8 = Decode.custom \bytes, @EnvFormat {} -> decodeBytesToNum bytes Str.toU8
envU16 = Decode.custom \bytes, @EnvFormat {} -> decodeBytesToNum bytes Str.toU16
envU32 = Decode.custom \bytes, @EnvFormat {} -> decodeBytesToNum bytes Str.toU32
envU64 = Decode.custom \bytes, @EnvFormat {} -> decodeBytesToNum bytes Str.toU64
envU128 = Decode.custom \bytes, @EnvFormat {} -> decodeBytesToNum bytes Str.toU128
envI8 = Decode.custom \bytes, @EnvFormat {} -> decodeBytesToNum bytes Str.toI8
envI16 = Decode.custom \bytes, @EnvFormat {} -> decodeBytesToNum bytes Str.toI16
envI32 = Decode.custom \bytes, @EnvFormat {} -> decodeBytesToNum bytes Str.toI32
envI64 = Decode.custom \bytes, @EnvFormat {} -> decodeBytesToNum bytes Str.toI64
envI128 = Decode.custom \bytes, @EnvFormat {} -> decodeBytesToNum bytes Str.toI128
envF32 = Decode.custom \bytes, @EnvFormat {} -> decodeBytesToNum bytes Str.toF32
envF64 = Decode.custom \bytes, @EnvFormat {} -> decodeBytesToNum bytes Str.toF64
envDec = Decode.custom \bytes, @EnvFormat {} -> decodeBytesToNum bytes Str.toDec
envBool = Decode.custom \bytes, @EnvFormat {} ->
    when Str.fromUtf8 bytes is
        Ok "true" -> { result: Ok Bool.true, rest: [] }
        Ok "false" -> { result: Ok Bool.false, rest: [] }
        _ -> { result: Err TooShort, rest: bytes }
envString = Decode.custom \bytes, @EnvFormat {} ->
    when Str.fromUtf8 bytes is
        Ok s -> { result: Ok s, rest: [] }
        Err _ -> { result: Err TooShort, rest: bytes }

envList = \decodeElem -> Decode.custom \bytes, @EnvFormat {} ->
        # Per our supported methods of decoding, this is either a list of strings or
        # a list of numbers; in either case, the list of bytes must be Utf-8
        # decodable. So just parse it as a list of strings and pass each chunk to
        # the element decoder. By construction, our element decoders expect to parse
        # a whole list of bytes anyway.
        decodeElems = \allBytes, accum ->
            { toParse, remainder } =
                when List.splitFirst allBytes (Num.toU8 ',') is
                    Ok { before, after } ->
                        { toParse: before, remainder: Some after }

                    Err NotFound ->
                        { toParse: allBytes, remainder: None }

            when Decode.decodeWith toParse decodeElem (@EnvFormat {}) is
                { result, rest } ->
                    when result is
                        Ok val ->
                            when remainder is
                                Some restBytes -> decodeElems restBytes (List.append accum val)
                                None -> Done (List.append accum val)

                        Err e -> Errored e rest

        when decodeElems bytes [] is
            Errored e rest -> { result: Err e, rest }
            Done vals ->
                { result: Ok vals, rest: [] }

# TODO: we must currently annotate the arrows here so that the lambda sets are
# exercised, and the solver can find an ambient lambda set for the
# specialization.
envRecord : _, (_, _ -> [Keep (Decoder _ _), Skip]), (_ -> _) -> Decoder _ _
envRecord = \_initialState, _stepField, _finalizer -> Decode.custom \bytes, @EnvFormat {} ->
        { result: Err TooShort, rest: bytes }

# TODO: we must currently annotate the arrows here so that the lambda sets are
# exercised, and the solver can find an ambient lambda set for the
# specialization.
envTuple : _, (_, _ -> [Next (Decoder _ _), TooLong]), (_ -> _) -> Decoder _ _
envTuple = \_initialState, _stepElem, _finalizer -> Decode.custom \bytes, @EnvFormat {} ->
        { result: Err TooShort, rest: bytes }<|MERGE_RESOLUTION|>--- conflicted
+++ resolved
@@ -1,30 +1,6 @@
 interface EnvDecoding exposes [EnvFormat, format] imports []
 
-<<<<<<< HEAD
 EnvFormat := {} implements [
-         DecoderFormatting {
-             u8: envU8,
-             u16: envU16,
-             u32: envU32,
-             u64: envU64,
-             u128: envU128,
-             i8: envI8,
-             i16: envI16,
-             i32: envI32,
-             i64: envI64,
-             i128: envI128,
-             f32: envF32,
-             f64: envF64,
-             dec: envDec,
-             bool: envBool,
-             string: envString,
-             list: envList,
-             record: envRecord,
-             tuple: envTuple,
-         },
-     ]
-=======
-EnvFormat := {} has [
         DecoderFormatting {
             u8: envU8,
             u16: envU16,
@@ -46,7 +22,6 @@
             tuple: envTuple,
         },
     ]
->>>>>>> 2bd998a2
 
 format : {} -> EnvFormat
 format = \{} -> @EnvFormat {}

--- conflicted
+++ resolved
@@ -27,12 +27,9 @@
 
 pub mod ast;
 mod buffer;
-<<<<<<< HEAD
 mod colors;
+mod def;
 pub mod error;
-=======
-mod def;
->>>>>>> b1bf03e7
 pub mod expr;
 pub mod file;
 mod keyboard_input;

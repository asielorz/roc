--- conflicted
+++ resolved
@@ -18,10 +18,7 @@
       with:
         use-quiet-mode: 'yes'
         use-verbose-mode: 'yes'
-<<<<<<< HEAD
         check-modified-files-only: 'yes'
-        base-branch: 'main'
-=======
         base-branch: 'main'
         check-modified-files-only: 'yes'
       if: ${{ github.event_name == 'pull_request' }}
@@ -31,5 +28,4 @@
         use-verbose-mode: 'yes'
         base-branch: 'main'
         check-modified-files-only: 'no'
-      if: ${{ github.event_name == 'schedule' }}
->>>>>>> 863d0ab6
+      if: ${{ github.event_name == 'schedule' }}
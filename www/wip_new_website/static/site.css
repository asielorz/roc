:root {
    /* WCAG AAA Compliant colors */
    --gray-bg: #f4f8f9;
    --gray: #717171;
    --orange: #bf5000;
    --green: #0b8400;
    --light-cyan: #8af4e6;
    --dark-cyan: #4eefd9;
    --blue: #05006d;
    --violet: #7c38f5;
    --violet-bg: #ece2fd;
    --magenta: #ff32cf;

    --primary-1: #9b6bf2;
    --primary-2: #7c38f5;
    --highlight: #1bd6bd;
    --code-color: white;
    --link-color: var(--primary-2);
    --code-link-color: var(--primary-2);
    --text-color: #000;
    --heading-color: #333;
    --text-hover-color: var(--primary-2);
    --body-bg-color: #ffffff;
    --border-color: #717171;
    --faded-color: #4c4c4c;
    --font-sans: -apple-system, BlinkMacSystemFont, Roboto, Helvetica, Arial,
        sans-serif;
    --font-mono: "Source Code Pro", SFMono-Regular, Consolas, "Liberation Mono", Menlo, Courier,
        monospace;
    --top-header-height: 67px;
    --sidebar-width: 280px;

    --font-size-normal: 18px;
    --body-max-width: 1024px;
    --top-bar-height: 50px;
    --homepage-intro-box-width: 367px;
    --dark-code-bg: #202746;
}

html {
    line-height: 1.5rem;
    background: var(--body-bg-color);
    color: var(--text-color);
    font-family: "Lato", sans-serif;
}

html,
body {
    margin: 0;
    padding: 0;
    width: 100%;
    height: 100%;
    box-sizing: border-box;
}

p {
    margin-top: 0;
}

footer {
    width: 100%;
    color: var(--text-color);
    text-align: center;
    font-size: var(--font-size-normal);
    padding: 20px;
    box-sizing: border-box;
}

#footer {
    max-width: var(--body-max-width);
    margin: 0 auto;
}

.logo-dark {
    fill: #612bde;
}

.logo-light {
    fill: #8257e5;
}

/* Used for e.g. displaying the instruction "Click" on desktop and "Touch" on mobile.
 * When we think we're on mobile (based on max-width), we can switch the instruction.
*/
.desktop {
    display: inline;
}

.mobile {
    display: none;
}

section p:last-child {
    margin-bottom: 0;
}

aside {
    margin-left: 4rem;
}

a {
    text-decoration: none;
    color: var(--link-color);
}

a:hover {
    text-decoration: underline;
}

li {
    margin-bottom: 0.5rem;
}

h1,
h2,
h3,
h4 {
    font-weight: bold;
}

h1 {
    font-size: 5rem;
}

h2 {
    display: inline-block;
    font-size: 3rem;
    border-bottom: 4px solid var(--dark-cyan);
    margin: 0;
    margin-top: 72px;
    margin-bottom: 36px;
    padding: 36px 0;
    color: var(--heading-color);
}

h2 a {
    color: var(--heading-color);
}

h2:hover a {
    color: var(--link-color);
    text-decoration: none;
}

h3 {
    font-size: 1.5rem;
}

#top-bar {
    background-color: var(--gray-bg);
    height: var(--top-bar-height);
    box-sizing: border-box;
    width: 100%;
    /* On iPhone SE, without this, we end up with  */
    min-width: 392px;
}

#top-bar nav {
    max-width: var(--body-max-width);
    margin: 0 auto;
    display: flex;
    justify-content: space-between;
    padding-right: 9px;
}

#nav-home-link {
    display: flex;
    color: var(--top-bar-fg);
    font-size: 1.8rem;
    padding: 4px;
}

#top-bar-links {
    display: flex;
}

#top-bar-links a,
#top-bar-links label {
    box-sizing: border-box;
    color: var(--top-bar-fg);
    font-size: var(--font-size-normal);
    display: block;
    height: var(--top-bar-height);
    padding: 12px 16px;
    margin: 0 2px;
}

main {
    max-width: var(--body-max-width);
    margin: auto;
    padding: 12px;
    box-sizing: border-box;
}

code,
samp {
    font-family: var(--font-mono);
    color: var(--text-color);
    background-color: var(--gray-bg);
    display: inline-block;
    padding: 5px;
}

p code,
td code,
li code,
th code {
    padding: 0 8px;
}

code a,
a code {
    text-decoration: none;
    color: var(--code-link-color);
    background: none;
    padding: 0;
}

code a:visited,
a:visited code {
    color: var(--code-link-color);
}

pre {
    position: relative;
    margin-bottom: 16px;
    padding: 8px 16px;
    box-sizing: border-box;
    background-color: var(--gray-bg);
    overflow-x: hidden;
    word-wrap: normal;
    font-size: var(--font-size-normal);
    line-height: 1.76em;
    white-space: pre;
    background-color: var(--dark-code-bg);
}

pre > samp,
pre > code {
    overflow-x: auto;
    display: block;
    background-color: var(--dark-code-bg);
    color: var(--code-color);
}

/* The repl won't work at all if you have JS disabled. */
.no-js #try-roc {
    display: none !important;
}

#homepage-repl-container {
    display: flex;
    flex-direction: row-reverse;
}

#homepage-repl-container #repl-description {
    padding: 0 36px;
    flex: 1;
}

#homepage-repl-container #repl-description a {
    color: inherit;
    text-decoration: underline;
}

#homepage-repl-container #repl-description a:hover {
    color: var(--primary-1);
}

#homepage-repl-container #repl {
    flex: 1;
    border: 2px solid #444;
    font-size: var(--font-size-normal);
    min-height: 0; /* On /repl on mobile, this expands to fill the screen, which we don't want */
    min-width: 496px; /* Make sure the placeholder doesn't wrap */
}

#homepage-repl-container #repl,
#homepage-repl-container #repl code {
    color: white;
    background-color: var(--dark-code-bg);
}

#homepage-repl-container #source-input {
    margin-bottom: 0;
    font-size: var(--font-size-normal);
    height: 55px;
}

#homepage-repl-container #source-input-wrapper {
    margin-top: 6px;
}

#homepage-repl-container p {
    position: relative; /* Needed for the repl arrow's position: absolute */
}

#homepage-repl-container #repl-arrow {
    cursor: default;
    font-weight: bold;
    color: var(--primary-1);
    font-size: 48px;
    position: absolute;
    top: -4px;
    left: -56px;
    text-shadow: 1px 1px 1px #444;
}

.repl-prompt:before {
    /* Add this using CSS so it isn't selectable, which would be annoying when trying to copy/paste! */
    color: var(--repl-prompt);
    content: "» ";
}

.repl-err {
    color: var(--magenta);
}

/* Tables */

table {
    border-collapse: collapse;
    overflow-x: auto;
    border: 2px solid #f0f0f0;
}

thead {
    border: none;
}

tbody {
    border: none;
}

tr {
    border: none;
    border-top: 2px solid #f0f0f0;
}

th,
td {
    border: none;
    border-right: 2px solid #f0f0f0;
    padding: 12px;
}

th:last-child,
td:last-child {
    border-right: none;
}

p,
aside,
li {
    font-size: var(--font-size-normal);
    line-height: 1.85rem;
}

/* Homepage */
#homepage-intro-box {
    position: relative;
    margin: 60px auto;
    width: var(--homepage-intro-box-width);
}

#homepage-h1 {
    color: #222;
    text-shadow: none;
    font-family: inherit;
    font-size: 64px;
    padding: 0;
    padding-top: 60px;
    position: relative;
    left: -5px;
}

#homepage-logo {
    height: 176px;
    width: auto;
    position: absolute;
    left: -200px;
    top: -100px;
}

#first-code-sample {
    width: var(--homepage-intro-box-width);
    margin-top: 60px;
    margin-bottom: 70px;
    line-height: 1.85em;
    color: #fcf9fd;
}

#first-code-sample .kw,
#first-code-sample .punctuation,
.interactive-example .kw,
.interactive-example .punctuation {
    color: #9c7cea;
}

#first-code-sample,
#first-code-sample .code-snippet {
    background-color: var(--dark-code-bg);
}

#homepage-tagline {
    font-size: 20px;
}

/* Mobile-friendly screen width */
@media only screen and (max-width: 1024px) {
    :root {
        --font-size-normal: 16px;
    }
    /* Used for e.g. displaying the instruction "Click" on desktop and "Touch" on mobile. */
    .desktop {
        display: none;
    }

    .mobile {
        display: inline;
    }

    h2 {
        margin-top: 48px;
        padding: 12px 0;
    }

    h1 code,
    h2 code,
    h3 code,
    h4 code,
    h5 code {
        font-size: inherit;
    }

    code {
        white-space: normal;
    }

    .nobreak-on-mobile {
        white-space: nowrap;
    }

    /* Homepage */

    #homepage-intro-box {
        margin: 30px auto;
    }

    #homepage-tagline {
        margin-top: 0;
    }

    #homepage-h1 {
        /* TODO remove !important from repl.css (increasing specificity instead), and then this one too. */
        font-size: 48px !important;
        padding: 0;
        margin: 0;
        text-align: left;
    }

    #homepage-logo {
        height: 116px;
        left: 230px;
        top: -14px;
    }

    #first-code-sample {
        margin: 64px auto;
    }

    #homepage-tagline {
        font-size: 16px;
    }

    .home-goals-container {
        /* It's unclear why this !important is necessary, since its specificity
         should theoretically be higher than what it's overriding. In practice,
         at least in Chrome, removing the !important breaks this. */
        display: grid !important;
        grid-template-columns: 1fr;
    }

    /* Tutorial */

    #tutorial-toc-toggle-label,
    #close-tutorial-toc {
        display: block;
    }

    #tutorial-toc-toggle:checked + #tutorial-toc {
        display: block;
    }

    #tutorial-toc {
        display: none;
        position: fixed;
        top: 0;
        left: 0;
        right: 0;
        bottom: 0;
        overflow-y: auto;
        margin: 0;
        padding-right: 120px;
        border: 0;
    }

    h1,
    h2,
    h3,
    h4,
    h5,
    h6,
    p,
    code {
        word-break: break-word !important;
    }

    h1,
    h2,
    h3,
    h4,
    h5 {
        line-height: 1.2em !important;
        font-size: 2rem !important;
    }

    #top-bar-links a,
    #top-bar-links label {
        padding: 12px 8px;
        margin: 0;
    }
}

/* iPhone SE and similar */
@media only screen and (max-width: 350px) {
    #homepage-logo {
        /* The bird runs off the screen unless we shrink it */
        height: 75px;
        width: auto;
        position: absolute;
        left: 227px;
        top: -14px;
    }
}

<<<<<<< HEAD
=======
@font-face {
    font-family: "Permanent Marker";
    font-style: normal;
    font-weight: 400;
    src: url("/fonts/permanent-marker-v16-latin/permanent-marker-v16-latin-regular.woff2")
            format("woff2"),
        url("/fonts/permanent-marker-v16-latin/permanent-marker-v16-latin-regular.woff")
            format("woff");
    unicode-range: U+0000-00FF, U+0131, U+0152-0153, U+02BB-02BC, U+02C6, U+02DA,
        U+02DC, U+2000-206F, U+2074, U+20AC, U+2122, U+2191, U+2193, U+2212,
        U+2215, U+FEFF, U+FFFD;
}

/* latin-ext */
@font-face {
    font-family: "Merriweather";
    font-style: normal;
    font-weight: 400;
    src: url("/fonts/merriweather-v30-latin-ext_latin/merriweather-v30-latin-ext_latin-regular.woff2")
            format("woff2"),
        url("/fonts/merriweather-v30-latin-ext_latin/merriweather-v30-latin-ext_latin-regular.woff")
            format("woff");
    unicode-range: U+0100-024F, U+0259, U+1E00-1EFF, U+2020, U+20A0-20AB,
        U+20AD-20CF, U+2113, U+2C60-2C7F, U+A720-A7FF;
}

/* latin */
@font-face {
    font-family: "Merriweather";
    font-style: normal;
    font-weight: 400;
    src: url("/fonts/merriweather-v30-latin/merriweather-v30-latin-regular.woff2")
            format("woff2"),
        url("/fonts/merriweather-v30-latin/merriweather-v30-latin-regular.woff")
            format("woff");
    unicode-range: U+0000-00FF, U+0131, U+0152-0153, U+02BB-02BC, U+02C6, U+02DA,
        U+02DC, U+2000-206F, U+2074, U+20AC, U+2122, U+2191, U+2193, U+2212,
        U+2215, U+FEFF, U+FFFD;
}

/* latin-ext */
@font-face {
    font-family: "Merriweather Sans";
    font-style: normal;
    font-weight: 400;
    src: url("/fonts/merriweather-sans-v22-latin-ext_latin/merriweather-sans-v22-latin-ext_latin-regular.woff2")
            format("woff2"),
        url("/fonts/merriweather-sans-v22-latin-ext_latin/merriweather-sans-v22-latin-ext_latin-regular.woff")
            format("woff");
    unicode-range: U+0100-024F, U+0259, U+1E00-1EFF, U+2020, U+20A0-20AB,
        U+20AD-20CF, U+2113, U+2C60-2C7F, U+A720-A7FF;
}

/* latin */
@font-face {
    font-family: "Merriweather Sans";
    font-style: normal;
    font-weight: 400;
    src: url("/fonts/merriweather-sans-v22-latin/merriweather-sans-v22-latin-regular.woff2")
            format("woff2"),
        url("/fonts/merriweather-sans-v22-latin/merriweather-sans-v22-latin-regular.woff")
            format("woff");
    unicode-range: U+0000-00FF, U+0131, U+0152-0153, U+02BB-02BC, U+02C6, U+02DA,
        U+02DC, U+2000-206F, U+2074, U+20AC, U+2122, U+2191, U+2193, U+2212,
        U+2215, U+FEFF, U+FFFD;
}

>>>>>>> 6ea34a7b
/* latin-ext */
@font-face {
    font-family: "Lato";
    font-style: normal;
    font-weight: 400;
<<<<<<< HEAD
    font-display: swap;
    src: url("/fonts/lato-v23-latin-ext_latin/lato-v23-latin-ext_latin-regular.woff2") format("woff2"),
        url("/fonts/lato-v23-latin-ext_latin/lato-v23-latin-ext_latin-regular.woff") format("woff");
=======
    src: url("/fonts/lato-v23-latin-ext_latin/lato-v23-latin-ext_latin-regular.woff2")
            format("woff2"),
        url("/fonts/lato-v23-latin-ext_latin/lato-v23-latin-ext_latin-regular.woff")
            format("woff");
>>>>>>> 6ea34a7b
    unicode-range: U+0100-024F, U+0259, U+1E00-1EFF, U+2020, U+20A0-20AB,
        U+20AD-20CF, U+2113, U+2C60-2C7F, U+A720-A7FF;
}

/* latin */
@font-face {
    font-family: "Lato";
    font-style: normal;
    font-weight: 400;
<<<<<<< HEAD
    font-display: swap;
    src: url("/fonts/lato-v23-latin/lato-v23-latin-regular.woff2") format("woff2"),
=======
    src: url("/fonts/lato-v23-latin/lato-v23-latin-regular.woff2")
            format("woff2"),
>>>>>>> 6ea34a7b
        url("/fonts/lato-v23-latin/lato-v23-latin-regular.woff") format("woff");
    unicode-range: U+0000-00FF, U+0131, U+0152-0153, U+02BB-02BC, U+02C6, U+02DA,
        U+02DC, U+2000-206F, U+2074, U+20AC, U+2122, U+2191, U+2193, U+2212,
        U+2215, U+FEFF, U+FFFD;
}

/* latin-ext */
@font-face {
    font-family: "Source Code Pro";
    font-style: normal;
    font-weight: 400;
<<<<<<< HEAD
    font-display: swap;
    src: url("/fonts/source-code-pro-v22-latin-ext_latin/source-code-pro-v22-latin-ext_latin-regular.woff2") format("woff2"),
        url("/fonts/source-code-pro-v22-latin-ext_latin/source-code-pro-v22-latin-ext_latin-regular.woff") format("woff");
=======
    src: url("/fonts/source-code-pro-v22-latin-ext_latin/source-code-pro-v22-latin-ext_latin-regular.woff2")
            format("woff2"),
        url("/fonts/source-code-pro-v22-latin-ext_latin/source-code-pro-v22-latin-ext_latin-regular.woff")
            format("woff");
>>>>>>> 6ea34a7b
    unicode-range: U+0100-024F, U+0259, U+1E00-1EFF, U+2020, U+20A0-20AB,
        U+20AD-20CF, U+2113, U+2C60-2C7F, U+A720-A7FF;
}

/* latin */
@font-face {
    font-family: "Source Code Pro";
    font-style: normal;
    font-weight: 400;
<<<<<<< HEAD
    font-display: swap;
    src: url("/fonts/source-code-pro-v22-latin/source-code-pro-v22-latin-regular.woff2") format("woff2"),
        url("/fonts/source-code-pro-v22-latin/source-code-pro-v22-latin-regular.woff") format("woff");
=======
    src: url("/fonts/source-code-pro-v22-latin/source-code-pro-v22-latin-regular.woff2")
            format("woff2"),
        url("/fonts/source-code-pro-v22-latin/source-code-pro-v22-latin-regular.woff")
            format("woff");
>>>>>>> 6ea34a7b
    unicode-range: U+0000-00FF, U+0131, U+0152-0153, U+02BB-02BC, U+02C6, U+02DA,
        U+02DC, U+2000-206F, U+2074, U+20AC, U+2122, U+2191, U+2193, U+2212,
        U+2215, U+FEFF, U+FFFD;
}

@media (prefers-color-scheme: dark) {
    :root {
        /* WCAG AAA Compliant colors */
        /* WCAG AAA Compliant colors */
        --gray-bg: #202746;
        --gray: #b6b6b6;
        --orange: #fd6e08;
        --green: #8ecc88;
        --cyan: #12c9be;
        --blue: #b1afdf;
        --violet-bg: #332944;
        --magenta: #f39bac;

        --primary-1: #9c7cea;
        --primary-2: #1bd6bd;
        --text-color: #ccc;
        --body-bg-color: #0e0e0f;
        --border-color: var(--gray);
        --code-color: #eeeeee;
        --logo-solid: #8f8f8f;
        --faded-color: #bbbbbb;
        --gray: #6e6e6e;
        --heading-color: #eee;
    }

    .logo-dark {
        fill: #6c3bdc;
    }

    .logo-light {
        fill: #8a66de;
    }

    #homepage-h1 {
        color: #fcf9fd;
    }

    h3 {
        color: var(--primary-2);
    }

    h1,
    h2,
    h3,
    h4,
    h5 {
        text-shadow: none;
    }

    html {
        scrollbar-color: #444444 #2f2f2f;
    }

    table,
    tr,
    th,
    td {
        border-color: var(--gray);
    }

    #first-code-sample,
    #homepage-repl-container #repl {
        border: 1px solid #ddd;
    }

    .home-goals-content:hover {
        background-color: #481870 !important;
    }
}

/* Comments `#` and Documentation comments `##` */
samp .comment,
code .comment {
    color: #ccc;
}

/* Number, String, Tag literals */
samp .storage.type,
code .storage.type,
samp .string,
code .string,
samp .string.begin,
code .string.begin,
samp .string.end,
code .string.end,
samp .constant,
code .constant,
samp .literal,
code .literal {
    color: var(--dark-cyan);
}

/* Keywords and punctuation */
samp .keyword,
code .keyword,
samp .punctuation.section,
code .punctuation.section,
samp .punctuation.separator,
code .punctuation.separator,
samp .punctuation.terminator,
code .punctuation.terminator,
samp .kw,
code .kw {
    color: var(--primary-1);
}

/* Operators */
samp .op,
code .op,
samp .keyword.operator,
code .keyword.operator {
    color: var(--primary-1);
}

/* Delimieters */
samp .delimeter,
code .delimeter {
    color: var(--primary-1);
}

/* Variables modules and field names */
samp .function,
code .function,
samp .meta.group,
code .meta.group,
samp .meta.block,
code .meta.block,
samp .lowerident,
code .lowerident {
    color: white;
}

/* Types, Tags, and Modules */
samp .type,
code .type,
samp .meta.path,
code .meta.path,
samp .upperident,
code .upperident {
    color: var(--dark-cyan);
}

samp .dim,
code .dim {
    opacity: 0.55;
}

.button-container {
    position: absolute;
    top: 0;
    right: 0;
}

.copy-button {
    background: var(--dark-code-bg);
    border: 1px solid var(--dark-cyan);
    color: var(--dark-cyan);
    display: inline-block;
    cursor: pointer;
    margin: 8px;
}

.copy-button:hover {
    border-color: var(--code-color);
    color: var(--code-color);
}

.roc-logo {
    width: 40px;
    height: 40px;
    margin: 0 auto;
    fill: var(--primary-1);
    text-shadow: 1px 1px 1px #010101;
}

/* HOME GOALS */

.home-goals-container {
    display: flex;
    flex-direction: row;
    justify-content: space-between;
    gap: 48px;
    width: 100%;
}

.home-goals-column {
    display: flex;
    flex-direction: column;
    flex: 1;
    width: 100%;
}

.home-goals-content {
    flex: 1;
    display: flex;
    flex-direction: column;
    padding: 20px;
    border: 4px solid var(--light-cyan);
    color: inherit;
    cursor: pointer;
}

<<<<<<< HEAD
=======
.home-goals-content h3 {
    font-family: inherit;
    text-transform: lowercase;
    padding-bottom: 42px;
    padding-top: 2px;
    font-style: italic;
    text-shadow: -1px -1px 0 #000, 1px -1px 0 #000, -1px 1px 0 #000,
        1px 1px 0 #000;
    letter-spacing: 1px;
    word-spacing: 3px;
    margin: 0;
    color: var(--light-cyan);
}

>>>>>>> 6ea34a7b
.home-goals-content:hover {
    text-decoration: none;
    cursor: pointer;
    background-color: var(--light-cyan);
}

.home-goals-content:hover h3 {
    color: #fff;
}

.home-goals-learn-more {
    text-decoration: underline;
}

.home-goals-content:hover .home-goals-learn-more {
    color: var(--primary-2);
}

/* Wider screens */
@media only screen and (min-width: 768px) {
    .home-goals-column {
        margin-bottom: 0;
    }

    .home-goals-column:last-child {
        margin-right: 0;
    }
}

.home-goals-learn-more {
    margin-top: auto;
    white-space: nowrap;
}

.home-goals-title {
    padding: 0;
    font-weight: bold;
    margin-bottom: 10px;
    font-size: 32px;
    border-bottom: none;
    font-family: inherit;
    text-transform: lowercase;
    padding-bottom: 42px;
    padding-top: 2px;
    font-style: italic;
    text-shadow: -1px -1px 0 #000, 1px -1px 0 #000, -1px 1px 0 #000, 1px 1px 0 #000;
    letter-spacing: 1px;
    word-spacing: 3px;
    margin: 0;
    color: var(--light-cyan);
}

.home-goals-title a {
    color: var(--light-cyan);
    text-decoration: none;
}

.home-goals-title a:hover {
    color: black;
    text-shadow: -1px -1px 0 #fff, 1px -1px 0 #fff, -1px 1px 0 #fff,
        1px 1px 0 #fff;
}

.home-goals-learn-more a:hover {
    text-decoration: none;
}

.home-goals-description {
    line-height: 1.5;
    margin-bottom: 2em;
}

/* Interactive example on homepage */

.interactive-example {
    font-size: var(--font-size-normal);
}

.interactive-example,
.interactive-example samp {
    background-color: #202746;
    color: white;
}

.interactive-example samp {
    position: relative;
    display: block;
    width: 100%;
    height: 580px;
    padding-right: 300px;
    cursor: default;
}

.interactive-example label:hover,
.interactive-radio:checked + label {
    background-color: #000;
    cursor: pointer;
}

.interactive-desc {
    display: none;
    background-color: #ede6ff;
    border: 1px solid black;
    color: black;
    padding: 0 16px;
    margin-top: 9px;
    cursor: text;
}

.interactive-desc a {
    color: #7c38f5;
}

.interactive-radio {
    display: none;
}

.interactive-radio:checked + label + .interactive-desc {
    display: block;
    position: absolute;
    top: 0;
    right: 300px;
    width: 300px;
    white-space: normal;
    font-family: -apple-system, BlinkMacSystemFont, Roboto, Helvetica, Arial;
}<|MERGE_RESOLUTION|>--- conflicted
+++ resolved
@@ -544,91 +544,14 @@
     }
 }
 
-<<<<<<< HEAD
-=======
-@font-face {
-    font-family: "Permanent Marker";
-    font-style: normal;
-    font-weight: 400;
-    src: url("/fonts/permanent-marker-v16-latin/permanent-marker-v16-latin-regular.woff2")
-            format("woff2"),
-        url("/fonts/permanent-marker-v16-latin/permanent-marker-v16-latin-regular.woff")
-            format("woff");
-    unicode-range: U+0000-00FF, U+0131, U+0152-0153, U+02BB-02BC, U+02C6, U+02DA,
-        U+02DC, U+2000-206F, U+2074, U+20AC, U+2122, U+2191, U+2193, U+2212,
-        U+2215, U+FEFF, U+FFFD;
-}
-
-/* latin-ext */
-@font-face {
-    font-family: "Merriweather";
-    font-style: normal;
-    font-weight: 400;
-    src: url("/fonts/merriweather-v30-latin-ext_latin/merriweather-v30-latin-ext_latin-regular.woff2")
-            format("woff2"),
-        url("/fonts/merriweather-v30-latin-ext_latin/merriweather-v30-latin-ext_latin-regular.woff")
-            format("woff");
-    unicode-range: U+0100-024F, U+0259, U+1E00-1EFF, U+2020, U+20A0-20AB,
-        U+20AD-20CF, U+2113, U+2C60-2C7F, U+A720-A7FF;
-}
-
-/* latin */
-@font-face {
-    font-family: "Merriweather";
-    font-style: normal;
-    font-weight: 400;
-    src: url("/fonts/merriweather-v30-latin/merriweather-v30-latin-regular.woff2")
-            format("woff2"),
-        url("/fonts/merriweather-v30-latin/merriweather-v30-latin-regular.woff")
-            format("woff");
-    unicode-range: U+0000-00FF, U+0131, U+0152-0153, U+02BB-02BC, U+02C6, U+02DA,
-        U+02DC, U+2000-206F, U+2074, U+20AC, U+2122, U+2191, U+2193, U+2212,
-        U+2215, U+FEFF, U+FFFD;
-}
-
-/* latin-ext */
-@font-face {
-    font-family: "Merriweather Sans";
-    font-style: normal;
-    font-weight: 400;
-    src: url("/fonts/merriweather-sans-v22-latin-ext_latin/merriweather-sans-v22-latin-ext_latin-regular.woff2")
-            format("woff2"),
-        url("/fonts/merriweather-sans-v22-latin-ext_latin/merriweather-sans-v22-latin-ext_latin-regular.woff")
-            format("woff");
-    unicode-range: U+0100-024F, U+0259, U+1E00-1EFF, U+2020, U+20A0-20AB,
-        U+20AD-20CF, U+2113, U+2C60-2C7F, U+A720-A7FF;
-}
-
-/* latin */
-@font-face {
-    font-family: "Merriweather Sans";
-    font-style: normal;
-    font-weight: 400;
-    src: url("/fonts/merriweather-sans-v22-latin/merriweather-sans-v22-latin-regular.woff2")
-            format("woff2"),
-        url("/fonts/merriweather-sans-v22-latin/merriweather-sans-v22-latin-regular.woff")
-            format("woff");
-    unicode-range: U+0000-00FF, U+0131, U+0152-0153, U+02BB-02BC, U+02C6, U+02DA,
-        U+02DC, U+2000-206F, U+2074, U+20AC, U+2122, U+2191, U+2193, U+2212,
-        U+2215, U+FEFF, U+FFFD;
-}
-
->>>>>>> 6ea34a7b
 /* latin-ext */
 @font-face {
     font-family: "Lato";
     font-style: normal;
     font-weight: 400;
-<<<<<<< HEAD
     font-display: swap;
     src: url("/fonts/lato-v23-latin-ext_latin/lato-v23-latin-ext_latin-regular.woff2") format("woff2"),
         url("/fonts/lato-v23-latin-ext_latin/lato-v23-latin-ext_latin-regular.woff") format("woff");
-=======
-    src: url("/fonts/lato-v23-latin-ext_latin/lato-v23-latin-ext_latin-regular.woff2")
-            format("woff2"),
-        url("/fonts/lato-v23-latin-ext_latin/lato-v23-latin-ext_latin-regular.woff")
-            format("woff");
->>>>>>> 6ea34a7b
     unicode-range: U+0100-024F, U+0259, U+1E00-1EFF, U+2020, U+20A0-20AB,
         U+20AD-20CF, U+2113, U+2C60-2C7F, U+A720-A7FF;
 }
@@ -638,13 +561,8 @@
     font-family: "Lato";
     font-style: normal;
     font-weight: 400;
-<<<<<<< HEAD
     font-display: swap;
     src: url("/fonts/lato-v23-latin/lato-v23-latin-regular.woff2") format("woff2"),
-=======
-    src: url("/fonts/lato-v23-latin/lato-v23-latin-regular.woff2")
-            format("woff2"),
->>>>>>> 6ea34a7b
         url("/fonts/lato-v23-latin/lato-v23-latin-regular.woff") format("woff");
     unicode-range: U+0000-00FF, U+0131, U+0152-0153, U+02BB-02BC, U+02C6, U+02DA,
         U+02DC, U+2000-206F, U+2074, U+20AC, U+2122, U+2191, U+2193, U+2212,
@@ -656,16 +574,9 @@
     font-family: "Source Code Pro";
     font-style: normal;
     font-weight: 400;
-<<<<<<< HEAD
     font-display: swap;
     src: url("/fonts/source-code-pro-v22-latin-ext_latin/source-code-pro-v22-latin-ext_latin-regular.woff2") format("woff2"),
         url("/fonts/source-code-pro-v22-latin-ext_latin/source-code-pro-v22-latin-ext_latin-regular.woff") format("woff");
-=======
-    src: url("/fonts/source-code-pro-v22-latin-ext_latin/source-code-pro-v22-latin-ext_latin-regular.woff2")
-            format("woff2"),
-        url("/fonts/source-code-pro-v22-latin-ext_latin/source-code-pro-v22-latin-ext_latin-regular.woff")
-            format("woff");
->>>>>>> 6ea34a7b
     unicode-range: U+0100-024F, U+0259, U+1E00-1EFF, U+2020, U+20A0-20AB,
         U+20AD-20CF, U+2113, U+2C60-2C7F, U+A720-A7FF;
 }
@@ -675,16 +586,9 @@
     font-family: "Source Code Pro";
     font-style: normal;
     font-weight: 400;
-<<<<<<< HEAD
     font-display: swap;
     src: url("/fonts/source-code-pro-v22-latin/source-code-pro-v22-latin-regular.woff2") format("woff2"),
         url("/fonts/source-code-pro-v22-latin/source-code-pro-v22-latin-regular.woff") format("woff");
-=======
-    src: url("/fonts/source-code-pro-v22-latin/source-code-pro-v22-latin-regular.woff2")
-            format("woff2"),
-        url("/fonts/source-code-pro-v22-latin/source-code-pro-v22-latin-regular.woff")
-            format("woff");
->>>>>>> 6ea34a7b
     unicode-range: U+0000-00FF, U+0131, U+0152-0153, U+02BB-02BC, U+02C6, U+02DA,
         U+02DC, U+2000-206F, U+2074, U+20AC, U+2122, U+2191, U+2193, U+2212,
         U+2215, U+FEFF, U+FFFD;
@@ -892,23 +796,6 @@
     cursor: pointer;
 }
 
-<<<<<<< HEAD
-=======
-.home-goals-content h3 {
-    font-family: inherit;
-    text-transform: lowercase;
-    padding-bottom: 42px;
-    padding-top: 2px;
-    font-style: italic;
-    text-shadow: -1px -1px 0 #000, 1px -1px 0 #000, -1px 1px 0 #000,
-        1px 1px 0 #000;
-    letter-spacing: 1px;
-    word-spacing: 3px;
-    margin: 0;
-    color: var(--light-cyan);
-}
-
->>>>>>> 6ea34a7b
 .home-goals-content:hover {
     text-decoration: none;
     cursor: pointer;
